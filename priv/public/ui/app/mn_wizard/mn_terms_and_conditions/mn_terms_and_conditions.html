--- conflicted
+++ resolved
@@ -53,9 +53,7 @@
           </label>
         </div>
       </div>
-<<<<<<< HEAD
-=======
-      
+
       <div>
         <h4 class="inline">Software Updates & Sharing Usage Information With Couchbase&nbsp;</h4>
         <div>
@@ -63,16 +61,15 @@
             <textarea class="text-smaller" rows="5" readonly="readonly">
 When the following checkbox is enabled, this product automatically collects configuration, usage and performance data, including cluster information (such as settings and configuration, software version, cluster ID, load levels, and resource quotas), and browser information (such as IP address, inferred geolocation at the city level, and browser type) (collectively with the foregoing, the “Performance Data”). The Performance Data is used by Couchbase to develop and improve our products as well as inform our sales and marketing programs. We do not access or collect any data stored in the Couchbase products. We use this Performance Data to understand aggregate usage patterns and make our products more useful to you. The Performance Data is collected by Couchbase when you access the Admin UI in the configuration wizard if this checkbox is selected. You may turn this feature off at any time from the Admin UI settings page. You can find out more about what data is collected and how it is used if you choose to keep this checkbox enabled in the privacy FAQ (link below), which supplements Couchbase’s privacy policy (link below).
             </textarea>
-            <a href="https://docs.couchbase.com/server/current/product-privacy-faq.html" target="_blank">Privacy FAQ</a>&nbsp;/&nbsp; 
+            <a href="https://docs.couchbase.com/server/current/product-privacy-faq.html" target="_blank">Privacy FAQ</a>&nbsp;/&nbsp;
             <a href="https://www.couchbase.com/privacy-policy" target="_blank">Couchbase Privacy Policy</a>
           </div>
         </div>
-        <input type="checkbox" id="init-notifications-updates-enabled" ng-model="termsCtl.sendStats" checked="checked"> 
+        <input type="checkbox" id="init-notifications-updates-enabled" ng-model="termsCtl.sendStats" checked="checked">
         <label for="init-notifications-updates-enabled">
-           Share usage information with Couchbase and get software update notifications.
+          Share usage information with Couchbase and get software update notifications.
         </label>
       </div>
->>>>>>> 7b28c7a1
     </div>
     <div class="panel-footer">
       <a class="tight" ui-sref="app.wizard.setupNewCluster">&lt; Back</a>
