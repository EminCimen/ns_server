--- conflicted
+++ resolved
@@ -196,12 +196,9 @@
       case knownAlerts[13]: return 'Communication issues among some nodes in the cluster';
       case knownAlerts[14]: return 'Node\'s time is out of sync with some nodes in the cluster';
       case knownAlerts[15]: return 'Disk usage analyzer is stuck; cannot fetch disk usage data';
-<<<<<<< HEAD
       case knownAlerts[16]: return 'Certificate has expired';
       case knownAlerts[17]: return 'Certificate will expire soon';
-=======
-      case knownAlerts[16]: return 'Memory usage threshold exceeded';
->>>>>>> 817fe372
+      case knownAlerts[18]: return 'Memory usage threshold exceeded';
     }
   }
 }