<<<<<<< HEAD
[submodule "deps/Menelaus"]
	path = deps/Menelaus
	url = git@github.com:northscale/Menelaus.git
[submodule "deps/emoxi"]
	path = deps/emoxi
	url = git@github.com:northscale/emoxi.git
=======
[submodule "deps/menelaus"]
	path = deps/menelaus
	url = git@github.com:northscale/menelaus.git
>>>>>>> 6d43beff
<|MERGE_RESOLUTION|>--- conflicted
+++ resolved
@@ -1,12 +1,6 @@
-<<<<<<< HEAD
-[submodule "deps/Menelaus"]
-	path = deps/Menelaus
-	url = git@github.com:northscale/Menelaus.git
 [submodule "deps/emoxi"]
 	path = deps/emoxi
 	url = git@github.com:northscale/emoxi.git
-=======
 [submodule "deps/menelaus"]
 	path = deps/menelaus
 	url = git@github.com:northscale/menelaus.git
->>>>>>> 6d43beff
