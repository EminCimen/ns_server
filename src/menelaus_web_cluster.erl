--- conflicted
+++ resolved
@@ -432,27 +432,10 @@
                         H -> H
                     end,
 
-<<<<<<< HEAD
                  NodeURL = build_node_url(OtherScheme, Host),
                  call_add_node(OtherScheme, OtherHost, OtherPort,
-                               {OtherUser, OtherPswd}, AFamily, NodeURL,
+                               ?HIDE({OtherUser, OtherPswd}), AFamily, NodeURL,
                                Services);
-=======
-                 AddNode = call_add_node(OtherScheme, OtherHost, OtherPort,
-                                         HiddenAuth, AFamily,
-                                         _, Services),
-                 case AddNode(NodeURL) of
-                     {client_error, [<<"Unsupported protocol https">>]} ->
-                         %% Happens when adding a 6.5 node to a pre-6.5
-                         %% cluster
-                         ?log_warning("Node ~p:~p doesn't support adding nodes "
-                                      "via https; http will be used instead",
-                                      [OtherHost, OtherPort]),
-                         AddNode(build_node_url(http, Host));
-                     Other ->
-                         Other
-                 end;
->>>>>>> 0d449166
              {error, Reason} ->
                     M = case ns_error_messages:connection_error_message(
                                Reason, OtherHost, OtherPort) of
