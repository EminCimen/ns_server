--- conflicted
+++ resolved
@@ -765,17 +765,6 @@
     reply_json(Req, {struct, Status}, 200).
 
 handle_stop_rebalance(Req) ->
-<<<<<<< HEAD
-    Params = mochiweb_request:parse_qs(Req),
-    case proplists:get_value("onlyIfSafe", Params) =:= "1" of
-        true ->
-            case ns_cluster_membership:stop_rebalance_if_safe() of
-                unsafe ->
-                    reply(Req, 400);
-                _ -> %% ok | not_rebalancing
-                    reply(Req, 200)
-            end;
-=======
     validator:handle(handle_stop_rebalance(Req, _),
                      Req, form, [validator:boolean(allowUnsafe, _)]).
 
@@ -789,7 +778,6 @@
                        "This can be overriden by passing allowUnsafe=true "
                        "in the POST form.",
                        504);
->>>>>>> 4e710d74
         _ ->
             reply(Req, 200)
     end.
