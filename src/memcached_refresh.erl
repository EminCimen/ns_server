%% @author Couchbase <info@couchbase.com>
%% @copyright 2013-Present Couchbase, Inc.
%%
%% Use of this software is governed by the Business Source License included in
%% the file licenses/BSL-Couchbase.txt.  As of the Change Date specified in that
%% file, in accordance with the Business Source License, use of this software
%% will be governed by the Apache License, Version 2.0, included in the file
%% licenses/APL2.txt.
%%
%% @doc server for refreshing memcached configuration files
%%
-module(memcached_refresh).

-behaviour(gen_server).

-export([start_link/0, refresh/1, apply_to_file/2, sync/0]).

-include("ns_common.hrl").

%% gen_server callbacks
-export([init/1, handle_cast/2, handle_call/3,
         handle_info/2, terminate/2, code_change/3]).

-record(state, {refresh_list = [],
                sync_froms = []}).

start_link() ->
    gen_server:start_link({local, ?MODULE}, ?MODULE, [], []).

refresh(Item) ->
    gen_server:cast(?MODULE, {refresh, Item}).

sync() ->
    gen_server:call(?MODULE, sync, infinity).

apply_to_file(TmpPath, Path) ->
    gen_server:call(?MODULE, {apply_to_file, TmpPath, Path}).

init([]) ->
    ToRestart =
        case ns_ports_manager:find_port(ns_server:get_babysitter_node(), memcached) of
            Pid when is_pid(Pid) ->
                ?log_debug("Starting during memcached lifetime. Try to refresh all files."),
                self() ! refresh,
                [isasl, rbac];
            _ ->
                []
        end,
    {ok, #state{refresh_list = ToRestart}}.

code_change(_OldVsn, State, _) -> {ok, State}.
terminate(_Reason, _State) -> ok.

handle_call({apply_to_file, TmpPath, Path}, _From, State) ->
    ?log_debug("File rename from ~p to ~p is requested", [TmpPath, Path]),
    {reply, file:rename(TmpPath, Path), State};
handle_call(sync, _From, #state{refresh_list = []} = State) ->
    {reply, ok, State};
handle_call(sync, From, #state{sync_froms = Froms} = State) ->
    {noreply, State#state{sync_froms = [From | Froms]}};
handle_call(_Msg, _From, State) ->
    {reply, not_implemented, State}.

handle_cast({refresh, Item}, #state{refresh_list = ToRefresh} = State) ->
    ?log_debug("Refresh of ~p requested", [Item]),
    self() ! refresh,
    {noreply, case lists:member(Item, ToRefresh) of
                  true ->
                      State#state{refresh_list = ToRefresh};
                  false ->
                      State#state{refresh_list = [Item | ToRefresh]}
              end}.

<<<<<<< HEAD
handle_info(refresh, #state{refresh_list = []} = State) ->
    {noreply, State};
handle_info(refresh, #state{refresh_list = ToRefresh,
                            sync_froms = SyncFroms} = State) ->
    ToRetry =
        case ns_memcached:connect([{retries, 1}]) of
            {ok, Sock} ->
                NewToRefresh =
                    lists:filter(
                      fun (Item) ->
                              RefreshFun = refresh_fun(Item),
                              case (catch mc_client_binary:RefreshFun(Sock)) of
                                  ok ->
                                      false;
                                  Error ->
                                      ?log_debug("Error executing ~p: ~p", [RefreshFun, Error]),
                                      true
                              end
                      end, ToRefresh),
                gen_tcp:close(Sock),
                NewToRefresh;
=======
handle_info(refresh, []) ->
    {noreply, []};
handle_info(refresh, ToRefresh) ->
    {ToRetry, Err} =
        case whereis(ns_ports_setup) of
            undefined ->
                {ToRefresh, skipped};
>>>>>>> 589671f2
            _ ->
                case do_refresh(ToRefresh) of
                    [] ->
                        {[], ok};
                    Failed ->
                        {Failed, failed}
                end
        end,
    case ToRetry of
        [] ->
            ?log_debug("Refresh of ~p succeeded", [ToRefresh]),
            [gen_server:reply(F, ok) || F <- lists:reverse(SyncFroms)],
            {noreply, State#state{refresh_list = [], sync_froms = []}};
        _ ->
<<<<<<< HEAD
            RetryAfter = ns_config:read_key_fast(memcached_file_refresh_retry_after, 1000),
            ?log_debug("Refresh of ~p failed. Retry in ~p ms.", [ToRetry, RetryAfter]),
            erlang:send_after(RetryAfter, self(), refresh),
            {noreply, State#state{refresh_list = ToRetry}}
    end;
=======
            RetryAfter = ns_config:read_key_fast(
                           memcached_file_refresh_retry_after, 1000),
            ?log_debug("Refresh of ~p ~p. Retry in ~p ms.",
                       [ToRetry, Err, RetryAfter]),
            erlang:send_after(RetryAfter, self(), refresh)
    end,
    {noreply, ToRetry};
>>>>>>> 589671f2

%% Handle a late arriving response from a gen_server:call which may have
%% timed out.
handle_info(_Msg, State) ->
    {noreply, State}.

do_refresh(ToRefresh) ->
    case ns_memcached:connect([{retries, 1}]) of
        {ok, Sock} ->
            NewToRefresh =
                lists:filter(
                  fun (Item) ->
                          RefreshFun = refresh_fun(Item),
                          case (catch mc_client_binary:RefreshFun(Sock)) of
                              ok ->
                                  false;
                              Error ->
                                  ?log_debug("Error executing ~p: ~p",
                                             [RefreshFun, Error]),
                                  true
                          end
                  end, ToRefresh),
            gen_tcp:close(Sock),
            NewToRefresh;
        _ ->
            ToRefresh
    end.

refresh_fun(Item) ->
    list_to_atom("refresh_" ++ atom_to_list(Item)).<|MERGE_RESOLUTION|>--- conflicted
+++ resolved
@@ -71,37 +71,14 @@
                       State#state{refresh_list = [Item | ToRefresh]}
               end}.
 
-<<<<<<< HEAD
 handle_info(refresh, #state{refresh_list = []} = State) ->
     {noreply, State};
 handle_info(refresh, #state{refresh_list = ToRefresh,
                             sync_froms = SyncFroms} = State) ->
-    ToRetry =
-        case ns_memcached:connect([{retries, 1}]) of
-            {ok, Sock} ->
-                NewToRefresh =
-                    lists:filter(
-                      fun (Item) ->
-                              RefreshFun = refresh_fun(Item),
-                              case (catch mc_client_binary:RefreshFun(Sock)) of
-                                  ok ->
-                                      false;
-                                  Error ->
-                                      ?log_debug("Error executing ~p: ~p", [RefreshFun, Error]),
-                                      true
-                              end
-                      end, ToRefresh),
-                gen_tcp:close(Sock),
-                NewToRefresh;
-=======
-handle_info(refresh, []) ->
-    {noreply, []};
-handle_info(refresh, ToRefresh) ->
     {ToRetry, Err} =
         case whereis(ns_ports_setup) of
             undefined ->
                 {ToRefresh, skipped};
->>>>>>> 589671f2
             _ ->
                 case do_refresh(ToRefresh) of
                     [] ->
@@ -110,27 +87,20 @@
                         {Failed, failed}
                 end
         end,
+
     case ToRetry of
         [] ->
             ?log_debug("Refresh of ~p succeeded", [ToRefresh]),
             [gen_server:reply(F, ok) || F <- lists:reverse(SyncFroms)],
             {noreply, State#state{refresh_list = [], sync_froms = []}};
         _ ->
-<<<<<<< HEAD
-            RetryAfter = ns_config:read_key_fast(memcached_file_refresh_retry_after, 1000),
-            ?log_debug("Refresh of ~p failed. Retry in ~p ms.", [ToRetry, RetryAfter]),
-            erlang:send_after(RetryAfter, self(), refresh),
-            {noreply, State#state{refresh_list = ToRetry}}
-    end;
-=======
             RetryAfter = ns_config:read_key_fast(
                            memcached_file_refresh_retry_after, 1000),
             ?log_debug("Refresh of ~p ~p. Retry in ~p ms.",
                        [ToRetry, Err, RetryAfter]),
-            erlang:send_after(RetryAfter, self(), refresh)
-    end,
-    {noreply, ToRetry};
->>>>>>> 589671f2
+            erlang:send_after(RetryAfter, self(), refresh),
+            {noreply, State#state{refresh_list = ToRetry}}
+    end;
 
 %% Handle a late arriving response from a gen_server:call which may have
 %% timed out.
