%% @author Couchbase <info@couchbase.com>
%% @copyright 2009-Present Couchbase, Inc.
%%
%% Use of this software is governed by the Business Source License included in
%% the file licenses/BSL-Couchbase.txt.  As of the Change Date specified in that
%% file, in accordance with the Business Source License, use of this software
%% will be governed by the Apache License, Version 2.0, included in the file
%% licenses/APL2.txt.
%%
%% @doc Web server for menelaus.

-module(menelaus_auth).
-author('Northscale <info@northscale.com>').

-include("ns_common.hrl").
-include("rbac.hrl").
-include("cut.hrl").

-export([has_permission/2,
         is_internal/1,
         filter_accessible_buckets/3,
         extract_auth/1,
         extract_identity_from_cert/1,
         extract_ui_auth_token/1,
         uilogin/2,
         uilogin_phase2/4,
         can_use_cert_for_auth/1,
         complete_uilogout/1,
         maybe_refresh_token/1,
         get_authn_res/1,
         get_identity/1,
         get_user_id/1,
         get_session_id/1,
         is_UI_req/1,
         verify_rest_auth/2,
<<<<<<< HEAD
         new_session_id/0,
         get_resp_headers/1]).
=======
         verify_local_token/1,
         apply_headers/2,
         acting_on_behalf/1]).
>>>>>>> e0f772d7

%% rpc from ns_couchdb node
-export([authenticate/1,
         authenticate_external/2]).

%% External API

new_session_id() ->
    base64:encode(crypto:strong_rand_bytes(16)).

filter_accessible_buckets(Fun, Buckets, Req) ->
    AuthnRes = get_authn_res(Req),
    Roles = menelaus_roles:get_compiled_roles(AuthnRes),
    lists:filter(?cut(menelaus_roles:is_allowed(Fun(_), Roles)), Buckets).

-spec get_cookies(mochiweb_request()) -> [{string(), string()}].
get_cookies(Req) ->
    case mochiweb_request:get_header_value("Cookie", Req) of
        undefined -> [];
        RawCookies ->
            RV = mochiweb_cookies:parse_cookie(RawCookies),
            RV
    end.

-spec lookup_cookie(mochiweb_request(), string()) -> string() | undefined.
lookup_cookie(Req, Cookie) ->
    proplists:get_value(Cookie, get_cookies(Req)).

-spec ui_auth_cookie_name(mochiweb_request()) -> string().
ui_auth_cookie_name(Req) ->
    %% NOTE: cookies are _not_ per-port and in general quite
    %% unexpectedly a stupid piece of mess. In order to have working
    %% dev mode clusters where different nodes are at different ports
    %% we use different cookie names for different host:port
    %% combination.
    case mochiweb_request:get_header_value("host", Req) of
        undefined ->
            "ui-auth";
        Host ->
            "ui-auth-" ++ mochiweb_util:quote_plus(Host)
    end.

-spec extract_ui_auth_token(mochiweb_request()) ->
                                    {token, auth_token() | undefined} | not_ui.
extract_ui_auth_token(Req) ->
    %% /saml/deauth is called technically outside of UI so it doesn't have
    %% the ns-server-ui header, while it still needs to be authenticated
    %% to perform the logout
    case mochiweb_request:get_header_value("ns-server-ui", Req) == "yes" orelse
         mochiweb_request:get(raw_path, Req) == "/saml/deauth" of
        true ->
            Token =
                case mochiweb_request:get_header_value("ns-server-auth-token",
                                                       Req) of
                    undefined ->
                        lookup_cookie(Req, ui_auth_cookie_name(Req));
                    T ->
                        T
                end,
            {token, Token};
        false ->
            not_ui
    end.

-spec generate_auth_cookie(mochiweb_request(), auth_token()) -> {string(), string()}.
generate_auth_cookie(Req, Token) ->
    Options = [{path, "/"}, {http_only, true}],
    SslOptions = case mochiweb_request:get(socket, Req) of
                     {ssl, _} -> [{secure, true}];
                     _ -> ""
                 end,
    mochiweb_cookies:cookie(ui_auth_cookie_name(Req), Token, Options ++ SslOptions).

-spec kill_auth_cookie(mochiweb_request()) -> {string(), string()}.
kill_auth_cookie(Req) ->
    {Name, Content} = generate_auth_cookie(Req, ""),
    {Name, Content ++ "; expires=Thu, 01 Jan 1970 00:00:00 GMT"}.

-spec complete_uilogout(mochiweb_request()) ->
                {Session :: #uisession{} | undefined, [{string(), string()}]}.
complete_uilogout(Req) ->
    case get_authn_res(Req) of
        #authn_res{type = ui, session_id = SessionId} ->
            UISession = menelaus_ui_auth:logout(SessionId),
            ns_audit:logout(Req),
            {UISession, [kill_auth_cookie(Req)]};
        _ ->
            {undefined, []}
    end.

-spec maybe_refresh_token(mochiweb_request()) -> [{string(), string()}].
maybe_refresh_token(Req) ->
    case extract_ui_auth_token(Req) of
        not_ui -> [];
        {token, undefined} -> [];
        {token, Token} ->
            case menelaus_ui_auth:maybe_refresh(Token) of
                nothing ->
                    [];
                {new_token, NewToken} ->
                    [generate_auth_cookie(Req, NewToken)]
            end
    end.

maybe_store_rejected_user(undefined, Req) ->
    Req;
maybe_store_rejected_user(User, Req) ->
    store_authn_res(#authn_res{identity = {User, rejected}}, Req).

store_authn_res(#authn_res{} = AuthnRes, Req) ->
    mochiweb_request:set_meta(authn_res, AuthnRes, Req).

append_resp_headers(Headers, Req) ->
    CurHeaders = mochiweb_request:get_meta(resp_headers, [], Req),
    mochiweb_request:set_meta(resp_headers, CurHeaders ++ Headers, Req).

get_resp_headers(Req) ->
    mochiweb_request:get_meta(resp_headers, [], Req).

-spec get_authn_res(mochiweb_request()) -> #authn_res{} | undefined.
get_authn_res(Req) ->
    mochiweb_request:get_meta(authn_res, undefined, Req).

-spec get_identity(mochiweb_request()) -> rbac_identity() | undefined.
get_identity(Req) ->
    case get_authn_res(Req) of
        undefined -> undefined;
        #authn_res{identity = Id} -> Id
    end.

-spec get_session_id(mochiweb_request()) -> binary() | undefined.
get_session_id(Req) ->
    case get_authn_res(Req) of
        undefined -> undefined;
        #authn_res{session_id = SessionId} -> SessionId
    end.

-spec get_user_id(mochiweb_request()) -> rbac_user_id() | undefined.
get_user_id(Req) ->
    case mochiweb_request:get_meta(authn_res, undefined, Req) of
        #authn_res{identity = {Name, _}} -> Name;
        undefined -> undefined
    end.

is_UI_req(Req) ->
    case get_authn_res(Req) of
        undefined -> false;
        #authn_res{type = ui} -> true;
        #authn_res{} -> false
    end.

-spec extract_auth(mochiweb_request()) -> {User :: string(), Passwd :: string()}
                                              | {scram_sha, string()}
                                              | {token, string() | undefined}
                                              | {client_cert_auth, string()}
                                              | undefined.
extract_auth(Req) ->
    case extract_ui_auth_token(Req) of
        {token, Token} ->
            {token, Token};
        not_ui ->
            Sock = mochiweb_request:get(socket, Req),
            case ns_ssl_services_setup:get_user_name_from_client_cert(Sock) of
                undefined ->
                    case mochiweb_request:get_header_value("authorization", Req) of
                        "Basic " ++ Value ->
                            parse_basic_auth_header(Value);
                        "SCRAM-" ++ Value ->
                            {scram_sha, Value};
                        undefined ->
                            undefined;
                        _ ->
                            error
                    end;
                failed ->
                    error;
                UName ->
                    {client_cert_auth, UName}
            end
    end.

get_rejected_user(Auth) ->
    case Auth of
        {client_cert_auth, User} ->
            User;
        {User, _} when is_list(User) ->
            User;
        _ ->
            undefined
    end.

parse_basic_auth_header(Value) ->
    case (catch base64:decode_to_string(Value)) of
        UserPasswordStr when is_list(UserPasswordStr) ->
            case string:chr(UserPasswordStr, $:) of
                0 ->
                    case UserPasswordStr of
                        "" ->
                            undefined;
                        _ ->
                            {UserPasswordStr, ""}
                    end;
                I ->
                    {string:substr(UserPasswordStr, 1, I - 1),
                     string:substr(UserPasswordStr, I + 1)}
            end;
        _ ->
            error
    end.

-spec has_permission(rbac_permission(), mochiweb_request()) -> boolean().
has_permission(Permission, Req) ->
    menelaus_roles:is_allowed(Permission, get_authn_res(Req)).

-spec is_internal(mochiweb_request()) -> boolean().
is_internal(Req) ->
    case get_identity(Req) of
        {"@" ++ _, admin} ->
            true;
        _ ->
            false
    end.

-spec authenticate(error | undefined |
                   {token, auth_token()} |
                   {scram_sha, string()} |
                   {client_cert_auth, string()} |
                   {rbac_user_id(), rbac_password()}) ->
          {ok, #authn_res{}, [RespHeader]} |
          {error, auth_failure | temporary_failure} |
          {unfinished, RespHeaders :: [RespHeader]}
                                        when RespHeader :: {string(), string()}.
authenticate(error) ->
    {error, auth_failure};
authenticate(undefined) ->
    {ok, #authn_res{identity = {"", anonymous}}, []};
authenticate({token, Token} = Param) ->
    case ns_node_disco:couchdb_node() == node() of
        false ->
            case menelaus_ui_auth:check(Token) of
                false ->
                    %% this is needed so UI can get /pools on unprovisioned
                    %% system with leftover cookie
                    case ns_config_auth:is_system_provisioned() of
                        false ->
                            {ok, #authn_res{identity = {"", wrong_token}}, []};
                        true ->
                            {error, auth_failure}
                    end;
                {ok, #authn_res{} = AuthnRes} ->
                    {ok, AuthnRes, []}
            end;
        true ->
            rpc:call(ns_node_disco:ns_server_node(), ?MODULE, authenticate, [Param])
    end;
authenticate({client_cert_auth, "@" ++ _ = Username}) ->
    {ok, #authn_res{identity = {Username, admin}}, []};
authenticate({client_cert_auth, Username} = Param) ->
    %% Just returning the username as the request is already authenticated based
    %% on the client certificate.
    case ns_node_disco:couchdb_node() == node() of
        false ->
            case ns_config_auth:get_user(admin) of
                Username ->
                    {ok, #authn_res{identity = {Username, admin}}, []};
                _ ->
                    Identity = {Username, local},
                    case menelaus_users:user_exists(Identity) of
                        true ->
                            {ok, #authn_res{identity = Identity}, []};
                        false ->
                            {error, auth_failure}
                    end
            end;
        true ->
            rpc:call(ns_node_disco:ns_server_node(), ?MODULE, authenticate,
                     [Param])
    end;
authenticate({scram_sha, AuthHeader}) ->
    case scram_sha:authenticate(AuthHeader) of
        {ok, Identity, RespHeaders} ->
            {ok, #authn_res{identity = Identity}, RespHeaders};
        {first_step, RespHeaders} ->
            {unfinished, RespHeaders};
        auth_failure ->
            {error, auth_failure}
    end;
authenticate({Username, Password}) ->
    case ns_config_auth:authenticate(Username, Password) of
        {ok, Id} ->
            {ok, #authn_res{identity = Id}, []};
        {error, auth_failure}->
            authenticate_external(Username, Password);
        {error, Reason} ->
            {error, Reason}
    end.

-spec authenticate_external(rbac_user_id(), rbac_password()) ->
          {error, auth_failure} | {ok, #authn_res{}}.
authenticate_external(Username, Password) ->
    case ns_node_disco:couchdb_node() == node() of
        false ->
            case is_external_auth_allowed(Username) andalso
                 (saslauthd_auth:authenticate(Username, Password) orelse
                  ldap_auth_cache:authenticate(Username, Password)) of
                true ->
                    {ok, #authn_res{identity = {Username, external}}, []};
                false ->
                    {error, auth_failure}
            end;
        true ->
            rpc:call(ns_node_disco:ns_server_node(), ?MODULE,
                     authenticate_external, [Username, Password])
    end.

is_external_auth_allowed("@" ++ _) -> false;
is_external_auth_allowed(Username) ->
    ns_config_auth:get_user(admin) /= Username.

-spec uilogin(mochiweb_request(), list()) -> mochiweb_response().
uilogin(Req, Params) ->
    CertAuth = proplists:get_value("use_cert_for_auth",
                                   mochiweb_request:parse_qs(Req)) =:= "1",
    {User, AuthnStatus} =
        case CertAuth of
            true ->
                S = mochiweb_request:get(socket, Req),
                case ns_ssl_services_setup:get_user_name_from_client_cert(S) of
                    X when X =:= undefined; X =:= failed ->
                        {invalid_client_cert, {error, auth_failure}};
                    UName ->
                        {UName, authenticate({client_cert_auth, UName})}
                end;
            false ->
                Usr = proplists:get_value("user", Params),
                Password = proplists:get_value("password", Params),
                {Usr, authenticate({Usr, Password})}
        end,

    case AuthnStatus of
        {ok, #authn_res{type = tmp, identity = Identity} = AuthnRes,
         RespHeaders} ->
            AuthnRes2 = AuthnRes#authn_res{type = ui,
                                           session_id = new_session_id(),
                                           identity = Identity},
            RandomName = base64:encode(rand:bytes(6)),
            SessionName = <<"UI - ", RandomName/binary>>,
            Req2 = append_resp_headers(RespHeaders, Req),
            case uilogin_phase2(Req2, simple, SessionName, AuthnRes2) of
                {ok, Headers} ->
                    menelaus_util:reply(Req, 200, Headers);
                {error, {access_denied, UIPermission}} ->
                    menelaus_util:reply_json(
                      Req,
                      menelaus_web_rbac:forbidden_response([UIPermission]),
                      403)
            end;
        {error, auth_failure} ->
            ns_audit:login_failure(
              maybe_store_rejected_user(User, Req)),
            menelaus_util:reply(Req, 400);
        {error, temporary_failure} ->
            ns_audit:login_failure(
              maybe_store_rejected_user(User, Req)),
            Msg = <<"Temporary error occurred. Please try again later.">>,
            menelaus_util:reply_json(Req, Msg, 503)
    end.

uilogin_phase2(Req, UISessionType, UISessionName, #authn_res{} = AuthnRes) ->
    UIPermission = {[ui], read},
    case check_permission(AuthnRes, UIPermission) of
        allowed ->
            Token = menelaus_ui_auth:start_ui_session(UISessionType,
                                                      UISessionName,
                                                      AuthnRes),
            CookieHeader = generate_auth_cookie(Req, Token),
            ns_audit:login_success(store_authn_res(AuthnRes, Req)),
            {ok, [CookieHeader]};
        AuthzRes when AuthzRes == forbidden; AuthzRes == auth_failure ->
            ns_audit:login_failure(store_authn_res(AuthnRes, Req)),
            {error, {access_denied, UIPermission}}
    end.

-spec can_use_cert_for_auth(mochiweb_request()) ->
                                   can_use | cannot_use | must_use.
can_use_cert_for_auth(Req) ->
    case mochiweb_request:get(socket, Req) of
        {ssl, SSLSock} ->
            CCAState = ns_ssl_services_setup:client_cert_auth_state(),
            case {ssl:peercert(SSLSock), CCAState} of
                {_, "mandatory"} ->
                    must_use;
                {{ok, _Cert}, "enable"} ->
                    can_use;
                _ ->
                    cannot_use
            end;
        _ ->
            cannot_use
    end.

-spec verify_rest_auth(mochiweb_request(),
                       rbac_permission() | no_check | local) ->
                              {auth_failure | forbidden | allowed
                              | temporary_failure, mochiweb_request()}.
verify_rest_auth(Req, Permission) ->
    Auth = extract_auth(Req),
    case authenticate(Auth) of
        {ok, #authn_res{} = AuthnRes,
         RespHeaders} ->
            Req2 = append_resp_headers(RespHeaders, Req),
            case apply_on_behalf_of_identity(AuthnRes, Req2) of
                error ->
                    Req3 = maybe_store_rejected_user(
                             get_rejected_user(Auth), Req2),
                    {auth_failure, Req3};
                AuthnRes2 ->
                    {check_permission(AuthnRes2, Permission),
                     store_authn_res(AuthnRes2, Req2)}
            end;
        {error, auth_failure} ->
            Req2 = maybe_store_rejected_user(get_rejected_user(Auth), Req),
            {auth_failure, Req2};
        {error, temporary_failure} ->
            {temporary_failure, Req};
        {unfinished, RespHeaders} ->
            %% When mochiweb decides if it needs to close the connection
            %% it checks if body is "received" (and many other things)
            %% If body is not received it will close the connection
            %% but we don't want it to happen in this case
            %% because it is kind of "graceful" 401
            mochiweb_request:recv_body(Req),
            Req2 = append_resp_headers(RespHeaders, Req),
            {auth_failure, Req2}
    end.

%% When we say identity, we could be referring to one of the following
%% three identities.
%%
%% 1) real identity: The user that is authenticated.
%% 2) on-behalf-of identity: The user on whose behalf the action is
%%    being taken, if a valid cb-on-behalf-of Header is present.
%%    This may also be referred to as the "authorization user".
%% 3) effective identity: on-behalf-of identity if present, else the real
%%    identity.

-spec apply_on_behalf_of_identity(#authn_res{}, mochiweb_request()) ->
                                        error | #authn_res{}.
apply_on_behalf_of_identity(AuthnRes, Req) ->
    case extract_on_behalf_of_identity(Req) of
        error ->
            error;
        undefined ->
            AuthnRes;
        {ok, RealIdentity} ->
            %% The permission is formed the way that it is currently granted
            %% to full admins only. We might consider to reformulate it
            %% like {[onbehalf], impersonate} or, such in the upcoming
            %% major release when we will be able to change roles
            %%
            %% Supporting on-behalf for user roles other than full admin
            %% is out of scope now, though it can be easily achived by checking
            %% each permission twice, against the authenticated user and against
            %% the impersonated one
            case menelaus_roles:is_allowed(
                   {[admin, security, admin], impersonate}, AuthnRes) of
                true ->
                    AuthnRes#authn_res{identity = RealIdentity,
                                       extra_groups = [],
                                       extra_roles = []};
                false ->
                    error
            end
    end.

-spec acting_on_behalf(mochiweb_request()) -> boolean().
acting_on_behalf(Req) ->
    read_on_behalf_of_header(Req) =/= undefined.

-spec extract_on_behalf_of_identity(mochiweb_request()) ->
                                                error | undefined
                                                | {ok, rbac_identity()}.
extract_on_behalf_of_identity(Req) ->
    case read_on_behalf_of_header(Req) of
        Header when is_list(Header) ->
            case parse_on_behalf_of_header(Header) of
                {User, Domain} ->
                try
                    ExistingDomain = list_to_existing_atom(Domain),
                    {ok, {User, ExistingDomain}}
                catch
                    error:badarg ->
                        ?log_debug("Invalid domain in cb-on-behalf-of: ~s",
                                   [ns_config_log:tag_user_name(Header)]),
                        error
                end;
                _ ->
                    ?log_debug("Invalid format of cb-on-behalf-of: ~s",
                               [ns_config_log:tag_user_name(Header)]),
                    error
            end;
        undefined ->
            undefined
    end.

read_on_behalf_of_header(Req) ->
    mochiweb_request:get_header_value("cb-on-behalf-of", Req).

parse_on_behalf_of_header(Header) ->
    case (catch base64:decode_to_string(Header)) of
        UserDomainStr when is_list(UserDomainStr) ->
            case string:chr(UserDomainStr, $:) of
                0 ->
                    error;
                I ->
                    {string:substr(UserDomainStr, 1, I - 1),
                     string:substr(UserDomainStr, I + 1)}
            end;
        _ ->
            error
    end.

-spec extract_identity_from_cert(binary()) ->
          tuple() | auth_failure | temporary_failure.
extract_identity_from_cert(CertDer) ->
    case ns_ssl_services_setup:get_user_name_from_client_cert(CertDer) of
        undefined ->
            auth_failure;
        failed ->
            auth_failure;
        UName ->
            case authenticate({client_cert_auth, UName}) of
                {ok, #authn_res{identity = Identity}, _} ->
                    Identity;
                {error, Type} ->
                    Type
            end
    end.

-spec check_permission(#authn_res{}, rbac_permission() | no_check | local) ->
                              auth_failure | forbidden | allowed.
check_permission(_AuthnRes, no_check) ->
    allowed;
check_permission(#authn_res{identity = {"@" ++ _, local_token}}, local) ->
    allowed;
check_permission(_, local) ->
    forbidden;
check_permission(#authn_res{identity = Identity},
                 no_check_disallow_anonymous) ->
    case Identity of
        {"", anonymous} ->
            auth_failure;
        _ ->
            allowed
    end;
check_permission(#authn_res{identity = Identity} = AuthnRes, Permission) ->
    Roles = menelaus_roles:get_compiled_roles(AuthnRes),
    case Roles of
        [] ->
            %% this can happen in case of expired token, or if LDAP
            %% server authenticates the user that has no roles assigned
            auth_failure;
        _ ->
            case menelaus_roles:is_allowed(Permission, Roles) of
                true ->
                    allowed;
                false ->
                    ?log_debug("Access denied.~nIdentity: ~p~nRoles: ~p~n"
                               "Permission: ~p~n",
                               [ns_config_log:tag_user_data(Identity),
                               Roles, Permission]),
                    case Identity of
                        {"", anonymous} ->
                            %% we do allow some api's for anonymous
                            %% under some circumstances, but we want to return 401 in case
                            %% if autorization for requests with no auth fails
                            auth_failure;
                        _ ->
                            forbidden
                    end
            end
    end.<|MERGE_RESOLUTION|>--- conflicted
+++ resolved
@@ -33,14 +33,9 @@
          get_session_id/1,
          is_UI_req/1,
          verify_rest_auth/2,
-<<<<<<< HEAD
          new_session_id/0,
-         get_resp_headers/1]).
-=======
-         verify_local_token/1,
-         apply_headers/2,
+         get_resp_headers/1,
          acting_on_behalf/1]).
->>>>>>> e0f772d7
 
 %% rpc from ns_couchdb node
 -export([authenticate/1,
