%% @author Northscale <info@northscale.com>
%% @copyright 2009 NorthScale, Inc.
%%
%% Licensed under the Apache License, Version 2.0 (the "License");
%% you may not use this file except in compliance with the License.
%% You may obtain a copy of the License at
%%
%%      http://www.apache.org/licenses/LICENSE-2.0
%%
%% Unless required by applicable law or agreed to in writing, software
%% distributed under the License is distributed on an "AS IS" BASIS,
%% WITHOUT WARRANTIES OR CONDITIONS OF ANY KIND, either express or implied.
%% See the License for the specific language governing permissions and
%% limitations under the License.
%%
%% Monitor and maintain the vbucket layout of each bucket.
%%
-module(ns_janitor).

-include("ns_common.hrl").

-include_lib("eunit/include/eunit.hrl").

-export([cleanup/2, current_states/2, stop_rebalance_status/1]).

-define(WAIT_FOR_MEMCACHED_TRIES, 5).

-spec cleanup(string(), list()) -> ok | {error, any()}.
cleanup(Bucket, Options) ->
    {ok, Config} = ns_bucket:get_bucket(Bucket),
    case ns_bucket:bucket_type(Config) of
        membase -> do_cleanup(Bucket, Options, Config);
        _ -> ok
    end.

do_cleanup(Bucket, Options, Config) ->
    {Map, Servers} =
        case proplists:get_value(map, Config) of
            X when X == undefined; X == [] ->
                S = ns_cluster_membership:active_nodes(),
                Config1 = lists:keystore(servers, 1, Config, {servers, S}),
                NumVBuckets = proplists:get_value(num_vbuckets, Config1),
                NumReplicas = ns_bucket:num_replicas(Config1),
                ns_bucket:set_bucket_config(Bucket, Config1),
                wait_for_memcached(S, Bucket, up),
                NewMap = case ns_janitor_map_recoverer:read_existing_map(Bucket, S, NumVBuckets, NumReplicas) of
                             {ok, M} ->
                                 M;
                             {error, no_map} ->
                                 ns_rebalancer:generate_initial_map(Config1)
                         end,

                Config6 = lists:keystore(map, 1, Config1, {map, NewMap}),
                ns_bucket:set_bucket_config(Bucket, Config6),
                ns_bucket:update_vbucket_map_history(NewMap, ns_bucket:config_to_map_options(Config6)),
                {NewMap, S};
            M ->
                {M, proplists:get_value(servers, Config)}
        end,
    case Servers of
        [] -> ok;
        _ ->
            case {wait_for_memcached(Servers, Bucket, connected, proplists:get_value(timeout, Options, 5)),
                  proplists:get_bool(best_effort, Options)} of
                {[_|_] = Down, false} ->
                    ?log_error("Bucket ~p not yet ready on ~p", [Bucket, Down]),
                    {error, wait_for_memcached_failed};
                {Down, _} ->
                    ReadyServers = ordsets:subtract(lists:sort(Servers),
                                                    lists:sort(Down)),
                    Map1 =
                        case sanify(Bucket, Map, ReadyServers, Down) of
                            Map -> Map;
                            MapNew ->
                                ns_bucket:set_map(Bucket, MapNew),
                                MapNew
                        end,
                    Replicas = ns_bucket:map_to_replicas(Map1),

                    %% change replication on nodes that are bucket
                    %% members
                    %%
                    %% NOTE: other nodes that are part of cluster will
                    %% shutdown bucket supervisors themselfes. We
                    %% don't need to touch them here because replication is
                    %% pull. And we don't care if some of them are
                    %% replicating from bucket members.
                    cb_replication:maybe_switch_replication_mode(Bucket),

                    Nodes =
                        case cb_replication:get_mode(Bucket) of
                            new ->
                                Servers;
                            compat ->
                                ns_node_disco:nodes_actual_proper()
                        end,

                    cb_replication:set_replicas(Bucket, Replicas, Nodes),

                    case Down of
                        [] ->
                            maybe_stop_rebalance_status();
                        _ -> ok
                    end,
                    ok
            end
    end.

-spec sanify(string(), map(), [atom()], [atom()]) -> map().
sanify(Bucket, Map, Servers, DownNodes) ->
    {ok, States, Zombies} = current_states(Servers, Bucket),
    [sanify_chain(Bucket, States, Chain, VBucket, Zombies ++ DownNodes)
     || {VBucket, Chain} <- misc:enumerate(Map, 0)].

sanify_chain(Bucket, State, Chain, VBucket, Zombies) ->
    NewChain = do_sanify_chain(Bucket, State, Chain, VBucket, Zombies),
    %% Fill in any missing replicas
    case length(NewChain) < length(Chain) of
        false ->
            NewChain;
        true ->
            NewChain ++ lists:duplicate(length(Chain) - length(NewChain),
                                        undefined)
    end.


do_sanify_chain(Bucket, States, Chain, VBucket, Zombies) ->
    NodeStates = [{N, S} || {N, V, S} <- States, V == VBucket],
    ChainStates = lists:map(fun (N) ->
                                    case lists:keyfind(N, 1, NodeStates) of
                                        false -> {N, case lists:member(N, Zombies) of
                                                         true -> zombie;
                                                         _ -> missing
                                                     end};
                                        X -> X
                                    end
                            end, Chain),
    ExtraStates = [X || X = {N, _} <- NodeStates,
                        not lists:member(N, Chain)],
    case ChainStates of
        [{undefined, _}|_] ->
            Chain;
        [{Master, State}|ReplicaStates] when State /= active andalso State /= zombie ->
            case [N || {N, active} <- ReplicaStates ++ ExtraStates] of
                [] ->
                    %% We'll let the next pass catch the replicas.
                    ?log_info("Setting vbucket ~p in ~p on ~p from ~p to active.",
                              [VBucket, Bucket, Master, State]),
                    ns_memcached:set_vbucket(Master, Bucket, VBucket, active),
                    Chain;
                [Node] ->
                    %% One active node, but it's not the master
                    case misc:position(Node, Chain) of
                        false ->
                            %% It's an extra node
                            ?log_warning(
                               "Master for vbucket ~p in ~p is not active, but ~p is, so making that the master.",
                              [VBucket, Bucket, Node]),
                            [Node];
                        Pos ->
                            [Node|lists:nthtail(Pos, Chain)]
                    end;
                Nodes ->
                    ?log_error(
                      "Extra active nodes ~p for vbucket ~p in ~p. This should never happen!",
                      [Nodes, Bucket, VBucket]),
                    Chain
            end;
        C = [{_, MasterState}|ReplicaStates] when MasterState =:= active orelse MasterState =:= zombie ->
            lists:foreach(
              fun ({_, {N, active}}) ->
                      ?log_error("Active replica ~p for vbucket ~p in ~p. "
                                 "This should never happen, but we have an "
                                 "active master, so I'm deleting it.",
                                 [N, Bucket]),
                      %% %% cb_replication:stop_replications(N, Bucket, [VBucket]),
                      %%
                      %% was here, but because we're going to call
                      %% set_replicas at the end of janitor pass this is not
                      %% required.
                      ns_memcached:set_vbucket(N, Bucket, VBucket, dead);
                  ({_, {_, replica}})-> % This is what we expect
                      ok;
                  ({_, {_, missing}}) ->
                      %% Either fewer nodes than copies or replicator
                      %% hasn't started yet
                      ok;
                  ({{_, zombie}, _}) -> ok;
                  ({_, {_, zombie}}) -> ok;
                  ({{undefined, _}, _}) -> ok;
                  ({{SrcNode, _}, {DstNode, _}} = Pair) ->
                      ?log_info("Killing replicator from ~p to ~p "
                                "for vbucket ~p because of ~p",
                                [SrcNode, DstNode, VBucket, Pair]),
                      cb_replication:stop_replications(Bucket, SrcNode, DstNode,
                                                       [VBucket])
              end, misc:pairs(C)),
            HaveAllCopies = lists:all(
                              fun ({undefined, _}) -> false;
                                  ({_, replica}) -> true;
                                  (_) -> false
                              end, ReplicaStates),
            lists:foreach(
              fun ({N, State}) ->
                      case {HaveAllCopies, State} of
                          {true, dead} ->
                              ?log_info("Deleting dead vbucket ~p in ~p on ~p",
                                        [VBucket, Bucket, N]),
                              ns_memcached:delete_vbucket(N, Bucket, VBucket);
                          {true, _} ->
                              ?log_info("Deleting vbucket ~p in ~p on ~p",
                                        [VBucket, Bucket, N]),
                              ns_memcached:set_vbucket(
                                N, Bucket, VBucket, dead),
                              ns_memcached:delete_vbucket(N, Bucket, VBucket);
                          {false, dead} ->
                              ok;
                          {false, _} ->
                              ?log_info("Setting vbucket ~p in ~p on ~p from ~p"
                                        " to dead because we don't have all "
                                        "copies~n~p", [N, Bucket, VBucket, State, {ChainStates, ExtraStates}]),
                              ns_memcached:set_vbucket(N, Bucket, VBucket, dead)
                      end
              end, ExtraStates),
            Chain;
        [{Master, State}|ReplicaStates] ->
            case [N||{N, RState} <- ReplicaStates ++ ExtraStates,
                     lists:member(RState, [active, pending, replica])] of
                [] ->
                    ?log_info("Setting vbucket ~p in ~p on master ~p to active",
                              [VBucket, Bucket, Master]),
                    ns_memcached:set_vbucket(Master, Bucket, VBucket,
                                                   active),
                    Chain;
                X ->
                    case lists:member(Master, Zombies) of
                        true -> ok;
                        false ->
                            ?log_error("Master ~p in state ~p for vbucket ~p in ~p but we have extra nodes ~p!",
                                       [Master, State, VBucket, Bucket, X])
                    end,
                    Chain
            end
    end.

%% [{Node, VBucket, State}...]
-spec current_states(list(atom()), string()) ->
                            {ok, list({atom(), integer(), atom()}), list(atom())}.
current_states(Nodes, Bucket) ->
    {Replies, DownNodes} = ns_memcached:list_vbuckets_multi(Nodes, Bucket),
    {GoodReplies, BadReplies} = lists:partition(fun ({_, {ok, _}}) -> true;
                                                    (_) -> false
                                                     end, Replies),
    ErrorNodes = [Node || {Node, _} <- BadReplies],
    States = [{Node, VBucket, State} || {Node, {ok, Reply}} <- GoodReplies,
                                        {VBucket, State} <- Reply],
    {ok, States, ErrorNodes ++ DownNodes}.

%%
%% Internal functions
%%

wait_for_memcached(Nodes, Bucket, Type) ->
    wait_for_memcached(Nodes, Bucket, Type, ?WAIT_FOR_MEMCACHED_TRIES).

wait_for_memcached(Nodes, Bucket, Type, Tries) when Tries > 0 ->
    ReadyNodes = ns_memcached:ready_nodes(Nodes, Bucket, Type, default),
    DownNodes = ordsets:subtract(ordsets:from_list(Nodes),
                                 ordsets:from_list(ReadyNodes)),
    case DownNodes of
        [] ->
            [];
        _ ->
            case Tries - 1 of
                0 ->
                    DownNodes;
                X ->
                    ?log_info("Waiting for ~p on ~p", [Bucket, DownNodes]),
                    timer:sleep(1000),
                    wait_for_memcached(Nodes, Bucket, Type, X)
            end
    end.

<<<<<<< HEAD
maybe_stop_replication_status() ->
=======
%% @doc check for existing vbucket states and generate a vbucket map from them
-spec read_existing_map(string(),
                        [atom()],
                        pos_integer(),
                        non_neg_integer()) -> {error, no_map} | {ok, list()}.
read_existing_map(Bucket, S, VBucketsCount, NumReplicas) ->

    VBuckets =
        [begin
             {ok, Buckets} = ns_memcached:list_vbuckets_prevstate(Node, Bucket),
             [{Index, State, Node} || {Index, State} <- Buckets]
         end || Node <- S],


    Fun = fun({Index, active, Node}, {Active, Replica}) ->
                  {[{Index, Node}|Active], Replica};
             ({Index, replica, Node}, {Active, Replica}) ->
                  {Active, dict:append(Index, Node, Replica)};
             (_, Acc) -> % Ignore Dead vbuckets
                  Acc
          end,

    {Active, Replica} =
        lists:foldl(Fun, {[], dict:new()}, lists:flatten(VBuckets)),

    {Map, HasDuplicates} = recover_map(Active, Replica, false, 0,
                                       VBucketsCount, []),
    MissingVBucketsCount = lists:foldl(fun ([undefined|_], Acc) -> Acc+1;
                                           (_, Acc) -> Acc
                                       end, 0, Map),
    case MissingVBucketsCount of
        VBucketsCount -> {error, no_map};
        _ ->
            CleanRecover = MissingVBucketsCount =:= 0
                andalso not HasDuplicates,
            case CleanRecover of
                true ->
                    ?user_log(?CLEAN_VBUCKET_MAP_RECOVER,
                              "Cleanly recovered vbucket map from data files for bucket: ~p~n",
                              [Bucket]);
                _ ->
                    ?user_log(?UNCLEAN_VBUCKET_MAP_RECOVER,
                              "Partially recovered vbucket map from data files for bucket: ~p."
                              ++ " Missing vbuckets count: ~p and HasDuplicates is: ~p~n",
                              [Bucket, MissingVBucketsCount, HasDuplicates])
            end,
            {ok, align_replicas(Map, NumReplicas)}
    end.

-spec recover_map([{non_neg_integer(), node()}],
                  dict(),
                  boolean(),
                  non_neg_integer(),
                  pos_integer(),
                  [[atom()]]) ->
                         {[[atom()]], boolean()}.
recover_map(_Active, _Replica, HasDuplicates, I,
            VBucketsCount, MapAcc) when I >= VBucketsCount ->
    {lists:reverse(MapAcc), HasDuplicates};
recover_map(Active, Replica, HasDuplicates, I, VBucketsCount, MapAcc) ->
    {NewDuplicates, Master} =
        case [N || {Ic, N} <- Active, Ic =:= I] of
            [MasterNode] ->
                {HasDuplicates, MasterNode};
            [] ->
                {HasDuplicates, undefined};
            [MasterNode,_|_] ->
                {true, MasterNode}
        end,
    NewMapAcc = [[Master | case dict:find(I, Replica) of
                               {ok, V} -> V;
                               error -> []
                           end]
                 | MapAcc],
    recover_map(Active, Replica, NewDuplicates, I+1, VBucketsCount, NewMapAcc).

-spec align_replicas([[atom()]], non_neg_integer()) ->
                            [[atom()]].
align_replicas(Map, NumReplicas) ->
    [begin
         [Master | Replicas] = Chain,
         [Master | align_chain_replicas(Replicas, NumReplicas)]
     end || Chain <- Map].

align_chain_replicas(_, 0) -> [];
align_chain_replicas([H|T] = _Chain, ReplicasLeft) ->
    [H | align_chain_replicas(T, ReplicasLeft-1)];
align_chain_replicas([] = _Chain, ReplicasLeft) ->
    lists:duplicate(ReplicasLeft, undefined).

stop_rebalance_status(Fn) ->
    Sentinel = make_ref(),
    Fun = fun ({rebalance_status, Value}) ->
                  NewValue =
                      case Value of
                          running ->
                              Fn();
                          _ ->
                              Value
                      end,
                  {rebalance_status, NewValue};
              ({rebalancer_pid, _}) ->
                  {rebalancer_pid, undefined};
              (Other) ->
                  Other
          end,

    ok = ns_config:update(Fun, Sentinel).

maybe_stop_rebalance_status() ->
>>>>>>> ee07291f
    Status = try ns_orchestrator:rebalance_progress_full()
             catch E:T ->
                     ?log_error("janitor maybe_stop_rebalance_status cannot reach orchestrator: ~p:~p", [E,T]),
                     error
             end,
    case Status of
        not_running ->
            stop_rebalance_status(
              fun () ->
                      ale:info(?USER_LOGGER,
                               "Resetting rebalance status "
                               "since it's not really running"),
                      {none, <<"Rebalance stopped by janitor.">>}
              end);
        _ ->
            ok
    end.<|MERGE_RESOLUTION|>--- conflicted
+++ resolved
@@ -281,99 +281,6 @@
             end
     end.
 
-<<<<<<< HEAD
-maybe_stop_replication_status() ->
-=======
-%% @doc check for existing vbucket states and generate a vbucket map from them
--spec read_existing_map(string(),
-                        [atom()],
-                        pos_integer(),
-                        non_neg_integer()) -> {error, no_map} | {ok, list()}.
-read_existing_map(Bucket, S, VBucketsCount, NumReplicas) ->
-
-    VBuckets =
-        [begin
-             {ok, Buckets} = ns_memcached:list_vbuckets_prevstate(Node, Bucket),
-             [{Index, State, Node} || {Index, State} <- Buckets]
-         end || Node <- S],
-
-
-    Fun = fun({Index, active, Node}, {Active, Replica}) ->
-                  {[{Index, Node}|Active], Replica};
-             ({Index, replica, Node}, {Active, Replica}) ->
-                  {Active, dict:append(Index, Node, Replica)};
-             (_, Acc) -> % Ignore Dead vbuckets
-                  Acc
-          end,
-
-    {Active, Replica} =
-        lists:foldl(Fun, {[], dict:new()}, lists:flatten(VBuckets)),
-
-    {Map, HasDuplicates} = recover_map(Active, Replica, false, 0,
-                                       VBucketsCount, []),
-    MissingVBucketsCount = lists:foldl(fun ([undefined|_], Acc) -> Acc+1;
-                                           (_, Acc) -> Acc
-                                       end, 0, Map),
-    case MissingVBucketsCount of
-        VBucketsCount -> {error, no_map};
-        _ ->
-            CleanRecover = MissingVBucketsCount =:= 0
-                andalso not HasDuplicates,
-            case CleanRecover of
-                true ->
-                    ?user_log(?CLEAN_VBUCKET_MAP_RECOVER,
-                              "Cleanly recovered vbucket map from data files for bucket: ~p~n",
-                              [Bucket]);
-                _ ->
-                    ?user_log(?UNCLEAN_VBUCKET_MAP_RECOVER,
-                              "Partially recovered vbucket map from data files for bucket: ~p."
-                              ++ " Missing vbuckets count: ~p and HasDuplicates is: ~p~n",
-                              [Bucket, MissingVBucketsCount, HasDuplicates])
-            end,
-            {ok, align_replicas(Map, NumReplicas)}
-    end.
-
--spec recover_map([{non_neg_integer(), node()}],
-                  dict(),
-                  boolean(),
-                  non_neg_integer(),
-                  pos_integer(),
-                  [[atom()]]) ->
-                         {[[atom()]], boolean()}.
-recover_map(_Active, _Replica, HasDuplicates, I,
-            VBucketsCount, MapAcc) when I >= VBucketsCount ->
-    {lists:reverse(MapAcc), HasDuplicates};
-recover_map(Active, Replica, HasDuplicates, I, VBucketsCount, MapAcc) ->
-    {NewDuplicates, Master} =
-        case [N || {Ic, N} <- Active, Ic =:= I] of
-            [MasterNode] ->
-                {HasDuplicates, MasterNode};
-            [] ->
-                {HasDuplicates, undefined};
-            [MasterNode,_|_] ->
-                {true, MasterNode}
-        end,
-    NewMapAcc = [[Master | case dict:find(I, Replica) of
-                               {ok, V} -> V;
-                               error -> []
-                           end]
-                 | MapAcc],
-    recover_map(Active, Replica, NewDuplicates, I+1, VBucketsCount, NewMapAcc).
-
--spec align_replicas([[atom()]], non_neg_integer()) ->
-                            [[atom()]].
-align_replicas(Map, NumReplicas) ->
-    [begin
-         [Master | Replicas] = Chain,
-         [Master | align_chain_replicas(Replicas, NumReplicas)]
-     end || Chain <- Map].
-
-align_chain_replicas(_, 0) -> [];
-align_chain_replicas([H|T] = _Chain, ReplicasLeft) ->
-    [H | align_chain_replicas(T, ReplicasLeft-1)];
-align_chain_replicas([] = _Chain, ReplicasLeft) ->
-    lists:duplicate(ReplicasLeft, undefined).
-
 stop_rebalance_status(Fn) ->
     Sentinel = make_ref(),
     Fun = fun ({rebalance_status, Value}) ->
@@ -394,7 +301,6 @@
     ok = ns_config:update(Fun, Sentinel).
 
 maybe_stop_rebalance_status() ->
->>>>>>> ee07291f
     Status = try ns_orchestrator:rebalance_progress_full()
              catch E:T ->
                      ?log_error("janitor maybe_stop_rebalance_status cannot reach orchestrator: ~p:~p", [E,T]),
