%% @author Couchbase <info@couchbase.com>
%% @copyright 2009-Present Couchbase, Inc.
%%
%% Use of this software is governed by the Business Source License included in
%% the file licenses/BSL-Couchbase.txt.  As of the Change Date specified in that
%% file, in accordance with the Business Source License, use of this software
%% will be governed by the Apache License, Version 2.0, included in the file
%% licenses/APL2.txt.
%%
-module(ns_config_default).

-include("ns_common.hrl").
-include("ns_config.hrl").

-ifdef(TEST).
-include_lib("eunit/include/eunit.hrl").
-endif.

-export([default/0, upgrade_config/1, get_current_version/0, encrypt_and_save/1,
         decrypt/1, fixup/1, init_is_enterprise/0, generate_internal_pass/0]).

-define(ISASL_PW, "isasl.pw").
-define(NS_LOG, "ns_log").
-define(EVENT_LOG, "event_log").

get_current_version() ->
    %% This function identifies the version of the config and one of its
    %% uses is during an offline upgrade.  A newer release will use this
    %% version to determine what upgrade operations need to take place.
    %% If the newer release doesn't know about this version it will not
    %% be able to complete the upgrade.  As an example, this version was
    %% changed in 6.0.4 after 6.5.0 had shipped.  As 6.5.0 had no knowledge
    %% of the 6.0.4 version (as it didn't exist when 6.5.0 shipped) it
    %% was unable to perform an upgrade.
    list_to_tuple(?VERSION_ELIXIR).

get_data_dir() ->
    RawDir = path_config:component_path(data),
    case misc:realpath(RawDir, "/") of
        {ok, X} -> X;
        _ -> RawDir
    end.

detect_enterprise_version(NsServerVersion) ->
    case re:run(NsServerVersion, <<"-enterprise$">>) of
        nomatch ->
            false;
        _ ->
            true
    end.

is_forced(EnvVar) ->
    case os:getenv(EnvVar) of
        false ->
            false;
        "0" ->
            false;
        _ ->
            true
    end.

init_is_enterprise() ->
    MaybeNsServerVersion =
        [V || {ns_server, _, V} <- application:loaded_applications()],
    case lists:any(fun (V) -> detect_enterprise_version(V) end, MaybeNsServerVersion) of
        true ->
            true;
        _ ->
            is_forced("FORCE_ENTERPRISE")
    end.

init_saslauthd_enabled() ->
    IsForced = is_forced("FORCE_SASLAUTHD"),
    IsForced orelse misc:is_linux().

%% On Windows we need to specify a default je_malloc configuration value.
je_malloc_conf_default() ->
    case misc:is_windows() of
        true->
            "narenas:1";
        false ->
            undefined
    end.

default() ->
    DataDir = get_data_dir(),

    DefaultQuotas = memory_quota:default_quotas([kv, cbas, fts]),
    {_, KvQuota} = lists:keyfind(kv, 1, DefaultQuotas),
    {_, FTSQuota} = lists:keyfind(fts, 1, DefaultQuotas),
    {_, CBASQuota} = lists:keyfind(cbas, 1, DefaultQuotas),

    BreakpadMinidumpDir = path_config:minidump_dir(),
    ok = misc:mkdir_p(BreakpadMinidumpDir),

    IsEnterprise = init_is_enterprise(),
    SASLAuthdEnabled = init_saslauthd_enabled(),
    JeMallocConfDefault = je_malloc_conf_default(),

    {ok, LogDir} = application:get_env(ns_server, error_logger_mf_dir),
    {AuditGlobalLogs, AuditLocalLogs} =
        case misc:get_env_default(path_audit_log, []) of
            [] ->
                {[{log_path, LogDir}], []};
            Path ->
                {[], [{log_path, Path}]}
        end,

    ScramshaFallbackSalt = crypto:strong_rand_bytes(12),

    [{{node, node(), config_version}, get_current_version()},
     {directory, path_config:component_path(data, "config")},
     {{node, node(), is_enterprise}, IsEnterprise},
     {{node, node(), saslauthd_enabled}, SASLAuthdEnabled},
     {index_aware_rebalance_disabled, false},
     {max_bucket_count, config_profile:get_value(max_buckets_supported,
                                                 ?MAX_BUCKETS_SUPPORTED)},
     {autocompaction, [{database_fragmentation_threshold, {30, undefined}},
                       {view_fragmentation_threshold, {30, undefined}}]},
     {set_view_update_daemon,
      [{update_interval, 5000},
       {update_min_changes, 5000},
       {replica_update_min_changes, 5000}]},
     {{node, node(), compaction_daemon}, [{check_interval, 30},
                                          {min_db_file_size, 131072},
                                          {min_view_file_size, 20 * 1024 * 1024}]},
     {nodes_wanted, [node()]},
     {quorum_nodes, [node()]},
     {server_groups, [[{uuid, <<"0">>},
                       {name, <<"Group 1">>},
                       {nodes, [node()]}]]},
     {{node, node(), membership}, active},
     %% In general, the value in these key-value pairs are property lists,
     %% like [{prop_atom1, value1}, {prop_atom2, value2}].
     %%
     %% See the proplists erlang module.
     %%
     %% A change to any of these rest properties probably means a restart of
     %% mochiweb is needed.
     %%
     %% Modifiers: menelaus REST API
     %% Listeners: some menelaus module that configures/reconfigures mochiweb
     {{couchdb, max_parallel_indexers}, 4},
     {{couchdb, max_parallel_replica_indexers}, 2},

     %% Default config for metakv settings in minimum supported version for
     %% the various services that use it.
     index_settings_manager:config_default(),
     eventing_settings_manager:config_default(),
     query_settings_manager:config_default(),
     analytics_settings_manager:config_default(),

     %% {rest_creds, {User, {password, {Salt, Mac}}}}
     %% {rest_creds, null} means no login/password auth check.
     {rest_creds, null},

     {client_cert_auth, [{state, "disable"}, {prefixes, []}]},
     {scramsha_fallback_salt, ScramshaFallbackSalt},

     {remote_clusters, []},
     {{node, node(), isasl}, [{path, filename:join(DataDir, ?ISASL_PW)}]},

     {audit,
      [{auditd_enabled, false},
       {rotate_interval, 86400},
       {rotate_size, 20*1024*1024},
       {disabled, []},
       {enabled, []},
       {disabled_users, []},
       {sync, []}] ++ AuditGlobalLogs},

     {{node, node(), audit}, AuditLocalLogs},

     %% The {node, node(), memcached}, memcached and
     %% {node, node(), memcached_defaults} keys are parameters that are
     %% used to set the values of the keys in memcached.json.
     %%
     %% There’s a pecking order. Parameter values in the per-node memcached
     %% key override the global memcached key which override the per-node
     %% memcached_defaults. (There are no global memcached defaults.)

     {memcached, []},

     {{node, node(), memcached_defaults},
      [{max_connections, 65000},
       {system_connections, 5000},
       {connection_idle_time, 0},
       {verbosity, 0},
       {privilege_debug, false},
       {breakpad_enabled, true},
       %% Location that Breakpad should write minidumps upon memcached crash.
       {breakpad_minidump_dir_path, BreakpadMinidumpDir},

       %% Configuration profile
       {dedupe_nmvb_maps, false},
       {je_malloc_conf, JeMallocConfDefault},
       {tracing_enabled, IsEnterprise},
       {datatype_snappy, true},
       {num_reader_threads,
         config_profile:get_value(num_reader_threads, <<"default">>)},
       {num_writer_threads,
         config_profile:get_value(num_writer_threads, <<"default">>)},
       {num_auxio_threads, <<"default">>},
       {num_nonio_threads, <<"default">>},
       {num_storage_threads, <<"default">>},
       {tcp_keepalive_idle, 360},
       {tcp_keepalive_interval, 10},
       {tcp_keepalive_probes, 3},
       {tcp_user_timeout, 30},
       {always_collect_trace_info, true},
       {connection_limit_mode, <<"disconnect">>},
       {free_connection_pool_size, 0},
       {max_client_connection_details, 0}]},

     %% Memcached config
     {{node, node(), memcached},
      [{port, service_ports:default(memcached_port, IsEnterprise)},
       {dedicated_port,
        service_ports:default(memcached_dedicated_port, IsEnterprise)},
       {dedicated_ssl_port,
        service_ports:default(memcached_dedicated_ssl_port, IsEnterprise)},
       {ssl_port, service_ports:default(memcached_ssl_port, IsEnterprise)},
       {admin_user, "@ns_server"},
       {other_users, ["@cbq-engine", "@projector", "@goxdcr", "@index", "@fts",
                      "@eventing", "@cbas", "@backup"]},
       {admin_pass, {v2, [generate_internal_pass()]}},
       {engines,
        [{membase,
          [{engine, path_config:component_path(lib, "memcached/ep.so")},
           {static_config_string,
            "failpartialwarmup=false"}]},
         {memcached,
          [{engine,
            path_config:component_path(lib, "memcached/default_engine.so")},
           {static_config_string, "vb0=true"}]}]},
       {config_path, path_config:default_memcached_config_path()},
       {audit_file, ns_audit_cfg:default_audit_json_path()},
       {rbac_file, filename:join(path_config:component_path(data, "config"), "memcached.rbac")},
       {log_path, LogDir},
       %% Prefix of the log files within the log path that should be rotated.
       {log_prefix, "memcached.log"},
       %% Number of recent log files to retain.
       {log_generations, 20},
       %% how big log file needs to grow before memcached starts using
       %% next file
       {log_cyclesize, 1024*1024*10},
       %% Milliseconds between log rotation runs.
       {log_rotation_period, 39003}]},

     %% This section defines the "schema" for the memcached.json file. Each
     %% of the keys ends up as a key in the JSON object in the file.

     {{node, node(), memcached_config},
      {[
        {interfaces, {memcached_config_mgr, get_interfaces, []}},
        {client_cert_auth, {memcached_config_mgr, client_cert_auth, []}},

        {connection_idle_time, connection_idle_time},
        {privilege_debug, privilege_debug},

        {breakpad,
         {[{enabled, breakpad_enabled},
           {minidump_dir, {memcached_config_mgr, get_minidump_dir, []}}]}},

        {deployment_model, {memcached_config_mgr, get_config_profile, []}},
        {verbosity, verbosity},
        {audit_file, {"~s", [audit_file]}},
        {rbac_file, {"~s", [rbac_file]}},
        {dedupe_nmvb_maps, dedupe_nmvb_maps},
        {tracing_enabled, tracing_enabled},
        {datatype_snappy, {memcached_config_mgr, is_snappy_enabled, []}},
        {xattr_enabled, true},
        {scramsha_fallback_salt, {memcached_config_mgr, get_fallback_salt, []}},
        {collections_enabled, {memcached_config_mgr, collections_enabled, []}},
        {enforce_tenant_limits_enabled,
         {memcached_config_mgr, should_enforce_limits, []}},
        {max_connections, max_connections},
        {system_connections, system_connections},
        {num_reader_threads, num_reader_threads},
        {num_writer_threads, num_writer_threads},
        {num_auxio_threads, num_auxio_threads},
        {num_nonio_threads, num_nonio_threads},
        {num_storage_threads, num_storage_threads},

        {logger,
         {[{filename, {"~s/~s", [log_path, log_prefix]}},
           {cyclesize, log_cyclesize}]}},

        {external_auth_service,
            {memcached_config_mgr, get_external_auth_service, []}},
        {active_external_users_push_interval,
            {memcached_config_mgr, get_external_users_push_interval, []}},
        {prometheus, {memcached_config_mgr, prometheus_cfg, []}},
        {sasl_mechanisms, {memcached_config_mgr, sasl_mechanisms, []}},
        {ssl_sasl_mechanisms, {memcached_config_mgr, sasl_mechanisms, []}},
        {tcp_keepalive_idle, tcp_keepalive_idle},
        {tcp_keepalive_interval, tcp_keepalive_interval},
        {tcp_keepalive_probes, tcp_keepalive_probes},
        {tcp_user_timeout, tcp_user_timeout},
        {always_collect_trace_info, always_collect_trace_info},
        {connection_limit_mode, connection_limit_mode},
        {free_connection_pool_size, free_connection_pool_size},
        {max_client_connection_details, max_client_connection_details}
       ]}},

     {memory_quota, KvQuota},
     {fts_memory_quota, FTSQuota},
     {cbas_memory_quota, CBASQuota},

     {buckets, [{configs, []}]},

     %% Secure headers config
     {secure_headers, []},

     %% removed since 4.0
     {{node, node(), port_servers}, []},

     {{node, node(), ns_log}, [{filename, filename:join(DataDir, ?NS_LOG)}]},
     {{node, node(), event_log}, [{filename, filename:join(DataDir, ?EVENT_LOG)}]},

     %% Modifiers: menelaus
     %% Listeners: ? possibly ns_log
     {email_alerts,
      [{recipients, ["root@localhost"]},
       {sender, "couchbase@localhost"},
       {enabled, false},
       {email_server, [{user, ""},
                       {pass, ""},
                       {host, "localhost"},
                       {port, 25},
                       {encrypt, false}]},
       {alerts, menelaus_alert:alert_keys()},
       %% The alerts which should produce UI pop-ups.
       {pop_up_alerts, menelaus_alert:alert_keys()}
      ]},
     {alert_limits, [
       %% Maximum percentage of overhead compared to max bucket size (%)
       {max_overhead_perc, 50},
       %% Maximum disk usage before warning (%)
       {max_disk_used, 90},
       %% Maximum Indexer RAM Usage before warning (%)
       {max_indexer_ram, 75}
      ]},
     {replication, [{enabled, true}]},
     {log_redaction_default_cfg, [{redact_level, none}]},

     % auto-reprovision (mostly applicable to ephemeral buckets) is the operation that
     % is carried out when memcached process on a node restarts within the auto-failover
     % timeout.
     {auto_reprovision_cfg, [{enabled, true},
                             % max_nodes is the maximum number of nodes that may be
                             % automatically reprovisioned
                             {max_nodes, 1},
                             % count is the number of nodes that were auto-reprovisioned
                             {count, 0}]},

     {password_policy, [{min_length, 6}, {must_present, []}]}] ++
        service_ports:default_config(IsEnterprise) ++
        rebalance_quirks:default_config() ++
        auto_rebalance_settings:default_config() ++
        menelaus_web_auto_failover:default_config(IsEnterprise) ++
<<<<<<< HEAD
        throttle_service_settings:default_config(config_profile:get()).
=======
        ns_storage_conf:default_config().

%% memory_threshold is excluded from alerts and pop_up_alerts here for
%% backward compatibility reasons (because it was added in a minor
%% release). It can be removed when memory_alert_email is added as
%% a proper alert (first major release after 7.1).
alert_keys_no_memory_check() ->
    menelaus_alert:alert_keys() -- [memory_threshold].
>>>>>>> 2ab5c487

%% returns list of changes to config to upgrade it to current version.
%% This will be invoked repeatedly by ns_config until list is empty.
%%
%% NOTE: API-wise we could return new config but that would require us
%% to handle vclock updates
-spec upgrade_config([[{term(), term()}]]) -> [{set, term(), term()}].
upgrade_config(Config) ->
    CurrentVersion = get_current_version(),
    ConfigVersion = ns_config:search_node_with_default(node(), Config,
                                                       config_version, {1, 7}),
    assert_not_developer_preview(CurrentVersion, ConfigVersion, Config),
    case ConfigVersion of
        CurrentVersion ->
            [];
        {6,5} ->
            [{set, {node, node(), config_version}, {6,5,1}} |
             upgrade_config_from_6_5_to_6_5_1(Config)];
        {6,5,1} ->
            [{set, {node, node(), config_version}, {7,0}} |
             upgrade_config_from_6_5_1_to_7_0(Config)];
        {7,0} ->
            [{set, {node, node(), config_version}, {7,1}} |
             upgrade_config_from_7_0_to_7_1(Config)];
        {7,1} ->
            [{set, {node, node(), config_version}, {7,2}} |
             upgrade_config_from_7_1_to_7_2(Config)];
        {7,2} ->
            %% When upgrading to the latest config_version always upgrade
            %% service_ports.
            service_ports:offline_upgrade(Config) ++
                [{set, {node, node(), config_version}, CurrentVersion} |
                 upgrade_config_from_7_2_to_elixir(Config)];
        OldVersion ->
            ?log_error("Detected an attempt to offline upgrade from "
                       "unsupported version ~p. Terminating.", [OldVersion]),
            catch ale:sync_all_sinks(),
            misc:halt(1)
    end.

assert_not_developer_preview(CurrentVsn, ConfigVsn, Config) ->
    case cluster_compat_mode:is_developer_preview(Config) of
        false -> ok;
        true when CurrentVsn == ConfigVsn -> ok;
        true ->
            ?log_error("Can't offline upgrade from a developer preview cluster"),
            catch ale:sync_all_sinks(),
            misc:halt(1)
    end.

upgrade_key(Key, DefaultConfig) ->
    WholeKey = {node, node(), Key},
    {value, Value} = ns_config:search([DefaultConfig], WholeKey),
    {set, WholeKey, Value}.

upgrade_sub_keys(Key, SubKeys, Config, DefaultConfig) ->
    WholeKey = {node, node(), Key},
    {value, DefaultVal} = ns_config:search([DefaultConfig], WholeKey),
    {value, CurrentVal} = ns_config:search(Config, WholeKey),
    {set, WholeKey, do_upgrade_sub_keys(SubKeys, CurrentVal, DefaultVal)}.

do_upgrade_sub_keys(SubKeys, {Json}, {DefaultJson}) ->
    {do_upgrade_sub_keys(SubKeys, Json, DefaultJson)};
do_upgrade_sub_keys(SubKeys, Props, DefaultProps) ->
    lists:foldl(
      fun ({delete, SubKey}, Acc) ->
              lists:keydelete(SubKey, 1, Acc);
          (SubKey, Acc) ->
              Val = {SubKey, _} = lists:keyfind(SubKey, 1, DefaultProps),
              lists:keystore(SubKey, 1, Acc, Val)
      end, Props, SubKeys).

upgrade_config_from_6_5_to_6_5_1(Config) ->
    DefaultConfig = default(),
    do_upgrade_config_from_6_5_to_6_5_1(Config, DefaultConfig).

do_upgrade_config_from_6_5_to_6_5_1(Config, DefaultConfig) ->
    [upgrade_sub_keys(memcached, [admin_user], Config, DefaultConfig)].

upgrade_config_from_6_5_1_to_7_0(Config) ->
    DefaultConfig = default(),
    do_upgrade_config_from_6_5_1_to_7_0(Config, DefaultConfig).

do_upgrade_config_from_6_5_1_to_7_0(Config, DefaultConfig) ->
    [upgrade_key(memcached_config, DefaultConfig),
     upgrade_key(memcached_defaults, DefaultConfig),
     upgrade_sub_keys(memcached, [other_users], Config, DefaultConfig)].

upgrade_config_from_7_0_to_7_1(Config) ->
    DefaultConfig = default(),
    do_upgrade_config_from_7_0_to_7_1(Config, DefaultConfig).

do_upgrade_config_from_7_0_to_7_1(Config, DefaultConfig) ->
    [upgrade_key(memcached_config, DefaultConfig),
     upgrade_key(memcached_defaults, DefaultConfig),
     %% Do targeted upgrade of specific memcached keys/subkeys to preserve
     %% any custom changes that may have been made.
     upgrade_sub_keys(memcached, [{delete, log_sleeptime}],
                      Config, DefaultConfig)].

upgrade_config_from_7_1_to_7_2(Config) ->
    DefaultConfig = default(),
    do_upgrade_config_from_7_1_to_7_2(Config, DefaultConfig).

do_upgrade_config_from_7_1_to_7_2(_Config, DefaultConfig) ->
    [upgrade_key(memcached_config, DefaultConfig),
     upgrade_key(memcached_defaults, DefaultConfig),
     upgrade_key(database_dir, DefaultConfig),
     upgrade_key(index_dir, DefaultConfig)].

upgrade_config_from_7_2_to_elixir(Config) ->
    DefaultConfig = default(),
    do_upgrade_config_from_7_2_to_elixir(Config, DefaultConfig).

do_upgrade_config_from_7_2_to_elixir(_Config, DefaultConfig) ->
    [upgrade_key(memcached_config, DefaultConfig),
     upgrade_key(memcached_defaults, DefaultConfig)].

encrypt_config_val(Val) ->
    {ok, Encrypted} = encryption_service:encrypt(term_to_binary(Val)),
    {encrypted, Encrypted}.

encrypt(Config) ->
    misc:rewrite_tuples(fun ({admin_pass, Pass}) ->
                                {stop, {admin_pass, encrypt_config_val(Pass)}};
                            ({sasl_password, Pass}) ->
                                %% Maybe present on mixed version clusters.
                                %% The key is eventually deleted at some time
                                %% after compat mode is elevated to 7.0.
                                {stop, {sasl_password, encrypt_config_val(Pass)}};
                            ({metakv_sensitive, Val}) ->
                                {stop, {metakv_sensitive, encrypt_config_val(Val)}};
                            ({cookie, Cookie}) ->
                                {stop, {cookie, encrypt_config_val(Cookie)}};
                            ({pass, Pass}) ->
                                {stop, {pass, encrypt_config_val(Pass)}};
                            ({password, Pass}) ->
                                {stop, {password, encrypt_config_val(Pass)}};
                            (_) ->
                                continue
                        end, Config).

encrypt_and_save(Config) ->
    {value, DirPath} = ns_config:search(Config, directory),
    Dynamic = ns_config:get_kv_list_with_config(Config),
    case cluster_compat_mode:is_enterprise() of
        true ->
            {ok, DataKey} = encryption_service:get_data_key(),
            EncryptedConfig = encrypt(Dynamic),
            ns_config:save_config_sync([EncryptedConfig], DirPath),
            encryption_service:maybe_clear_backup_key(DataKey);
        false ->
            ns_config:save_config_sync([Dynamic], DirPath)
    end.

decrypt(Config) ->
    misc:rewrite_tuples(fun ({encrypted, Val}) when is_binary(Val) ->
                                {ok, Decrypted} = encryption_service:decrypt(Val),
                                {stop, binary_to_term(Decrypted)};
                            (_) ->
                                continue
                        end, Config).

fixup(KV) ->
    dist_manager:fixup_config(KV).

generate_internal_pass() ->
    binary_to_list(couch_uuids:random()).

-ifdef(TEST).
upgrade_6_5_to_6_5_1_test() ->
    Cfg = [[{some_key, some_value},
            {{node, node(), memcached}, [{old, info}, {admin_user, old}]}]],

    Default = [{{node, node(), memcached}, [{some, stuff}, {admin_user, new}]}],

    ?assertMatch([{set, {node, _, memcached}, [{old, info}, {admin_user, new}]}],
                 do_upgrade_config_from_6_5_to_6_5_1(Cfg, Default)).

upgrade_6_5_1_to_7_0_test() ->
    Cfg = [[{some_key, some_value},
            {{node, node(), memcached}, [{old, info}, {other_users, old}]},
            {{node, node(), memcached_defaults}, old_memcached_defaults},
            {{node, node(), memcached_config}, old_memcached_config}]],

    Default = [{{node, node(), memcached}, [{some, stuff}, {other_users, new}]},
               {{node, node(), memcached_defaults}, [{some, stuff},
                                                     {num_storage_threads, 4}]},
               {{node, node(), memcached_config}, new_memcached_config}],

    ?assertMatch([{set, {node, _, memcached_config}, new_memcached_config},
                  {set, {node, _, memcached_defaults},
                   [{some, stuff}, {num_storage_threads, 4}]},
                  {set, {node, _, memcached},
                   [{old, info}, {other_users, new}]}],
                 do_upgrade_config_from_6_5_1_to_7_0(Cfg, Default)).

no_upgrade_on_current_version_test() ->
    ?assertEqual([], upgrade_config([[{{node, node(), config_version}, get_current_version()}]])).

mock_ns_storage_conf_default_config() ->
    [{{node, node(), database_dir}, "DbTestDir"},
     {{node, node(), index_dir}, "IxTestDir"}].

all_upgrades_test_() ->
    {setup,
     fun () ->
             ns_config:mock_tombstone_agent(),
             meck:new(sigar),
             meck:expect(sigar, get_cgroups_info,
                         fun () ->  #{supported => false} end),
             meck:new(ns_storage_conf),
             meck:expect(ns_storage_conf, default_config,
                         fun () -> mock_ns_storage_conf_default_config() end)
     end,
     fun (_) ->
             meck:unload(sigar),
             ns_config:unmock_tombstone_agent(),
             meck:unload(ns_storage_conf)
     end,
     ?_test(test_all_upgrades())}.

test_all_upgrades() ->
    Default = default(),
    KVs = misc:update_proplist(Default,
                               [{{node, node(), config_version}, {6,5}}]),
    Cfg = #config{dynamic = [KVs], uuid = <<"uuid">>},
    UpgradedCfg = ns_config:upgrade_config(Cfg, fun upgrade_config/1),

    UpgradedKVs = [{K, ns_config:strip_metadata(V)} ||
                      {K, V} <- hd(UpgradedCfg#config.dynamic)],

    ?assertEqual([], UpgradedKVs -- Default),
    ?assertEqual([], Default -- UpgradedKVs).

%% dialyzer proves that statically and complains about impossible code
%% path if I use ?assert... Sucker
detect_enterprise_version_test() ->
    true = detect_enterprise_version(<<"1.8.0r-9-ga083a1e-enterprise">>),
    true = not detect_enterprise_version(<<"1.8.0r-9-ga083a1e-comm">>).
-endif.<|MERGE_RESOLUTION|>--- conflicted
+++ resolved
@@ -359,18 +359,8 @@
         rebalance_quirks:default_config() ++
         auto_rebalance_settings:default_config() ++
         menelaus_web_auto_failover:default_config(IsEnterprise) ++
-<<<<<<< HEAD
-        throttle_service_settings:default_config(config_profile:get()).
-=======
+        throttle_service_settings:default_config(config_profile:get()) ++
         ns_storage_conf:default_config().
-
-%% memory_threshold is excluded from alerts and pop_up_alerts here for
-%% backward compatibility reasons (because it was added in a minor
-%% release). It can be removed when memory_alert_email is added as
-%% a proper alert (first major release after 7.1).
-alert_keys_no_memory_check() ->
-    menelaus_alert:alert_keys() -- [memory_threshold].
->>>>>>> 2ab5c487
 
 %% returns list of changes to config to upgrade it to current version.
 %% This will be invoked repeatedly by ns_config until list is empty.
