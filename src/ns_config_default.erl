--- conflicted
+++ resolved
@@ -27,11 +27,7 @@
 -define(NS_LOG, "ns_log").
 
 get_current_version() ->
-<<<<<<< HEAD
     list_to_tuple(?VERSION_MADHATTER).
-=======
-    {5,5,3}.
->>>>>>> 43a2cac6
 
 get_data_dir() ->
     RawDir = path_config:component_path(data),
@@ -371,13 +367,11 @@
             [{set, {node, node(), config_version}, {5,5}} |
              upgrade_config_from_5_1_1_to_5_5(Config)];
         {value, {5,5}} ->
+            [{set, {node, node(), config_version}, {5,5,3}} |
+             upgrade_config_from_5_5_to_5_5_3()];
+        {value, {5,5,3}} ->
             [{set, {node, node(), config_version}, CurrentVersion} |
-<<<<<<< HEAD
-             upgrade_config_from_5_5_to_madhatter()];
-
-=======
-             upgrade_config_from_5_5_to_5_5_3()];
->>>>>>> 43a2cac6
+             upgrade_config_from_5_5_3_to_madhatter()];
         V0 ->
             OldVersion =
                 case V0 of
@@ -465,22 +459,20 @@
      upgrade_key(memcached_defaults, DefaultConfig),
      upgrade_sub_keys(memcached, [other_users], Config, DefaultConfig)].
 
-<<<<<<< HEAD
-upgrade_config_from_5_5_to_madhatter() ->
+upgrade_config_from_5_5_3_to_madhatter() ->
     DefaultConfig = default(),
-    do_upgrade_config_from_5_5_to_madhatter(DefaultConfig).
-
-do_upgrade_config_from_5_5_to_madhatter(DefaultConfig) ->
+    do_upgrade_config_from_5_5_3_to_madhatter(DefaultConfig).
+
+do_upgrade_config_from_5_5_3_to_madhatter(DefaultConfig) ->
     [upgrade_key(memcached_config, DefaultConfig),
      {delete, {node, node(), moxi}}].
-=======
+
 upgrade_config_from_5_5_to_5_5_3() ->
     DefaultConfig = default(),
     do_upgrade_config_from_5_5_to_5_5_3(DefaultConfig).
 
 do_upgrade_config_from_5_5_to_5_5_3(DefaultConfig) ->
     [upgrade_key(memcached_config, DefaultConfig)].
->>>>>>> 43a2cac6
 
 encrypt_config_val(Val) ->
     {ok, Encrypted} = encryption_service:encrypt(term_to_binary(Val)),
@@ -583,13 +575,12 @@
                   {set, {node, _, memcached}, [{old, info}, {other_users, new}]}],
                  do_upgrade_config_from_5_1_1_to_5_5(Cfg, Default)).
 
-<<<<<<< HEAD
-upgrade_5_5_to_madhatter_test() ->
+upgrade_5_5_3_to_madhatter_test() ->
     Default = [{{node, node(), memcached_config}, new_memcached_config}],
     ?assertMatch([{set, {node, _, memcached_config}, new_memcached_config},
                   {delete, {node, _, moxi}}],
-                 do_upgrade_config_from_5_5_to_madhatter(Default)).
-=======
+                 do_upgrade_config_from_5_5_3_to_madhatter(Default)).
+
 upgrade_5_5_to_5_5_3_test() ->
     Default = [{some_key, some_other_value},
                {{node, node(), memcached}, [{some, stuff}, {other_users, new}]},
@@ -597,7 +588,6 @@
 
     ?assertMatch([{set, {node, _, memcached_config}, new_memcached_config}],
                  do_upgrade_config_from_5_5_to_5_5_3(Default)).
->>>>>>> 43a2cac6
 
 no_upgrade_on_current_version_test() ->
     ?assertEqual([], upgrade_config([[{{node, node(), config_version}, get_current_version()}]])).
