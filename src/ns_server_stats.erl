--- conflicted
+++ resolved
@@ -173,28 +173,21 @@
     Stats = gen_server:call(?MODULE, get_stats),
     SystemStats = proplists:get_value("@system", Stats, []),
     lists:foreach(
-<<<<<<< HEAD
       fun ({Key, Val}) when not is_binary(Key) ->
-              ReportFun({<<"sys">>, Key, [{<<"category">>, <<"system">>}],
-                         Val});
-          ({<<"pressure/", PsiKey/binary>>, Val}) ->
-              {Name, PLabels} = get_pressure_name_labels(PsiKey),
-              ReportFun({<<"sys">>, Name,
-                         [{<<"category">>, <<"system">>} | PLabels], Val})
-=======
-      fun ({Key, Val}) ->
               KeyBin = atom_to_binary(Key),
               {StatName, Labels0} =
                 case KeyBin of
                     <<"cpu_host_seconds_total_", Mode/binary>> ->
                         {<<"cpu_host_seconds_total">>,
                          [{<<"mode">>, Mode}]};
+                    <<"pressure/", PsiKey/binary>> ->
+                        {Name, PLabels} = get_pressure_name_labels(PsiKey),
+                        [{Name, PLabels}];
                     _ ->
                         {KeyBin, []}
                 end,
               Labels = Labels0 ++ [{<<"category">>, <<"system">>}],
               ReportFun({<<"sys">>, StatName, Labels, Val})
->>>>>>> 7562089e
       end, SystemStats),
 
     SysProcStats = proplists:get_value("@system-processes", Stats, []),
