%% @author Couchbase <info@couchbase.com>
%% @copyright 2013-Present Couchbase, Inc.
%%
%% Use of this software is governed by the Business Source License included in
%% the file licenses/BSL-Couchbase.txt.  As of the Change Date specified in that
%% file, in accordance with the Business Source License, use of this software
%% will be governed by the Apache License, Version 2.0, included in the file
%% licenses/APL2.txt.
%%
%% @doc This service maintains public ETS table that's caching
%% json-inified bucket infos. See vbucket_map_mirror module for
%% explanation how this works.
-module(bucket_info_cache).
-include("ns_common.hrl").
-include("ns_bucket.hrl").
-include("cut.hrl").

-ifdef(TEST).
-include_lib("eunit/include/eunit.hrl").
-endif.

-export([start_link/0,
         terse_bucket_info/1,
         contains_empty_vbmap/1]).

-export([build_node_services/0,
         build_pools_uri/1,
         build_pools_uri/2,
         build_short_bucket_info/3,
         build_name_and_locator/2,
         build_vbucket_map/2,
         build_ddocs/2]).

%% for diagnostics
-export([submit_full_reset/0]).

%% NOTE: we're doing global replace of this string. So it must not
%% need any JSON escaping and it must not otherwise occur in terse
%% bucket info
-define(LOCALHOST_MARKER_STRING, "$HOST").

start_link() ->
    work_queue:start_link(bucket_info_cache, fun cache_init/0).

cache_init() ->
    {ok, _} = gen_event:start_link({local, bucket_info_cache_invalidations}),
    ets:new(bucket_info_cache, [set, named_table]),
    ets:new(bucket_info_cache_buckets, [ordered_set, named_table]),
    chronicle_compat_events:subscribe(fun is_interesting/1,
                                      fun handle_config_event/1),
    submit_new_buckets(),
    submit_full_reset().

handle_config_event(buckets) ->
    submit_new_buckets();
handle_config_event(counters) ->
    submit_full_reset();
handle_config_event(Key) ->
    case ns_bucket:sub_key_match(Key) of
        {true, Bucket, _} ->
            invalidate_bucket(Bucket);
        false ->
            submit_full_reset()
    end.

is_interesting(buckets) -> true;
is_interesting({_, _, alternate_addresses}) -> true;
is_interesting({_, _, capi_port}) -> true;
is_interesting({_, _, ssl_capi_port}) -> true;
is_interesting({_, _, ssl_rest_port}) -> true;
is_interesting({_, _, rest}) -> true;
is_interesting(rest) -> true;
is_interesting({node, _, memcached}) -> true;
is_interesting({node, _, membership}) -> true;
is_interesting(cluster_compat_version) -> true;
is_interesting(cluster_name) -> true;
is_interesting(developer_preview_enabled) -> true;
is_interesting({node, _, services}) -> true;
is_interesting(server_groups) -> true;
is_interesting({service_map, _}) -> true;
is_interesting(counters) -> true;
is_interesting(Key) ->
    case ns_bucket:sub_key_match(Key) of
        {true, _, _} ->
            true;
        false ->
            false
    end.

submit_new_buckets() ->
    work_queue:submit_work(
      ?MODULE,
      fun () ->
              Buckets = lists:sort(ns_bucket:get_buckets()),
              do_invalidate_buckets(compute_buckets_to_invalidate(Buckets))
      end).

invalidate_bucket(Bucket) ->
    work_queue:submit_work(?MODULE, ?cut(do_invalidate_buckets([Bucket]))).

do_invalidate_buckets(BucketNames) ->
    [begin
         ets:delete(bucket_info_cache, Name),
         ets:delete(bucket_info_cache_buckets, Name)
     end || Name <- BucketNames],
    [gen_event:notify(bucket_info_cache_invalidations, Name) ||
        Name <- BucketNames],
    ok.

compute_buckets_to_invalidate(Buckets) ->
    CachedBuckets = ets:tab2list(bucket_info_cache_buckets),
    Inv = ordsets:subtract(CachedBuckets, Buckets),
    [BucketName || {BucketName, _} <- Inv].

submit_full_reset() ->
    work_queue:submit_work(
      ?MODULE,
      fun () ->
              ets:delete_all_objects(bucket_info_cache),
              ets:delete_all_objects(bucket_info_cache_buckets),
              gen_event:notify(bucket_info_cache_invalidations, '*')
      end).

maybe_build_ext_hostname(Node) ->
    H = misc:extract_node_address(Node),
    case misc:is_localhost(H) of
        true  -> [];
        false -> [{hostname, list_to_binary(H)}]
    end.

alternate_addresses_json(Node, Config, Snapshot, WantedPorts) ->
    menelaus_web_node:alternate_addresses_json(Node, Config, Snapshot,
                                               WantedPorts).

build_nodes_ext([] = _Nodes, _Config, _Snapshot, NodesExtAcc) ->
    lists:reverse(NodesExtAcc);
build_nodes_ext([Node | RestNodes], Config, Snapshot, NodesExtAcc) ->
    Services =
        [rest | ns_cluster_membership:node_active_services(Snapshot, Node)],
    NI1 = maybe_build_ext_hostname(Node),
    NI2 = case Node =:= node() of
              true ->
                  [{'thisNode', true} | NI1];
              _ ->
                  NI1
          end,
    WantedPorts = service_ports:services_port_keys(Services),

    NI3 = NI2 ++ alternate_addresses_json(Node, Config, Snapshot, WantedPorts),
    %% Build and deDup the ports list
    PortInfo = lists:usort(service_ports:get_ports_for_services(Node,
                                                                Config,
                                                                Services)),
    ServerGroup =
        ns_cluster_membership:get_node_server_group(Node, Snapshot),
    NI4 = NI3 ++ [{serverGroup, ServerGroup} ||
                     cluster_compat_mode:is_enterprise()],
    NodeInfo = {[{services, {PortInfo}} | NI4]},
    build_nodes_ext(RestNodes, Config, Snapshot, [NodeInfo | NodesExtAcc]).

do_compute_bucket_info(Bucket, Config) ->
    {Snapshot, Rev} = chronicle_compat:get_snapshot_with_revision(
                        [ns_bucket:fetch_snapshot(Bucket, _),
                         ns_cluster_membership:fetch_snapshot(_),
                         chronicle_compat:txn_get_many([counters], _)],
                        #{ns_config => Config}),

    case ns_bucket:get_bucket(Bucket, Snapshot) of
        {ok, BucketConfig} ->
            compute_bucket_info_with_config(Bucket, Config, Snapshot,
                                            BucketConfig, Rev);
        not_present ->
            not_present
    end.

node_bucket_info(Node, Config, Snapshot, Bucket, BucketUUID, BucketConfig) ->
    HostName = menelaus_web_node:build_node_hostname(Config, Node,
                                                     ?LOCALHOST_MARKER_STRING),
    Ports = {[{direct, service_ports:get_port(memcached_port, Config, Node)}]},
    WantedPorts = [rest_port, memcached_port],

    Info0 = [{hostname, HostName}, {ports, Ports}] ++
        alternate_addresses_json(Node, Config, Snapshot, WantedPorts),
    Info = case ns_bucket:bucket_type(BucketConfig) of
               membase ->
                  ?COUCHDB_ENABLED(
                     [{couchApiBase,
                       capi_utils:capi_bucket_url_bin(Node, Bucket, BucketUUID,
                                                      ?LOCALHOST_MARKER_STRING)}],
                      [])
                   ++ Info0;
                       _ ->
                   Info0
           end,
    {Info}.

build_short_bucket_info(Id, BucketConfig, Snapshot) ->
    BucketUUID = ns_bucket:uuid(Id, Snapshot),
    [build_name_and_locator(Id, BucketConfig),
     {bucketType, ns_bucket:external_bucket_type(BucketConfig)},
     build_storage_backend(BucketConfig),
     {uuid, BucketUUID},
     {uri, build_pools_uri(["buckets", Id], BucketUUID)},
     {streamingUri, build_pools_uri(["bucketsStreaming", Id], BucketUUID)},
     build_num_vbuckets(BucketConfig),
     build_bucket_capabilities(BucketConfig),
     build_collections_manifest_id(Id, Snapshot)].

build_storage_backend(BucketConfig) ->
    Is76 = cluster_compat_mode:is_cluster_76(),
    case ns_bucket:storage_backend(BucketConfig) of
        undefined when Is76 -> [];
        SB -> {storageBackend, SB}
    end.

build_num_vbuckets(BucketConfig) ->
    case ns_bucket:bucket_type(BucketConfig) of
        memcached ->
            [];
        membase ->
            {numVBuckets, ns_bucket:get_num_vbuckets(BucketConfig)}
    end.

build_name_and_locator(Id, BucketConfig) ->
    [{name, list_to_binary(Id)},
     {nodeLocator, ns_bucket:node_locator(BucketConfig)}].

build_vbucket_map(LocalAddr, BucketConfig) ->
    case ns_bucket:bucket_type(BucketConfig) of
        memcached ->
            [];
        membase ->
            do_build_vbucket_map(LocalAddr, BucketConfig, ns_config:latest())
    end.

equal_len_chains([]) ->
    [];
equal_len_chains(Map) ->
    MaxChainLen = length(misc:min_by(?cut(length(_1) > length(_2)), Map)),
    [misc:align_list(Chain, MaxChainLen, undefined) || Chain <- Map].

do_build_vbucket_map(LocalAddr, BucketConfig, Config) ->
    NumReplicas = ns_bucket:num_replicas(BucketConfig),
    EMap = equal_len_chains(proplists:get_value(map, BucketConfig, [])),
    BucketNodes = ns_bucket:get_servers(BucketConfig),
    ENodes = lists:delete(undefined, lists:usort(lists:append([BucketNodes |
                                                                EMap]))),
    Servers = lists:map(
                fun (ENode) ->
                        Port = service_ports:get_port(memcached_port, Config,
                                                      ENode),
                        H = misc:extract_node_address(ENode),
                        Host = case misc:is_localhost(H) of
                                   true  -> LocalAddr;
                                   false -> H
                               end,
                        list_to_binary(misc:join_host_port(Host, Port))
                end, ENodes),
    {_, NodesToPositions0}
        = lists:foldl(fun (N, {Pos,Dict}) ->
                              {Pos+1, dict:store(N, Pos, Dict)}
                      end, {0, dict:new()}, ENodes),
    NodesToPositions = dict:store(undefined, -1, NodesToPositions0),
    Map = [[dict:fetch(N, NodesToPositions) || N <- Chain] || Chain <- EMap],
    FastForwardMapList =
        case proplists:get_value(fastForwardMap, BucketConfig) of
            undefined -> [];
            FFM ->
                [{vBucketMapForward,
                  [[dict:fetch(N, NodesToPositions) || N <- Chain]
                   || Chain <- FFM]}]
        end,
    {vBucketServerMap,
     {[{hashAlgorithm, <<"CRC">>},
       {numReplicas, NumReplicas},
       {serverList, Servers},
       {vBucketMap, Map} |
       FastForwardMapList]}}.

build_ddocs(Id, BucketConfig) ->
    [{ddocs, {[{uri, build_pools_uri(["buckets", Id, "ddocs"])}]}} ||
        ns_bucket:can_have_views(BucketConfig)].

build_collections_manifest_id(Id, Snapshot) ->
    case collections:uid(Id, Snapshot) of
        undefined ->
            [];
        Uid ->
            {collectionsManifestUid, Uid}
    end.

build_pools_uri(Tail) ->
    build_pools_uri(Tail, undefined).

build_pools_uri(Tail, UUID) ->
    menelaus_util:bin_concat_path(
      ["pools", "default"] ++ Tail,
      [{"bucket_uuid", UUID} || UUID =/= undefined]).

maybe_range_scan_capability(BucketConfig) ->
    case ns_bucket:is_persistent(BucketConfig) of
        true ->
            [{rangeScan, cluster_compat_mode:is_cluster_76()}];
        false ->
            []
    end.

build_bucket_capabilities(BucketConfig) ->
    Caps =
        case ns_bucket:bucket_type(BucketConfig) of
            membase ->
                Conditional =
                    [{collections, collections:enabled(BucketConfig)},
                     {durableWrite, true},
                     {tombstonedUserXAttrs, true},
                     {couchapi, ns_bucket:can_have_views(BucketConfig)},
                     {'subdoc.ReplaceBodyWithXattr', true},
                     {'subdoc.DocumentMacroSupport', true},
                     {'subdoc.ReviveDocument', true},
                     {'nonDedupedHistory',
                      cluster_compat_mode:is_cluster_72() and
                      cluster_compat_mode:is_enterprise() and
                      ns_bucket:is_magma(BucketConfig)},
                     {'dcp.IgnorePurgedTombstones',
                      cluster_compat_mode:is_cluster_72()},
                     {preserveExpiry,
                      cluster_compat_mode:is_cluster_76()},
                     {querySystemCollection,
                      cluster_compat_mode:is_cluster_76()},
                     {mobileSystemCollection,
                      cluster_compat_mode:is_cluster_76()},
                     {'subdoc.ReplicaRead',
                      cluster_compat_mode:is_cluster_76()}] ++
                     maybe_range_scan_capability(BucketConfig),

                [C || {C, true} <- Conditional] ++
                    [dcp, cbhello, touch, cccp, xdcrCheckpointing, nodesExt,
                     xattr];
            memcached ->
                [cbhello, nodesExt]
        end,

    [{bucketCapabilitiesVer, ''},
     {bucketCapabilities, Caps}].

%% Clients expect these revisions to grow monotonically.
%% This doesn't handle chronicle quorum failovers, but we may
%% deal with it later.
compute_global_rev(Config, {_, ChronicleRev}) ->
    ns_config:compute_global_rev(Config) + ChronicleRev;
compute_global_rev(Config, no_rev) ->
    ns_config:compute_global_rev(Config).

get_rev_epoch(Snapshot) ->
    ns_cluster:counter(Snapshot, quorum_failover_success, 0) + 1.

compute_bucket_info_with_config(Id, Config, Snapshot, BucketConfig,
                                ChronicleRev) ->
    %% we do sorting to make nodes list match order of servers inside
    %% vBucketServerMap
    Servers = lists:sort(ns_bucket:get_servers(BucketConfig)),
    BucketUUID = ns_bucket:uuid(Id, Snapshot),

    AllServers = Servers ++
        ordsets:subtract(ns_cluster_membership:active_nodes(Snapshot), Servers),

    %% We're computing rev using config's global rev which allows us
    %% to track changes to node services and set of active nodes.
    Rev = compute_global_rev(Config, ChronicleRev),
    RevEpoch = get_rev_epoch(Snapshot),
    Json =
        {lists:flatten(
           [{rev, Rev},
            {revEpoch, RevEpoch},
            build_short_bucket_info(Id, BucketConfig, Snapshot),
            build_ddocs(Id, BucketConfig),
            build_vbucket_map(?LOCALHOST_MARKER_STRING, BucketConfig),
            {nodes,
             [node_bucket_info(Node, Config, Snapshot,
                               Id, BucketUUID, BucketConfig)
              || Node <- Servers]},
            {nodesExt, build_nodes_ext(AllServers, Config, Snapshot, [])},
            menelaus_web_buckets:build_hibernation_state(BucketConfig),
            build_cluster_capabilities()])},
    {ok, Rev, RevEpoch, ejson:encode(Json), BucketConfig}.

%% Examines the bucket info returned by compute_bucket_info_with_config to
%% determine if it contains an empty vbmap.
contains_empty_vbmap(BucketInfo) ->
    {BucketInfo1} = ejson:decode(BucketInfo),
    case proplists:get_value(<<"vBucketServerMap">>, BucketInfo1) of
        {ServerMap} ->
            case proplists:get_value(<<"vBucketMap">>, ServerMap, []) of
                [] ->
                    true;
                _ ->
                    false
            end;
        _ ->
            true
    end.

compute_bucket_info(Bucket) ->
    try do_compute_bucket_info(Bucket, ns_config:get())
    catch T:E:S ->
            {T, E, S}
    end.


call_compute_bucket_info(BucketName) ->
    work_queue:submit_sync_work(
      bucket_info_cache,
      fun () ->
              case ets:lookup(bucket_info_cache, BucketName) of
                  [] ->
                      case compute_bucket_info(BucketName) of
                          {ok, Rev, RevEpoch, V, BucketConfig} ->
                              ets:insert(bucket_info_cache,
                                         {BucketName, Rev, RevEpoch, V}),
                              ets:insert(bucket_info_cache_buckets,
                                         {BucketName, BucketConfig}),
                              {ok, Rev, RevEpoch, V};
                          Other ->
                              %% note: we might consider caching
                              %% exceptions but they're supposedly
                              %% rare anyways
                              Other
                      end;
                  [{_, Rev, RevEpoch, V}] ->
                      {ok, Rev, RevEpoch, V}
              end
      end).

terse_bucket_info(BucketName) ->
    case ets:lookup(bucket_info_cache, BucketName) of
        [] ->
            call_compute_bucket_info(BucketName);
        [{_, Rev, RevEpoch, V}] ->
            {ok, Rev, RevEpoch, V}
    end.

build_node_services() ->
    case ets:lookup(bucket_info_cache, 'node_services') of
        [] ->
            case call_build_node_services() of
                {ok, Rev, RevEpoch, V, NodesExtHash} ->
                    {Rev, RevEpoch, V, NodesExtHash};
                {T, E, Stack} ->
                    erlang:raise(T, E, Stack)
            end;
        [{_, Rev, RevEpoch, V, NodesExtHash}] ->
            {Rev, RevEpoch, V, NodesExtHash}
    end.

call_build_node_services() ->
    work_queue:submit_sync_work(
      bucket_info_cache,
      fun () ->
              case ets:lookup(bucket_info_cache, 'node_services') of
                  [] ->
                      try do_build_node_services() of
                          {Rev, RevEpoch, V, NodesExtHash} ->
                              ets:insert(bucket_info_cache,
                                         {'node_services', Rev, RevEpoch, V,
                                          NodesExtHash}),
                              {ok, Rev, RevEpoch, V, NodesExtHash}
                      catch T:E:S ->
                              {T, E, S}
                      end;
                  [{_, Rev, RevEpoch, V, NodesExtHash}] ->
                      {ok, Rev, RevEpoch, V, NodesExtHash}
              end
      end).

build_cluster_capabilities() ->
    Caps = cluster_compat_mode:get_cluster_capabilities(),
    [{clusterCapabilitiesVer, [1, 0]},
<<<<<<< HEAD
     {clusterCapabilities, {Caps}}] ++
    case cluster_compat_mode:is_cluster_cypher() of
        false ->
            [];
        true ->
            [{clusterUUID, menelaus_web:get_uuid()},
             {clusterName,
              list_to_binary(menelaus_web_pools:get_cluster_name())}]
    end.
=======
     {clusterCapabilities, {Caps}},
     {clusterUUID, menelaus_web:get_uuid()},
     {clusterName, list_to_binary(menelaus_web_pools:get_cluster_name())}].
>>>>>>> 1da71737

do_build_node_services() ->
    Config = ns_config:get(),
    {Snapshot, ChronicleRev} =
        chronicle_compat:get_snapshot_with_revision(
          [fun ns_cluster_membership:fetch_snapshot/1,
           chronicle_compat:txn_get_many([counters], _)],
          #{ns_config => Config}),

    NEIs = build_nodes_ext(ns_cluster_membership:active_nodes(Snapshot),
                           Config, Snapshot, []),
    NodesExtHash = integer_to_binary(erlang:phash2(NEIs)),
    Caps = build_cluster_capabilities(),
    Rev = compute_global_rev(Config, ChronicleRev),
    RevEpoch = get_rev_epoch(Snapshot),
    J = {[{rev, Rev}, {nodesExt, NEIs}, {revEpoch, RevEpoch}] ++ Caps},
    {Rev, RevEpoch, ejson:encode(J), NodesExtHash}.

-ifdef(TEST).

setup_compat_mode_for(Version, IsEnterprise) ->
    meck:new(cluster_compat_mode, [passthrough]),
    meck:expect(cluster_compat_mode, get_compat_version, fun() -> Version end),
    meck:expect(cluster_compat_mode, is_enterprise, fun() -> IsEnterprise end),

    meck:new(ns_config, [passthrough]),
    meck:expect(ns_config, search,
        fun(_, cluster_compat_version, undefined) -> Version end),

    meck:new(chronicle_compat, [passthrough]),
    meck:expect(chronicle_compat, get,
        fun(cluster_compat_version, _) -> Version end).

teardown_compat_mode() ->
    meck:unload(cluster_compat_mode),
    meck:unload(ns_config),
    meck:unload(chronicle_compat).

setup_membase_bucket(IsMagma) ->
    meck:new(ns_bucket, [passthrough]),
    meck:expect(ns_bucket, bucket_type, fun(_) -> membase end),
    meck:expect(ns_bucket, can_have_views, fun(_) -> not IsMagma end),
    meck:expect(ns_bucket, is_magma, fun(_) -> IsMagma end),
    meck:expect(ns_bucket, is_persistent, fun(_) -> true end).

teardown_membase_bucket_with_views() ->
    meck:unload(ns_bucket).

membase_bucket_capabilities_test_setup(Version, IsEnterprise, IsMagma) ->
    setup_compat_mode_for(Version, IsEnterprise),
    setup_membase_bucket(IsMagma).

membase_bucket_capabilities_test_teardown() ->
    teardown_compat_mode(),
    teardown_membase_bucket_with_views().

get_bucket_capabilities_for_version(Version, IsEnterprise, IsMagma) ->
    BucketCapabilitiesBase = [collections, durableWrite, tombstonedUserXAttrs,
                              'subdoc.ReplaceBodyWithXattr',
                              'subdoc.DocumentMacroSupport',
                              'subdoc.ReviveDocument',
                              dcp, cbhello, touch, cccp,
                              xdcrCheckpointing, nodesExt, xattr],
    Specific = get_bucket_capabilities(Version, IsEnterprise, IsMagma),
    BucketCapabilitiesBase ++ Specific.

get_bucket_capabilities(?VERSION_72,
                        true = _IsEnterprise,
                        true = _IsMagma) ->
    ['dcp.IgnorePurgedTombstones', nonDedupedHistory];
get_bucket_capabilities(?VERSION_72,
                        false = _IsEnterprise,
                        true = _IsMagma) ->
    ['dcp.IgnorePurgedTombstones'];
get_bucket_capabilities(?VERSION_72,
                        _IsEnterprise,
                        _IsMagma) ->
    [couchapi, 'dcp.IgnorePurgedTombstones' ];
get_bucket_capabilities(Version,
                        true = _IsEnterprise,
                        true = _IsMagma) when Version >= ?VERSION_76 ->
    ['dcp.IgnorePurgedTombstones', nonDedupedHistory, rangeScan,
     preserveExpiry, 'subdoc.ReplicaRead', querySystemCollection,
     mobileSystemCollection];
get_bucket_capabilities(Version,
                        false = _IsEnterprise,
                        true = _IsMagma) when Version >= ?VERSION_76 ->
    ['dcp.IgnorePurgedTombstones', rangeScan, preserveExpiry,
     'subdoc.ReplicaRead', querySystemCollection, mobileSystemCollection];
get_bucket_capabilities(Version,
                        _IsEnterprise,
                        _IsMagma) when Version >= ?VERSION_76 ->
    [couchapi, 'dcp.IgnorePurgedTombstones', rangeScan, preserveExpiry,
     'subdoc.ReplicaRead', querySystemCollection, mobileSystemCollection];
get_bucket_capabilities(_Version, _IsEnterprise, false = _IsMagma) ->
    [couchapi];
get_bucket_capabilities(_Version, _IsEnterprise, _IsMagma) ->
    [].

membase_bucket_capabilities_test_() ->
    Tests = [{?VERSION_71, false, false},
             {?VERSION_71, true, false},
             {?VERSION_71, false, true},
             {?VERSION_71, true, true},
             {?VERSION_72, false, false},
             {?VERSION_72, true, false},
             {?VERSION_72, false, true},
             {?VERSION_72, true, true},
             {?LATEST_VERSION_NUM, false, false},
             {?LATEST_VERSION_NUM, true, false},
             {?LATEST_VERSION_NUM, false, true},
             {?LATEST_VERSION_NUM, true, true}],

    TestFun =
        fun ({Version, IsEnterprise, IsMagma}, _R) ->
                fun() ->
                        [{bucketCapabilitiesVer,''},
                         {bucketCapabilities, Capabilities}] =
                            build_bucket_capabilities([]),
                        ?assertEqual(
                           lists:sort(Capabilities),
                           lists:sort(
                             get_bucket_capabilities_for_version(Version,
                                                                 IsEnterprise,
                                                                 IsMagma)))
                end
        end,

    {foreachx,
        fun ({Version, IsEnterprise, IsMagma}) ->
            membase_bucket_capabilities_test_setup(Version, IsEnterprise,
                                                   IsMagma)
        end,
        fun (_X, _R) ->
            membase_bucket_capabilities_test_teardown()
        end,
        [{Test, TestFun} || Test <- Tests]}.

%% This test verifies the dependency "contains_empty_vbmap" has on
%% the output (bucket info blob) of "compute_bucket_info_with_config".
verify_compatibility_test() ->
    meck:new(cluster_compat_mode, [passthrough]),
    meck:expect(cluster_compat_mode, is_cluster_72, fun () -> true end),
    meck:expect(cluster_compat_mode, is_cluster_76, fun () -> true end),
    meck:expect(cluster_compat_mode, is_cluster_cypher, fun () -> true end),
    meck:expect(cluster_compat_mode, is_enterprise, fun () -> true end),
    meck:expect(cluster_compat_mode, get_cluster_capabilities,
                fun () -> [{n1ql, [costBasedOptimizer, indexAdvisor]}] end),
    meck:new(ns_bucket, [passthrough]),
    meck:expect(ns_bucket, uuid, fun (_,_) -> 456 end),
    meck:new(ns_config, [passthrough]),
    meck:expect(ns_config, compute_global_rev, fun (_) -> 111 end),
    meck:new(service_ports, [passthrough]),
    meck:expect(service_ports, get_port, fun (_,_,_) -> 12000 end),
    meck:new(capi_utils, [passthrough]),
    meck:expect(capi_utils, capi_bucket_url_bin,
                fun (_,_,_,_) -> <<"http://$HOST:9500/bucket%2Buuid">> end),
    meck:new(ns_cluster_membership, [passthrough]),
    meck:expect(ns_cluster_membership, get_node_server_group,
                fun (_,_) -> undefined end),
    meck:new(menelaus_web, [passthrough]),
    meck:expect(menelaus_web, get_uuid, fun () -> <<"77777">> end),
    meck:new(menelaus_web_pools, [passthrough]),
    meck:expect(menelaus_web_pools, get_cluster_name,
                fun () -> "test_cluster" end),

    BC = [{servers, [node()]},
          {type, membase},
          {num_replicas, 1}],
    Snap = #{{bucket, "testBucket",uuid} => 157},
    SnapRev = {hello, 77},

    try
        %% The bucket config has no vbucket map
        {ok, _, _, Blob, _} =
            compute_bucket_info_with_config("testBucket", [], Snap, BC,
                                            SnapRev),
        ?assert(contains_empty_vbmap(Blob)),

        %% Add the vbucket map and ensure it is found.
        BC2 = BC ++ [{map, [['n_0@127.0.0.1','n_1@127.0.0.1']]}],
        {ok, _, _, Blob2, _} =
            compute_bucket_info_with_config("testBucket", [], Snap, BC2,
                                            SnapRev),
        ?assertNot(contains_empty_vbmap(Blob2))
    after
        meck:unload()
    end.
-endif.<|MERGE_RESOLUTION|>--- conflicted
+++ resolved
@@ -475,21 +475,9 @@
 build_cluster_capabilities() ->
     Caps = cluster_compat_mode:get_cluster_capabilities(),
     [{clusterCapabilitiesVer, [1, 0]},
-<<<<<<< HEAD
-     {clusterCapabilities, {Caps}}] ++
-    case cluster_compat_mode:is_cluster_cypher() of
-        false ->
-            [];
-        true ->
-            [{clusterUUID, menelaus_web:get_uuid()},
-             {clusterName,
-              list_to_binary(menelaus_web_pools:get_cluster_name())}]
-    end.
-=======
      {clusterCapabilities, {Caps}},
      {clusterUUID, menelaus_web:get_uuid()},
      {clusterName, list_to_binary(menelaus_web_pools:get_cluster_name())}].
->>>>>>> 1da71737
 
 do_build_node_services() ->
     Config = ns_config:get(),
