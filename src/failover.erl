%% @author Couchbase <info@couchbase.com>
%% @copyright 2010-Present Couchbase, Inc.
%%
%% Use of this software is governed by the Business Source License included in
%% the file licenses/BSL-Couchbase.txt.  As of the Change Date specified in that
%% file, in accordance with the Business Source License, use of this software
%% will be governed by the Apache License, Version 2.0, included in the file
%% licenses/APL2.txt.
%%
%% Monitor and maintain the vbucket layout of each bucket.
%% There is one of these per bucket.
%%
%% @doc Failover implementation.
%%

-module(failover).

-include("cut.hrl").
-include("ns_common.hrl").

-ifdef(TEST).
-include_lib("eunit/include/eunit.hrl").
-export([fix_vbucket_map_test_wrapper/1, meck_query_vbuckets/2]).
-endif.

-export([start/2, is_possible/2, orchestrate/2,
         get_failover_vbuckets/1, promote_max_replicas/4,
         clear_failover_vbuckets_sets/1,
         nodes_needed_for_durability_failover/2,
         can_preserve_durability_majority/2,
         get_snapshot/0]).

-define(DATA_LOST, 1).
-define(FAILOVER_OPS_TIMEOUT, ?get_timeout(failover_ops_timeout, 10000)).
-define(DEFAULT_JANITOR_BULK_FACTOR, 8).

-record(failover_params,
        {bucket_type :: bucket_type(),
         bucket_config :: list(),
         bucket_map :: vbucket_map() | nil(),
         bucket_options :: map()}).

start(Nodes, Options) ->
    Parent = self(),
    ?log_debug("Starting failover with Nodes = ~p, Options = ~p",
               [Nodes, Options]),

    %% Check if failover is possible. This is inherently unsafe. If our config
    %% is stale (which may be the case if we have just been partitioned off from
    %% the rest of the cluster) then this check may not have the most up to date
    %% information and we may pass it for a failover that should not be possible
    %% (i.e. if we are going to fail over the last node of some service). This
    %% check will be repeated after we gather the quorum and sync the config for
    %% the sake of safety. We still perform it here to avoid trying to take the
    %% quorum and blocking the orchestrator for impossible failovers.
    case is_possible(Nodes, Options) of
        ok ->
            Pid = proc_lib:spawn_link(
                    fun () ->
                            case run(Nodes, Options, Parent) of
                                {ok, UnsafeNodes} ->
                                    erlang:exit({shutdown, {ok, UnsafeNodes}});
                                Error ->
                                    erlang:exit(Error)
                            end
                    end),
            receive
                started ->
                    ?log_debug("Failover started. Pid = ~p", [Pid]),
                    {ok, Pid};
                {'EXIT', Pid, Reason} ->
                    ?log_debug("Failover ~p exited with ~p", [Pid, Reason]),
                    Reason
            end;
        Error ->
            ?log_debug("Failover is not possible due to ~p", [Error]),
            Error
    end.

allow_unsafe(Options) ->
    maps:get(allow_unsafe, Options, false).

run(Nodes, Options, Parent) when Nodes =/= [] ->
    Result = leader_activities:run_activity(
               failover, majority,
               ?cut(activity_body(Nodes, Options, Parent)),
               [{unsafe, allow_unsafe(Options)}]),

    case Result of
        {leader_activities_error, _, {quorum_lost, _}} ->
            quorum_lost;
        {leader_activities_error, _, {no_quorum, _}} ->
            orchestration_unsafe;
        _ ->
            Result
    end.

activity_body(Nodes, Options, Parent) ->
    case check_safeness(allow_unsafe(Options)) of
        true ->
            case maybe_restore_chronicle_quorum(Nodes, Options) of
                {ok, NewOptions} ->
                    Parent ! started,
                    orchestrate(Nodes,
                                maps:put(durability_aware, true, NewOptions));
                Error ->
                    Error
            end;
        false ->
            orchestration_unsafe
    end.

maybe_restore_chronicle_quorum(FailedNodes, Options) ->
    case allow_unsafe(Options) of
        true ->
            restore_chronicle_quorum(FailedNodes, Options);
        false ->
            {ok, Options}
    end.

restore_chronicle_quorum(FailedNodes, Options) ->
    ?log_info("Attempting quorum loss failover of = ~p", [FailedNodes]),
    Ref = erlang:make_ref(),
    case chronicle_master:start_failover(FailedNodes, Ref) of
        ok ->
            case check_chronicle_quorum() of
                true ->
                    ns_cluster:counter_inc(quorum_failover_success),
                    {ok, maps:put(quorum_failover, Ref, Options)};
                false ->
                    orchestration_unsafe
            end;
        {error, Error} ->
            Error;
        {incompatible_with_previous, _} = Error ->
            Error
    end.

check_safeness(true) ->
    true;
check_safeness(false) ->
    check_chronicle_quorum() andalso check_for_unfinished_failover().

check_for_unfinished_failover() ->
    case chronicle_master:get_prev_failover_nodes(direct) of
        [] ->
            true;
        Nodes ->
            ?log_info("Unfinished failover of nodes ~p was found.", [Nodes]),
            false
    end.

check_chronicle_quorum() ->
    case chronicle:check_quorum() of
        true ->
            true;
        {false, What} ->
            ?log_info("Cannot establish quorum due to: ~p", [What]),
            false
    end.

orchestrate(Nodes, Options) when Nodes =/= [] ->
    ale:info(?USER_LOGGER, "Starting failing over ~p", [Nodes]),
    master_activity_events:note_failover(Nodes),

    Res =
        case config_sync_and_orchestrate(Nodes, Options) of
            {done, ErrorNodes, UnsafeNodes} ->
                FailedOver = Nodes -- [N || {N, _} <- UnsafeNodes],
                case ErrorNodes of
                    [] ->
                        ns_cluster:counter_inc(failover_complete),
                        ale:info(?USER_LOGGER, "Failed over ~p: ok",
                                 [FailedOver]);
                    _ ->
                        ns_cluster:counter_inc(failover_incomplete),
                        ale:error(?USER_LOGGER,
                                  "Failed over ~p. Failover couldn't complete "
                                  "on some nodes:~n~p",
                                  [FailedOver, ErrorNodes])
                end,
                deactivate_nodes(FailedOver, Options),
                {ok, UnsafeNodes};
            Error ->
                ns_cluster:counter_inc(failover_failed),
                ale:error(?USER_LOGGER, "Failover failed with ~p", [Error]),
                Error
        end,
    ns_cluster:counter_inc(failover),
    master_activity_events:note_failover_ended(),
    Res.

config_sync_and_orchestrate(Nodes, Options) ->
    case pre_failover_config_sync(Options) of
        ok ->
            try failover(Nodes, Options) of
                {ErrorNodes, UnsafeNodes} ->
                    {done, ErrorNodes, UnsafeNodes}
            catch throw:{failed, Bucket, Msg} ->
                    {failover_failed, Bucket, Msg}
            end;
        Error ->
            Error
    end.

pre_failover_config_sync(Options) ->
    case durability_aware(Options) of
        true ->
            Timeout = ?get_timeout(failover_config_pull, 10000),
            ?log_info("Going to sync with chronicle quorum"),
            try chronicle_compat:pull(Timeout) of
                ok ->
                    ok
            catch
                T:E:Stack ->
                    ?log_error("Chronicle sync failed with: ~p",
                               [{T, E, Stack}]),
                    config_sync_failed
            end;
        false ->
            ok
    end.

deactivate_nodes(Nodes, Options) ->
    ok = leader_activities:deactivate_quorum_nodes(Nodes),
    case maps:get(quorum_failover, Options, undefined) of
        undefined ->
            ale:info(?USER_LOGGER, "Deactivating failed over nodes ~p",
                     [Nodes]),
            ok = chronicle_master:deactivate_nodes(Nodes);
        Ref ->
            ale:info(?USER_LOGGER, "Removing failed over nodes ~p",
                     [Nodes]),
            ok = chronicle_master:complete_failover(Nodes, Ref)
    end.

get_snapshot() ->
    chronicle_compat:get_snapshot(
        [ns_bucket:fetch_snapshot(all, _, [props]),
            ns_cluster_membership:fetch_snapshot(_)]).

%% @doc Fail one or more nodes. Doesn't eject the node from the cluster. Takes
%% effect immediately.
failover(Nodes, Options) ->
    Snapshot = get_snapshot(),
    #{down_nodes := DownNodes} = Options,

    %% Whilst we also check this in ns_orchestrator in the auto_failover path,
    %% it could be the case that the config has materially changed before we
    %% acquired our leader activity. We re-check KV safety here (we check
    %% services safety again later) against the snapshot that we will perform
    %% this failover on. If the snapshot proves to be stale when we attempt to
    %% commit the transaction then we should abort the failover. It could be the
    %% case that KV failover is no longer safe at this point too, in which case
    %% we can abort early...
    case maps:find(auto, Options) of
        {ok, true} ->
            case auto_failover:validate_kv(Snapshot, Nodes, DownNodes) of
                ok -> continue;
                {unsafe, Buckets} ->
                    ?log_error("Failover is not possible, KV failover is "
                               "unsafe for buckets ~p", [Buckets]),
                    erlang:exit({autofailover_unsafe, Buckets})
            end;
        _ -> ok
    end,

    %% Note that we are checking for fail over possibility whilst holding the
    %% quorum and after syncing the config to ensure that we have the most up
    %% to date config when checking if it is possible to fail over.
    case is_possible(Nodes, Options) of
        ok -> continue;
        Error ->
          ?log_error("Failover is not possible due to ~p", [Error]),
          erlang:exit(Error)
    end,

    not maps:is_key(quorum_failover, Options) orelse
        failover_collections(),

    KVNodes = ns_cluster_membership:service_nodes(Nodes, kv),
    BktPrepResults = failover_buckets_prep(KVNodes,
                                           ns_bucket:get_buckets_by_rank(),
                                           Options),

    %% From this point onwards, no bucket failed exception is thrown.
    %% Partial failover is still possible if we update the service map (in
    %% services prep) and crash thereafter before failover runs to completion.
    %% Service failover is completed asynchronously in service_janitor even if
    %% the state of the node hasn't transitioned to inactiveFailed. A rebalance
    %% in such a state will reinstate any failed over services.
    {SvcNodes, UnsafeNodes} =
        validate_failover_services_safety(Nodes, KVNodes, Options),

    %% Update service maps. Sets service_failover_pending for each service,
    %% which is cleared after a rebalance in complete_services_failover.
    Services = ns_cluster_membership:failover_service_nodes(SvcNodes),

    KVErrorNodes = failover_buckets(KVNodes, BktPrepResults),
    ServicesErrorNodes = complete_services_failover(SvcNodes, Services),

    {lists:umerge([KVErrorNodes, ServicesErrorNodes]), UnsafeNodes}.

failover_collections() ->
    [collections:bump_epoch(BucketName) ||
        {BucketName, BucketConfig} <- ns_bucket:get_buckets_by_rank(),
        collections:enabled(BucketConfig)].

set_failover_config(PrepRes, Nodes) ->
    ok = ns_bucket:update_buckets_config(
           lists:map(
             fun({Bucket, #failover_params{bucket_map = NewMap,
                                           bucket_type = membase}}) ->
                     %% Note even if the map is empty, we still write it back
                     %% to force rev update which will invalidate any spurious
                     %% updates from the past that may show up in the future
                     NewMap =:= [] orelse ns_bucket:validate_map(NewMap),
                     {Bucket,
                      ns_bucket:update_servers_and_map(Bucket, _, Nodes,
                                                       NewMap)};
                ({Bucket, #failover_params{bucket_map = [],
                                           bucket_type = memcached}}) ->
                     {Bucket,
                      ns_bucket:remove_servers_from_bucket(_, Nodes)}
             end, PrepRes)).

janitor_membase_buckets_group([], _Nodes) ->
    [];
janitor_membase_buckets_group(Params, Nodes) ->
    {ToJanitorParams, CompletedRes} =
        misc:partitionmap(
          fun({Bucket, #failover_params{bucket_type = membase,
                                        bucket_map = []}}) ->
                  {right, {Bucket, ok}};
             ({_Bucket, #failover_params{bucket_type = membase}} = Param) ->
                  {left, Param}
          end, Params),

    Results = janitor_buckets(ToJanitorParams, Nodes) ++ CompletedRes,

    lists:flatmap(
      fun({Bucket, Result}) ->
              #failover_params{
                 bucket_type = membase,
                 bucket_config = BucketCfg} = proplists:get_value(Bucket,
                                                                  Params),
              master_activity_events:note_bucket_failover_ended(Bucket, Nodes),
              OldMap = proplists:get_value(map, BucketCfg, []),
              [[{bucket, Bucket},
                {node, N},
                {status, Result},
                {vbuckets, node_vbuckets(OldMap, N)}] || N <- Nodes]
      end, Results).

get_janitor_bulk_factor() ->
    SchedulersOnline = erlang:system_info(schedulers_online),
    BulkFactor = ns_config:read_key_fast(failover_bulk_buckets_janitor_factor,
                                         ?DEFAULT_JANITOR_BULK_FACTOR),
    case SchedulersOnline < BulkFactor of
        true ->
            ?log_debug("Throttling down parallelization BulkFactor from "
                       "~p to ~p due to less schedulers online",
                       [BulkFactor, SchedulersOnline]),
            SchedulersOnline;
        false ->
            BulkFactor
    end.

handle_buckets_failover(Nodes, PrepResults) ->
    ok = set_failover_config(PrepResults, Nodes),

    MembaseParams =
        lists:filter(
          fun({_,  #failover_params{bucket_type = membase}}) ->
                  true;
             ({Bucket, _}) ->
                  %% Only membase buckets are janitored for failover, so
                  %% report failover end for other bucket types here
                  master_activity_events:note_bucket_failover_ended(Bucket,
                                                                    Nodes),
                  false
          end, PrepResults),

    Results = lists:flatmap(
                janitor_membase_buckets_group(_, Nodes),
                misc:split(get_janitor_bulk_factor(), MembaseParams)),

    lists:map(
      fun ({Bucket, _}) ->
              ok = check_test_condition(
                     {fail_finalize_failover_at_bucket, Bucket})
      end, PrepResults),

    Results.

failover_buckets([], _PrepResults) ->
    [];
failover_buckets(_Nodes, []) ->
    [];
failover_buckets(Nodes, PrepResults) ->
    Results = handle_buckets_failover(Nodes, PrepResults),

    update_failover_vbuckets(Results),
    failover_handle_results(Results).

clear_failover_vbuckets_sets(Nodes) ->
    [{{node, N, failover_vbuckets}, []} || N <- Nodes].

update_failover_vbuckets(Results) ->
    GroupedByNode =
        misc:groupby_map(fun (L) ->
                                 Node   = proplists:get_value(node, L),
                                 Bucket = proplists:get_value(bucket, L),
                                 VBs    = proplists:get_value(vbuckets, L),

                                 {Node, {Bucket, VBs}}
                         end, Results),
    {ok, _} =
        chronicle_compat:transaction(
          [{node, N, failover_vbuckets} || {N, _} <- GroupedByNode],
          fun (Snapshot) ->
                  {commit,
                   lists:filtermap(update_failover_vbuckets_sets(Snapshot, _),
                                   GroupedByNode)}
          end).

update_failover_vbuckets_sets(Snapshot, {Node, BucketResults}) ->
    ExistingBucketResults = get_failover_vbuckets(Snapshot, Node),
    Merged = merge_failover_vbuckets(ExistingBucketResults, BucketResults),

    ?log_debug("Updating failover_vbuckets for ~p with ~p~n"
               "Existing vbuckets: ~p~nNew vbuckets: ~p",
               [Node, Merged, ExistingBucketResults, BucketResults]),

    case Merged of
        ExistingBucketResults ->
            false;
        _ ->
            {true, {set, {node, Node, failover_vbuckets}, Merged}}
    end.

merge_failover_vbuckets(ExistingBucketResults, BucketResults) ->
    Grouped =
        misc:groupby_map(fun functools:id/1,
                         ExistingBucketResults ++ BucketResults),
    lists:map(fun ({B, [VBs1, VBs2]}) when is_list(VBs1), is_list(VBs2) ->
                      {B, lists:usort(VBs1 ++ VBs2)};
                  ({B, [VBs]}) when is_list(VBs) ->
                      {B, lists:sort(VBs)}
              end, Grouped).

-ifdef(TEST).
merge_failover_vbuckets_test() ->
    ?assertEqual(
       [{"test", [0, 1, 2, 3]}, {"test1", [0, 1, 2, 3]}],
       merge_failover_vbuckets(
         [], [{"test", [0, 1, 2, 3]}, {"test1", [0, 1, 2, 3]}])),
    ?assertEqual(
       [{"test", [0, 1, 2, 3]}, {"test1", [0, 1, 2, 3]}],
       merge_failover_vbuckets(
         [{"test", [0, 1, 2, 3]}], [{"test1", [0, 1, 2, 3]}])),
    ?assertEqual(
       [{"test", [0, 1, 2, 3]}],
       merge_failover_vbuckets([{"test", [0, 3]}], [{"test", [1, 2]}])),
    ?assertEqual(
       [{"test", [0, 1, 2, 3]}],
       merge_failover_vbuckets([{"test", [0, 2, 3]}], [{"test", [1, 2]}])).
-endif.

failover_handle_results(Results) ->
    NodeStatuses =
        misc:groupby_map(fun (Result) ->
                                 Node   = proplists:get_value(node, Result),
                                 Status = proplists:get_value(status, Result),

                                 {Node, Status}
                         end, Results),

    lists:filtermap(fun ({Node, Statuses}) ->
                            NonOKs = [S || S <- Statuses, S =/= ok],

                            case NonOKs of
                                [] ->
                                    false;
                                _ ->
                                    {true, Node}
                            end
                    end, NodeStatuses).

failover_buckets_prep([], _BucketsConfig, _Options) ->
    [];
failover_buckets_prep(Nodes, BucketsConfig, Options) ->
    lists:map(
      fun({Bucket, BucketConfig}) ->
              try
                  %% Verify that the server list is consistent with cluster
                  %% membership states.
                  ok = ns_janitor:check_server_list(Bucket, BucketConfig),

                  master_activity_events:note_bucket_failover_started(Bucket,
                                                                      Nodes),

                  Type  = ns_bucket:bucket_type(BucketConfig),
                  Map = proplists:get_value(map, BucketConfig, []),
                  {Bucket, failover_bucket_prep(Type, Nodes, Bucket,
                                                BucketConfig, Map, Options)}
              catch throw:{failed, Msg} ->
                      ?log_error("Caught failover exception: ~p", [Msg]),
                      throw({failed, Bucket, Msg})
              end
      end, BucketsConfig).

failover_bucket_prep(memcached, _Nodes, _Bucket, BucketConfig, Map,
                     _JanitorOptions) ->
    #failover_params{
       bucket_type = memcached,
       bucket_config = BucketConfig,
       bucket_map = Map,
       bucket_options = #{}};
failover_bucket_prep(membase, _Nodes, Bucket, BucketConfig, [],
                     _JanitorOptions) ->
    ?log_debug("Skipping failover of bucket ~p because it has no vbuckets.",
               [Bucket]),
    #failover_params{
       bucket_type = membase,
       bucket_config = BucketConfig,
       bucket_map = [],
       bucket_options = #{}};
failover_bucket_prep(membase, Nodes, Bucket, BucketConfig, Map,
                     JanitorOptions) ->
    Servers = ns_bucket:get_servers(BucketConfig) -- Nodes,
    case ns_bucket:get_hibernation_state(BucketConfig) of
        pausing ->
            ok = hibernation_utils:unpause_bucket(Bucket, Servers);
        _ ->
            ok
    end,

    %% Bread crumb to inform the janitor that bucket has already been checked
    %% for a failed hibernation pause status, and it doesn't require for
    %% unpause to be re-issued during the janitor run
    BucketOptions = #{unpause_checked_hint => true},

    NewMap = fix_vbucket_map(Nodes, Bucket, Map, JanitorOptions),
    true = (NewMap =/= undefined),

    ?log_debug("Original vbucket map: ~p~n"
               "VBucket map with failover applied: ~p", [Map, NewMap],
                                                        [{chars_limit, -1}]),

    case [I || {I, [undefined|_]} <- misc:enumerate(NewMap, 0)] of
        [] -> ok; % Phew!
        MissingVBuckets ->
            ?rebalance_error("Lost data in ~p for ~w",
                             [Bucket, MissingVBuckets]),
            ?user_log(?DATA_LOST,
                      "Data has been lost for ~B% of vbuckets in bucket ~p.",
                      [length(MissingVBuckets) * 100 div length(Map), Bucket])
    end,

<<<<<<< HEAD
    %% These params will be used to complete the failover in the finalize phase
    #failover_params{
       bucket_type = membase,
       bucket_config = BucketConfig,
       bucket_map = NewMap,
       bucket_options = BucketOptions}.

validate_failover_services_safety(Nodes, _, #{skip_safety_check := true}) ->
    {Nodes, []};
validate_failover_services_safety(Nodes, KVNodes,
                                   #{auto := true, down_nodes := DownNodes}) ->
    auto_failover:validate_services_safety(Nodes, DownNodes, KVNodes);
validate_failover_services_safety(Nodes, _, _) ->
    {Nodes, []}.

complete_services_failover(_Nodes, []) ->
    [];
complete_services_failover(Nodes, Services) ->
    Results = lists:flatmap(complete_failover_service(Nodes, _), Services),
=======
    %% These values will be used to complete the failover in the finalize phase
    {membase, BucketConfig, NewMap, Options}.

finalize_bucket_failover(Bucket, BucketConfig, NewMap, Nodes, Options) ->
    R = janitor_bucket(Nodes, Bucket, NewMap, Options),
    OldMap = proplists:get_value(map, BucketConfig, []),

    [[{bucket, Bucket},
      {node, N},
      {status, R},
      {vbuckets, node_vbuckets(OldMap, N)}] || N <- Nodes].

failover_services(Nodes, _, #{skip_safety_check := true}) ->
    {failover_services(Nodes), []};
failover_services(Nodes, KVNodes, #{auto := true,
                                    down_nodes := DownNodes}) ->
    Snapshot = get_snapshot(),
    {ValidNodes, UnsafeNodes} =
        auto_failover:validate_services_safety(Snapshot, Nodes, DownNodes,
                                               KVNodes),
    {case ValidNodes of
         [] ->
             [];
         ValidNodes ->
             failover_services(ValidNodes)
     end, UnsafeNodes};
failover_services(Nodes, _, _) ->
    {failover_services(Nodes), []}.

failover_services(Nodes) ->
    Snapshot = ns_cluster_membership:get_snapshot(),
    Services0 = lists:flatmap(
                  ns_cluster_membership:node_services(Snapshot, _), Nodes),
    Services  = lists:usort(Services0) -- [kv],

    Results = lists:flatmap(failover_service(Snapshot, _, Nodes), Services),
>>>>>>> f646499e
    failover_handle_results(Results).

complete_failover_service(Nodes, Service) ->
    %% We're refetching the config since failover_service_nodes updated the
    %% one that we had.
    Result = service_janitor:complete_service_failover(Service),
    case Result of
        ok ->
            ?log_debug("Failed over service ~p on nodes ~p successfully",
                       [Service, Nodes]);
        _ ->
            ?log_error("Failed to failover service ~p on nodes ~p: ~p",
                       [Service, Nodes, Result])
    end,

    [[{node, Node},
      {status, Result},
      {service, Service}] || Node <- Nodes].

janitor_buckets([], _Nodes) ->
    [];
janitor_buckets(BucketsParams, Nodes) ->
    CleanupOptions = janitor_cleanup_options(Nodes),
    JanitorParams =
        lists:map(
          fun({Bucket, #failover_params{bucket_options = BucketOptions,
                                        bucket_map = NewMap}}) ->
                  true = (NewMap =/= []),
                  {Bucket, maybe_add_hibernation_hint(BucketOptions)}
          end, BucketsParams),

    try
        Results = ns_janitor:cleanup_buckets(JanitorParams, CleanupOptions),
        lists:map(
          fun({Bucket, ok}) ->
                  {Bucket, ok};
             ({Bucket, {error, _, BadNodes}}) ->
                  ?rebalance_error("Skipped vbucket activations and "
                                   "replication topology changes because not "
                                   "all remaining nodes were found to have "
                                   "healthy bucket ~p: ~p", [Bucket, BadNodes]),
                  {Bucket, janitor_failed};
             ({Bucket, Error}) ->
                  ?rebalance_error("Janitor cleanup of ~p "
                                   "failed after failover of ~p: ~p",
                                   [Bucket, Nodes, Error]),
                  {Bucket, janitor_failed}
          end, Results)
    catch T:E:S ->
            Buckets = [Bucket || {Bucket, _} <- BucketsParams],
            ?rebalance_error("Janitor cleanup of ~p "
                             "failed after failover of ~p: ~p",
                             [Buckets, Nodes, {T,E,S}]),
            [{Bucket, janitor_failed} || Bucket <- Buckets]
    end.

maybe_add_hibernation_hint(FailoverOptions) ->
    case maps:get(unpause_checked_hint, FailoverOptions, false) of
        true ->
            [{unpause_checked_hint, true}];
        _ ->
            []
    end.

janitor_cleanup_options(FailedNodes) ->
    [{failover_nodes, FailedNodes}].

durability_aware(Options) ->
    cluster_compat_mode:preserve_durable_mutations() andalso
        maps:get(durability_aware, Options, false).

fix_vbucket_map(FailoverNodes, Bucket, Map, Options) ->
    case durability_aware(Options) of
        true ->
            promote_max_replicas(FailoverNodes, Bucket, Map,
                                 mb_map:promote_replica(_, FailoverNodes));
        false ->
            mb_map:promote_replicas(Map, FailoverNodes)
    end.

%% Get the number of nodes required to prevent us from losing durable writes
get_required_node_count_to_preserve_majority(Chain) when is_list(Chain) ->
    %% Note that the node count required to preserve durable writes is not, in
    %% fact, a majority.
    %%
    %% Consider the following chain [a,b]. In such a case a majority is both
    %% nodes. That means that any durable writes need to be written to 2 nodes,
    %% and keeping 1 is what we need to preserve durable writes.
    %%
    %% It's useful to enumerate other the example scenarios here so lets also
    %% consider what happens when we have various replica counts:
    %%
    %% 0 replicas - [a]:
    %%
    %% We do not prevent durable writes from being used with 0 replicas,
    %% regardless of how un-durable that is. Failing over any node with 0
    %% replicas should trigger a safety check and either warn the user if they
    %% are failing over via the UI or prevent auto fail over.
    %%
    %% 1 replica - [a,b]:
    %%
    %% A majority is 2 nodes (all of them) so we can lose either node without
    %% losing durable writes. We cannot lose both, so we can only fail over 1
    %% node.
    %%
    %% 2 replicas - [a, b, c]:
    %%
    %% A majority is 2 nodes. The active must be part of the majority, and we
    %% must replicate a write to at least one of the replicas, b, or c. The
    %% other replica could be arbitrarily behind. Let b be the replica that is
    %% up to date, and c the replica that is arbitrarily behind. In such a case
    %% we could fail over c regardless as it is behind the other nodes. We could
    %% fail over a OR b without losing durable writes; were we to fail over
    %% both nodes then we could lose durable writes as c is arbitrarily behind.
    %% As we have a multi-node system which aims to evenly distribute
    %% active/replica vBuckets, we should not take into consideration whether or
    %% not a node is active or replica. As such, we can only fail over 1 node
    %% without running the risk of losing durable writes when we have 2
    %% replicas.
    %%
    %% 3 replicas - [a, b, c, d]:
    %%
    %% We don't currently support 3 replicas, but a more generic algorithm to
    %% calculate the number of nodes that we require is a good thing, so lets
    %% consider that here too.
    %%
    %% A majority is 3 nodes. The active, again, must be part of the majority,
    %% so as with the 2 replica scenario the number of nodes that we can fail
    %% over must be such that we can fail over any arbitrary node. As one node
    %% could be arbitrarily behind, similarly to the case for 2 replicas, we
    %% cannot fail over all nodes that make up our majority. As such, we can
    %% only fail over 2 nodes to ensure that we do not lose durable writes.
    ceil(length(Chain) / 2).

check_for_majority(Chain, FailoverNodes) ->
    %% Note here the check that N =/= undefined. This deals with the case in
    %% which have previously failed over a node and have undefined replicas in
    %% the chain. We filter them out of the list of nodes that we consider to be
    %% capable of being part of the majority here as they cannot be part of a
    %% majority if they do not exist.
    Majority = get_required_node_count_to_preserve_majority(Chain),
    length([N || N <- Chain,
            not lists:member(N, FailoverNodes),
            N =/= undefined]) >= Majority.

%% Returns whether or not a majority (for durable writes) can be maintained if
%% the given nodes are failed over
-spec can_preserve_durability_majority([[node()]], [node()]) -> boolean().
can_preserve_durability_majority(Map, FailoverNodes) ->
    lists:all(fun (Chain) ->
                  check_for_majority(Chain, FailoverNodes)
              end, Map).

should_promote_max_replica([Master | _] = Chain, FailoverNodes) ->
    lists:member(Master, FailoverNodes) andalso
        length([N || N <- Chain, not lists:member(N, FailoverNodes)]) > 1.

map_and_nodes_to_query(FailoverNodes, Map, PromoteReplicaFun) ->
    MarkedMap = [{should_promote_max_replica(Chain, FailoverNodes),
                  PromoteReplicaFun(Chain)} || Chain <- Map],

    EnumeratedMap = misc:enumerate(MarkedMap, 0),

    {EnumeratedMap, nodes_to_query(EnumeratedMap, FailoverNodes)}.

nodes_needed_for_durability_failover(Map, FailoverNodes) ->
    case cluster_compat_mode:preserve_durable_mutations() of
        true ->
            {_, NodesToQuery} =
                map_and_nodes_to_query(
                  FailoverNodes, Map, mb_map:promote_replica(_, FailoverNodes)),
            [N || {N, _} <- NodesToQuery];
        false ->
            []
    end.

promote_max_replicas(FailoverNodes, Bucket, Map, PromoteReplicaFun) ->
    {EnumeratedMap, NodesToQuery} =
        map_and_nodes_to_query(FailoverNodes, Map, PromoteReplicaFun),

    %% failover_nodes option causes replications from failed over nodes to be
    %%                shut down on 6.6.3 nodes
    %% stop_replications - backward compatibility with 6.6.2 on which
    %%                     failover_nodes option is ignored
    {Info, BadNodes} =
        janitor_agent:query_vbuckets(
          Bucket, NodesToQuery,
          [high_seqno, high_prepared_seqno],
          [stop_replications, {timeout, ?FAILOVER_OPS_TIMEOUT},
           {failover_nodes, FailoverNodes}]),

    BadNodes =:= [] orelse
        throw_failover_error("Failed to get failover info for bucket ~p: ~p",
                             [Bucket, BadNodes]),

    NodesToQuery =:= [] orelse
        ?log_debug("Retrieved the following vbuckets information: ~p",
                   [dict:to_list(Info)]),

    [fix_chain(MarkedChain, Info) || MarkedChain <- EnumeratedMap].

fix_chain({_VBucket, {false, Chain}}, _Info) ->
    Chain;
fix_chain({VBucket, {true, Chain}}, Info) ->
    NodeStates = janitor_agent:fetch_vbucket_states(VBucket, Info),
    case find_max_replica(Chain, NodeStates) of
        not_found ->
            Chain;
        MaxReplica ->
            [MaxReplica | lists:delete(MaxReplica, Chain)]
    end.

nodes_to_query(MarkedMap, FailoverNodes) ->
    NodeVBs =
        lists:flatmap(
          fun ({_VB, {false, _Chain}}) ->
                  [];
              ({VB, {true, Chain}}) ->
                  [{Node, VB} || Node <- Chain, Node =/= undefined,
                                 not lists:member(Node, FailoverNodes)]
          end, MarkedMap),
    [{N, lists:usort(VBs)} ||
        {N, VBs} <- misc:groupby_map(fun functools:id/1, NodeVBs),
        VBs =/= []].

throw_failover_error(Msg, Params) ->
    throw({failed, lists:flatten(io_lib:format(Msg, Params))}).

%% A replica is considered ahead of another replica if its last snapshot seqno
%% is greater, if they are the same, the replica with greater high_seqno is then
%% considered ahead.
find_max_replica(Chain, NodeStates) ->
    Get = fun (K, P) ->
                  V = proplists:get_value(K, P), true = V =/= undefined, V
          end,
    ChainStates =
        lists:filtermap(
          fun (undefined) ->
                  false;
              (Node) ->
                  case lists:keyfind(Node, 1, NodeStates) of
                      {Node, _, Props} ->
                          {true,
                           {Node,
                            {Get(high_prepared_seqno, Props),
                             Get(high_seqno, Props)}}};
                      false ->
                          false
                  end
          end, Chain),
    case ChainStates of
        [] ->
            not_found;
        _ ->
            {MaxReplica, _} = misc:min_by(fun ({_, SeqNos}, {_, MaxSeqNos}) ->
                                                  SeqNos > MaxSeqNos
                                          end, ChainStates),
            MaxReplica
    end.

node_vbuckets(Map, Node) ->
    [V || {V, Chain} <- misc:enumerate(Map, 0),
          lists:member(Node, Chain)].

is_possible(FailoverNodes, Options) ->
    ActiveNodes = ns_cluster_membership:active_nodes(),
    KVActiveNodes = ns_cluster_membership:service_nodes(ActiveNodes, kv),
    NodesWanted = ns_node_disco:nodes_wanted(),
    try
        case KVActiveNodes -- FailoverNodes of
            [] ->
                ?log_error("Attempt to fail over last KV node. "
                           "Failover nodes: ~p, KV nodes ~p",
                           [FailoverNodes, ActiveNodes]),
                throw(last_node);
            _ ->
                ok
        end,
        case FailoverNodes -- NodesWanted of
            [] ->
                ok;
            _ ->
                ?log_error("Failover of unknown nodes ~p is requested. "
                           "Known nodes: ~p", [FailoverNodes, NodesWanted]),
                throw(unknown_node)
        end,
        case FailoverNodes -- ActiveNodes of
            [] ->
                ok;
            _ ->
                case allow_unsafe(Options) of
                    true ->
                        %% inactiveFailed and inactiveAdded nodes participate in
                        %% chronicle quorum, therefore, in case of unsafe quorum
                        %% failover we allow failover of these nodes.
                        ok;
                    false ->
                        ?log_error(
                           "Failover of inactive nodes ~p is requested. "
                           "Active nodes: ~p", [FailoverNodes, ActiveNodes]),
                        throw(inactive_node)
                end
        end,
        check_last_server(ns_bucket:get_buckets_by_rank(), FailoverNodes)
    catch
        throw:Error ->
            Error
    end.

check_last_server([], _FailoverNodes) ->
    ok;
check_last_server([{BucketName, BucketConfig} | Rest], FailoverNodes) ->
    Servers = ns_bucket:get_servers(BucketConfig),
    case Servers -- FailoverNodes of
        [] ->
            ?log_error("Attempt to fail over the last server for bucket ~p. "
                       "Failover nodes: ~p, KV nodes ~p",
                       [BucketName, FailoverNodes, Servers]),
            throw({last_node_for_bucket, BucketName});
        _ ->
            check_last_server(Rest, FailoverNodes)
    end.

get_failover_vbuckets(Node) ->
    get_failover_vbuckets(direct, Node).

get_failover_vbuckets(Snapshot, Node) ->
    chronicle_compat:get(Snapshot, {node, Node, failover_vbuckets},
                         #{default => []}).

check_test_condition({Step, Bucket}) ->
    case testconditions:get({Step, Bucket}) of
        fail ->
            ?log_debug("Failing at step: ~p, Bucket: ~p due to test condition",
                       [Step, Bucket]),
            testconditions:delete({Step, Bucket}),
            fail_by_test_condition;
        _ ->
            ok
    end.

-ifdef(TEST).

fix_vbucket_map_test_wrapper(Funs) ->
    {foreach,
     fun() ->
             meck:new(cluster_compat_mode, [passthrough]),
             meck:new(janitor_agent, [passthrough]),
             meck:new(ns_config, [passthrough]),
             meck:expect(cluster_compat_mode, preserve_durable_mutations,
                         fun () -> true end),
             meck:expect(ns_config, get_timeout, fun (_, _) -> 1234 end)
     end,
     fun(_) ->
             meck:unload(ns_config),
             meck:unload(janitor_agent),
             meck:unload(cluster_compat_mode)
     end,
     Funs}.

meck_query_vbuckets(Input, Output) ->
    meck:expect(
      janitor_agent, query_vbuckets,
      fun ("test", Nodes, [high_seqno, high_prepared_seqno],
           [stop_replications, {timeout, 1234}, {failover_nodes, [a ,b]}]) ->
              ?assertEqual(Input, lists:sort(Nodes)),
              {dict:from_list(
                 [{VB, [{N, replica,
                         [{high_prepared_seqno, HPS},
                          {high_seqno, HS}]} || {N, HPS, HS} <- Stats]} ||
                     {VB, Stats} <- Output]), []}
      end).

load_group_failover_test_common_modules() ->
    meck:new([ns_config, ns_janitor, master_activity_events,
              cluster_compat_mode, chronicle_compat, ns_bucket, testconditions],
             [passthrough]),

    meck:expect(ns_janitor, check_server_list,
                fun (_,_) ->
                        ok
                end),

    meck:expect(ns_config, read_key_fast,
                fun (_, Default) ->
                        Default
                end),

    meck:expect(master_activity_events, note_bucket_failover_started,
                fun (_,_) ->
                        ok
                end),

    meck:expect(master_activity_events, note_bucket_failover_ended,
                fun (_,_) ->
                        ok
                end),

    meck:expect(cluster_compat_mode, preserve_durable_mutations,
                fun () -> true end),

    meck:expect(chronicle_compat, transaction,
                fun (_,_) ->
                        {ok, ok}
                end),

    meck:expect(chronicle_compat, get,
                fun (_,_,_) ->
                        []
                end),

    meck:expect(testconditions, get,
                fun (_) ->
                        ok
                end),

    meck:expect(ns_config, get_timeout, fun (_, _) -> 1234 end).

get_test_bucket_config() ->
    B1Cfg = [{servers, [a,b,c]}, {type, membase}, {map, [[a, b], [c, a]]}],
    B2Cfg = [{servers, [a,b,c]}, {type, membase}, {map, []}],
    B3Cfg = [{type, memcached}, {map, []}],
    B4Cfg = [{servers, [a,b,c,d]}, {type, membase}, {map, [[b, a], [a, b]]}],
    B5Cfg = [{servers, [a,b,c,d]}, {type, membase}, {map, [[a, b], [d, c]]}],
    [{"B1", B1Cfg}, {"B2", B2Cfg}, {"B3", B3Cfg}, {"B4", B4Cfg},
     {"B5", B5Cfg}].

failover_bucket_groups_test_() ->
    {foreach,
     fun load_group_failover_test_common_modules/0,
     fun (_) ->
             meck:unload()
     end,
     [{"Prep Buckets",
       fun failover_buckets_prep_test_body/0},
      {"Failover Buckets Group Success",
       fun failover_buckets_group_test_body/0},
      {"Failover Buckets Group Fail",
       fun failover_buckets_group_failure_result_test_body/0}]
    }.

failover_buckets_prep_test_body() ->
    BConfig = get_test_bucket_config(),
    PrepResults = failover_buckets_prep([a, d], BConfig, #{}),

    ?assertEqual(length(PrepResults), 5),

    #failover_params{bucket_type = B1Type,
                     bucket_map = B1NewMap,
                     bucket_options = B1Opt} = proplists:get_value(
                                                 "B1", PrepResults),
    ?assertEqual(B1Type, membase),
    ?assertEqual(B1NewMap,
                 [[b, undefined],[c, undefined]]),
    ?assertEqual(maps:get(unpause_checked_hint, B1Opt), true),

    #failover_params{bucket_type = B2Type,
                     bucket_map = B2NewMap} = proplists:get_value(
                                                "B2", PrepResults),
    ?assertEqual(B2Type, membase),
    ?assertEqual(B2NewMap, []),

    #failover_params{bucket_type = B3Type} = proplists:get_value(
                                               "B3", PrepResults),
    ?assertEqual(B3Type, memcached),

    #failover_params{bucket_type = B5Type,
                     bucket_map = B5NewMap} = proplists:get_value(
                                                "B4", PrepResults),
    ?assertEqual(B5Type, membase),
    ?assertEqual(B5NewMap, [[b, undefined], [b, undefined]]),

    #failover_params{bucket_type = B6Type,
                     bucket_map = B6NewMap} = proplists:get_value(
                                                "B5", PrepResults),
    ?assertEqual(B6Type, membase),
    ?assertEqual(B6NewMap, [[b, undefined], [c, undefined]]),
    ok.

failover_buckets_group_test_body() ->
    FailedNodes = [a,d],
    BConfig = get_test_bucket_config(),

    meck:expect(ns_bucket, remove_servers_from_bucket,
                fun (_, Nodes) ->
                        ?assertEqual(FailedNodes, Nodes)
                end),

    meck:expect(ns_bucket, update_buckets_config,
                fun (BucketsUpdates) ->
                        lists:foreach(
                          fun({Bucket, Fun}) ->
                                  Cfg = proplists:get_value(Bucket, BConfig),
                                  Fun(Cfg)
                          end, BucketsUpdates)
                end),

    meck:expect(ns_janitor, cleanup_buckets,
                fun (JanitorParams, _CleanupOpts) ->
                        Expected = ["B1", "B4", "B5"],
                        lists:map(
                          fun({Bucket, Opts}) ->
                                  ?assertEqual(true,
                                               lists:member(Bucket, Expected)),
                                  Exists =
                                      proplists:get_value(unpause_checked_hint,
                                                          Opts),
                                  ?assertEqual(true, Exists),
                                  {Bucket, ok}
                          end, JanitorParams)
                end),

    JOpts = #{durability_aware => true},
    PrepResults = failover_buckets_prep(FailedNodes, BConfig, JOpts),

    Results1 = lists:flatmap(handle_buckets_failover(FailedNodes, _),
                             misc:split(?MAX_BUCKETS_SUPPORTED,
                                        PrepResults)),

    MembaseExpectedMaps =
        [{"B1", [[b, undefined], [c, undefined]]},
         {"B2", []},
         {"B4", [[b, undefined], [b, undefined]]},
         {"B5", [[b, undefined], [c, undefined]]}],

    lists:foreach(
      fun({Bucket, BucketConfig}) ->
              %% Ensure start and end failover events are reported for all
              %% buckets
              ?assertEqual(
                 1, meck:num_calls(master_activity_events,
                                   note_bucket_failover_started, [Bucket,
                                                                  '_'])),
              ?assertEqual(
                 1, meck:num_calls(master_activity_events,
                                   note_bucket_failover_ended, [Bucket, '_'])),

              %% Ensure correct update function being called for bucket types
              %% Ensure correct parameters during calls
              case proplists:get_value(type, BucketConfig) of
                  membase ->
                      ExpectedMap =
                          proplists:get_value(Bucket, MembaseExpectedMaps),
                      ?assertEqual(
                         1,
                         meck:num_calls(ns_bucket, update_servers_and_map,
                                        [Bucket, '_', FailedNodes,
                                         ExpectedMap]));
                  memcached ->
                      ?assertEqual(
                         1,
                         meck:num_calls(ns_bucket, remove_servers_from_bucket,
                                        ['_', FailedNodes]))
              end
      end, BConfig),

    ?assertEqual(lists:sort(Results1),
                 lists:sort(
                   [[{bucket,"B1"},{node,a},{status,ok},{vbuckets,[0, 1]}],
                    [{bucket,"B1"},{node,d},{status,ok},{vbuckets,[]}],
                    [{bucket,"B2"},{node,a},{status,ok},{vbuckets,[]}],
                    [{bucket,"B2"},{node,d},{status,ok},{vbuckets,[]}],
                    [{bucket,"B4"},{node,a},{status,ok},{vbuckets,[0,1]}],
                    [{bucket,"B4"},{node,d},{status,ok},{vbuckets,[]}],
                    [{bucket,"B5"},{node,a},{status,ok},{vbuckets,[0]}],
                    [{bucket,"B5"},{node,d},{status,ok},{vbuckets,[1]}]])),

    PrepResultsUpdt =
        lists:filter(
          fun({_, #failover_params{bucket_type = membase}}) ->
                  true;
             (_) ->
                  false
          end, PrepResults),

    %% Now test janitor_membase_buckets groups of 2 buckets at a time, the
    %% results must match the main results
    Results2 = lists:flatmap(
                 janitor_membase_buckets_group(_, FailedNodes),
                 misc:split(2, PrepResultsUpdt)),
    ?assertEqual(lists:sort(Results1), lists:sort(Results2)),

    %% Previous invocation code path should have only affected membase buckets
    %% so ensure failover end event counts match accordingly
    lists:foreach(
      fun({Bucket, Config}) ->
              case ns_bucket:bucket_type(Config) of
                  membase ->
                      ?assertEqual(
                         2,
                         meck:num_calls(master_activity_events,
                                        note_bucket_failover_ended,
                                        [Bucket, '_']));
                  _ ->
                      ?assertEqual(
                         1,
                         meck:num_calls(master_activity_events,
                                        note_bucket_failover_ended,
                                        [Bucket, '_']))
              end
      end, BConfig),

    %% Lastly single bucket at a time, results must match
    Results3 = lists:flatmap(
                 janitor_membase_buckets_group(_, FailedNodes),
                 misc:split(1, PrepResultsUpdt)),
    ?assertEqual(lists:sort(Results1), lists:sort(Results3)),
    ok.

failover_buckets_group_failure_result_test_body() ->
    FailedNodes = [a,d],
    meck:expect(ns_bucket, remove_servers_from_bucket,
                fun (_, _) ->
                        ok
                end),
    meck:expect(ns_bucket, update_buckets_config,
                fun (_) ->
                        ok
                end),
    meck:expect(ns_janitor, cleanup_buckets,
                fun (JParams, _CleanupOpts) ->
                        OutRes = [{"B1", failure_in_test},
                                  {"B5", failure_in_test},
                                  {"B4", ok}],
                        [{Bucket,
                          proplists:get_value(
                            Bucket, OutRes)} || {Bucket, _} <- JParams]
                end),

    BConfig = get_test_bucket_config(),
    JOpts = #{},
    PrepResults = failover_buckets_prep(FailedNodes, BConfig, JOpts),
    Results1 = lists:flatmap(handle_buckets_failover(FailedNodes, _),
                             misc:split(?MAX_BUCKETS_SUPPORTED,
                                        PrepResults)),

    ?assertEqual(lists:sort(Results1),
                 lists:sort(
                   [[{bucket,"B1"}, {node,a},
                     {status,janitor_failed}, {vbuckets,[0,1]}],
                    [{bucket,"B1"},{node,d},
                     {status,janitor_failed},{vbuckets,[]}],
                    [{bucket,"B2"},{node,a},
                     {status,ok},{vbuckets,[]}],
                    [{bucket,"B2"},{node,d},
                     {status,ok},{vbuckets,[]}],
                    [{bucket,"B4"},{node,a},
                     {status,ok},{vbuckets,[0,1]}],
                    [{bucket,"B4"},{node,d},
                     {status,ok},{vbuckets,[]}],
                    [{bucket,"B5"}, {node,a},
                     {status,janitor_failed}, {vbuckets,[0]}],
                    [{bucket,"B5"}, {node,d},
                     {status,janitor_failed}, {vbuckets,[1]}]])),

    PrepResultsUpdt =
        lists:filter(
          fun({_, #failover_params{bucket_type = membase}}) ->
                  true;
             (_) ->
                  false
          end, PrepResults),

    Results2 = lists:flatmap(
                 janitor_membase_buckets_group(_, FailedNodes),
                 misc:split(3, PrepResultsUpdt)),
    ?assertEqual(lists:sort(Results1), lists:sort(Results2)),

    Results3 = lists:flatmap(
                 janitor_membase_buckets_group(_, FailedNodes),
                 misc:split(1, PrepResultsUpdt)),
    ?assertEqual(lists:sort(Results1), lists:sort(Results3)),
    ok.

fix_vbucket_map_test_() ->
    fix_vbucket_map_test_wrapper(
      [{"not durability aware",
        fun () ->
                meck:delete(janitor_agent, query_vbuckets, 4, true),

                Map = [[a, b, c],
                       [b, d, c],
                       [c, d, e]],

                ?assertEqual(
                   [[c, undefined, undefined],
                    [d, c, undefined],
                    [c, d, e]],
                   fix_vbucket_map([a, b], "test", Map, #{})),
                ?assert(meck:validate(janitor_agent))
        end},
       {"durability aware",
        fun () ->
                meck_query_vbuckets([{c, [1, 2, 3]}, {d, [1, 2, 3]}],
                                    [{1, [{c, 2, 8}, {d, 3, 1}]},
                                     {2, [{c, 3, 1}, {d, 3, 2}]},
                                     {3, [{c, 1, 0}, {d, 0, 0}]}]),

                Map = [[a, b, c],
                       [b, c, d],
                       [a, c, d],
                       [a, c, d],
                       [c, d, a],
                       [c, d, e]],

                ?assertEqual(
                   [[c, undefined, undefined],
                    [d, c, undefined],
                    [d, c, undefined],
                    [c, d, undefined],
                    [c, d, undefined],
                    [c, d, e]],
                   fix_vbucket_map([a, b], "test", Map,
                                   #{durability_aware => true})),
                ?assert(meck:validate(janitor_agent))
        end}]).

can_preserve_durable_writes_test() ->
    %% Not checking every combination here, there is no point

    %% 0 replica. Cannot failover but kv safety check should kick in first.
    ?assertNot(can_preserve_durability_majority([[a]], [a])),

    %% 1 replica. Active vs Replica should have no bearing.
    ?assert(can_preserve_durability_majority([[a,b]], [a])),
    ?assert(can_preserve_durability_majority([[a,b]], [b])),

    ?assert(can_preserve_durability_majority([[a,b], [b,a]], [b])),
    ?assertNot(can_preserve_durability_majority([[a,b], [b,a]], [a,b])),

    ?assertNot(can_preserve_durability_majority([[a,b]], [a,b])),
    ?assertNot(can_preserve_durability_majority([[a,b], [b,c]], [a,b])),

    ?assertNot(can_preserve_durability_majority([[a,undefined]], [a])),
    ?assert(can_preserve_durability_majority([[a,undefined]], [b])),

    %% 2 replicas. Active vs Replica should have no bearing. We should be able to
    %% fail over any one node.
    ?assert(can_preserve_durability_majority([[a,b,c]], [a])),
    ?assertNot(can_preserve_durability_majority([[a,b,c]], [a,b])),
    ?assertNot(can_preserve_durability_majority([[a,b,c]], [b,c])),

    ?assertNot(can_preserve_durability_majority([[a,b,c]], [a,b,c])),

    ?assert(can_preserve_durability_majority([[a,b,c], [b,c,d]], [b])),
    ?assertNot(can_preserve_durability_majority([[a,b,c], [b,c,d]], [a,b])),

    ?assertNot(can_preserve_durability_majority([[a,b,undefined]], [a])),
    ?assert(can_preserve_durability_majority([[a,b,undefined]], [c])),

    %% 3 replicas. Not currently supported but we implemented the check
    %% generically such that it does not need to be changed when we do support 3
    %% replicas. Active vs replica should have no bearing. We should be able to
    %% fail over any 2 nodes.
    ?assert(can_preserve_durability_majority([[a,b,c,d]], [a])),
    ?assert(can_preserve_durability_majority([[a,b,c,d]], [a,b])),
    ?assert(can_preserve_durability_majority([[a,b,c,d]], [a,c])),
    ?assert(can_preserve_durability_majority([[a,b,c,d]], [b,c])),
    ?assert(can_preserve_durability_majority([[a,b,c,d]], [b,d])),
    ?assert(can_preserve_durability_majority([[a,b,c,d]], [c,d])),

    ?assertNot(can_preserve_durability_majority([[a,b,c,d]], [a,b,c])),
    ?assertNot(can_preserve_durability_majority([[a,b,c,d]], [a,c,d])),
    ?assertNot(can_preserve_durability_majority([[a,b,c,d]], [a,b,d])),
    ?assertNot(can_preserve_durability_majority([[a,b,c,d]], [b,c,d])).
-endif.<|MERGE_RESOLUTION|>--- conflicted
+++ resolved
@@ -290,7 +290,7 @@
     %% the state of the node hasn't transitioned to inactiveFailed. A rebalance
     %% in such a state will reinstate any failed over services.
     {SvcNodes, UnsafeNodes} =
-        validate_failover_services_safety(Nodes, KVNodes, Options),
+        validate_failover_services_safety(Snapshot, Nodes, KVNodes, Options),
 
     %% Update service maps. Sets service_failover_pending for each service,
     %% which is cleared after a rebalance in complete_services_failover.
@@ -558,7 +558,6 @@
                       [length(MissingVBuckets) * 100 div length(Map), Bucket])
     end,
 
-<<<<<<< HEAD
     %% These params will be used to complete the failover in the finalize phase
     #failover_params{
        bucket_type = membase,
@@ -566,56 +565,19 @@
        bucket_map = NewMap,
        bucket_options = BucketOptions}.
 
-validate_failover_services_safety(Nodes, _, #{skip_safety_check := true}) ->
+validate_failover_services_safety(_Snapshot, Nodes, _,
+                                  #{skip_safety_check := true}) ->
     {Nodes, []};
-validate_failover_services_safety(Nodes, KVNodes,
-                                   #{auto := true, down_nodes := DownNodes}) ->
-    auto_failover:validate_services_safety(Nodes, DownNodes, KVNodes);
-validate_failover_services_safety(Nodes, _, _) ->
+validate_failover_services_safety(Snapshot, Nodes, KVNodes,
+                                  #{auto := true, down_nodes := DownNodes}) ->
+    auto_failover:validate_services_safety(Snapshot, Nodes, DownNodes, KVNodes);
+validate_failover_services_safety(_Snapshot, Nodes, _, _) ->
     {Nodes, []}.
 
 complete_services_failover(_Nodes, []) ->
     [];
 complete_services_failover(Nodes, Services) ->
     Results = lists:flatmap(complete_failover_service(Nodes, _), Services),
-=======
-    %% These values will be used to complete the failover in the finalize phase
-    {membase, BucketConfig, NewMap, Options}.
-
-finalize_bucket_failover(Bucket, BucketConfig, NewMap, Nodes, Options) ->
-    R = janitor_bucket(Nodes, Bucket, NewMap, Options),
-    OldMap = proplists:get_value(map, BucketConfig, []),
-
-    [[{bucket, Bucket},
-      {node, N},
-      {status, R},
-      {vbuckets, node_vbuckets(OldMap, N)}] || N <- Nodes].
-
-failover_services(Nodes, _, #{skip_safety_check := true}) ->
-    {failover_services(Nodes), []};
-failover_services(Nodes, KVNodes, #{auto := true,
-                                    down_nodes := DownNodes}) ->
-    Snapshot = get_snapshot(),
-    {ValidNodes, UnsafeNodes} =
-        auto_failover:validate_services_safety(Snapshot, Nodes, DownNodes,
-                                               KVNodes),
-    {case ValidNodes of
-         [] ->
-             [];
-         ValidNodes ->
-             failover_services(ValidNodes)
-     end, UnsafeNodes};
-failover_services(Nodes, _, _) ->
-    {failover_services(Nodes), []}.
-
-failover_services(Nodes) ->
-    Snapshot = ns_cluster_membership:get_snapshot(),
-    Services0 = lists:flatmap(
-                  ns_cluster_membership:node_services(Snapshot, _), Nodes),
-    Services  = lists:usort(Services0) -- [kv],
-
-    Results = lists:flatmap(failover_service(Snapshot, _, Nodes), Services),
->>>>>>> f646499e
     failover_handle_results(Results).
 
 complete_failover_service(Nodes, Service) ->
