%% @author Northscale <info@northscale.com>
%% @copyright 2009 NorthScale, Inc.
%%
%% Licensed under the Apache License, Version 2.0 (the "License");
%% you may not use this file except in compliance with the License.
%% You may obtain a copy of the License at
%%
%%      http://www.apache.org/licenses/LICENSE-2.0
%%
%% Unless required by applicable law or agreed to in writing, software
%% distributed under the License is distributed on an "AS IS" BASIS,
%% WITHOUT WARRANTIES OR CONDITIONS OF ANY KIND, either express or implied.
%% See the License for the specific language governing permissions and
%% limitations under the License.
%%
%% @doc Implementation of diagnostics web requests
-module(diag_handler).
-author('NorthScale <info@northscale.com>').

-include("ns_common.hrl").
-include("ns_log.hrl").
-include_lib("kernel/include/file.hrl").

-include_lib("eunit/include/eunit.hrl").
-include("remote_clusters_info.hrl").

-export([do_diag_per_node_binary/0,
         handle_diag/1,
         handle_sasl_logs/1, handle_sasl_logs/2,
         handle_diag_ale/1,
         handle_diag_eval/1,
         handle_diag_master_events/1,
         handle_diag_vbuckets/1,
         handle_diag_get_password/1,
         arm_timeout/2, arm_timeout/1, disarm_timeout/1,
         grab_process_info/1, manifest/0,
         grab_all_dcp_stats/0,
         grab_all_dcp_stats/1,
         log_all_dcp_stats/0,
         diagnosing_timeouts/1,
         %% rpc-ed to grab babysitter and couchdb processes
         grab_process_infos/0,
         %% rpc-ed to grab couchdb ets_tables
         grab_all_ets_tables/0]).

%% Read the manifest.xml file
manifest() ->
    case file:read_file(filename:join(path_config:component_path(bin, ".."), "manifest.xml")) of
        {ok, C} ->
            string:tokens(binary_to_list(C), "\n");
        _ -> []
    end.

%% works like lists:foldl(Fun, Acc, binary:split(Binary, Separator, [global]))
%%
%% But without problems of binary:split. See MB-9534
split_fold_incremental(Binary, Separator, Fun, Acc) ->
    CP = binary:compile_pattern(Separator),
    Len = erlang:size(Binary),
    split_fold_incremental_loop(Binary, CP, Len, Fun, Acc, 0).

split_fold_incremental_loop(_Binary, _CP, Len, _Fun, Acc, Start) when Start > Len ->
    Acc;
split_fold_incremental_loop(Binary, CP, Len, Fun, Acc, Start) ->
    {MatchPos, MatchLen} =
        case binary:match(Binary, CP, [{scope, {Start, Len - Start}}]) of
            nomatch ->
                %% NOTE: 1 here will move Start _past_ Len on next
                %% loop iteration
                {Len, 1};
            MatchPair ->
                MatchPair
        end,
    NewPiece = binary:part(Binary, Start, MatchPos - Start),
    NewAcc = Fun(NewPiece, Acc),
    split_fold_incremental_loop(Binary, CP, Len, Fun, NewAcc, MatchPos + MatchLen).

should_sanitize() ->
    try
        ns_config:read_key_fast(sanitize_backtrace_registers, true)
    catch
        error:badarg ->
            false
    end.

-spec sanitize_backtrace(atom(), binary()) -> [binary()].
sanitize_backtrace(Name, Backtrace) ->
    SanitizeRegisters =
<<<<<<< HEAD
        case {Name, ns_config:read_key_fast(sanitize_backtrace_registers, true)} of
            {auth, true} ->
                true;
            {memcached_passwords, true} ->
                true;
=======
        case Name of
            auth ->
                should_sanitize();
            ns_config_isasl_sync ->
                should_sanitize();
>>>>>>> 9698a8b0
            _ ->
                false
        end,
    case SanitizeRegisters of
        true ->
            {ok, RE} = re:compile(<<"^Program counter: 0x[0-9a-f]+ |^0x[0-9a-f]+ Return addr 0x[0-9a-f]+">>),
            do_sanitize_backtrace(Backtrace, fun (X) -> re:run(X, RE) end);
        false ->
            do_sanitize_backtrace(Backtrace, fun (X) -> X end)
    end.

do_sanitize_backtrace(Backtrace, Fun) ->
    R = split_fold_incremental(
          Backtrace, <<"\n">>,
          fun (X, Acc) ->
                  case Fun(X) of
                      nomatch ->
                          Acc;
                      _ when size(X) =< 120 ->
                          [binary:copy(X) | Acc];
                      _ ->
                          [binary:copy(binary:part(X, 1, 120)) | Acc]
                  end
          end, []),
    lists:reverse(R).

massage_messages(Messages) ->
    [massage_message(M) || M <- lists:sublist(Messages, 10)].

massage_message(Message) ->
    iolist_to_binary(io_lib:format("~W", [Message, 25])).

grab_process_info(Pid) ->
    PureInfo = erlang:process_info(Pid,
                                   [registered_name,
                                    status,
                                    initial_call,
                                    backtrace,
                                    error_handler,
                                    garbage_collection,
                                    heap_size,
                                    total_heap_size,
                                    links,
                                    monitors,
                                    monitored_by,
                                    memory,
                                    messages,
                                    message_queue_len,
                                    reductions,
                                    trap_exit,
                                    current_location,
                                    dictionary]),

    Backtrace = proplists:get_value(backtrace, PureInfo),
    Name = proplists:get_value(registered_name, PureInfo),
    NewBacktrace = sanitize_backtrace(Name, Backtrace),

    Messages = proplists:get_value(messages, PureInfo),
    NewMessages = massage_messages(Messages),

    Info0 = lists:keyreplace(backtrace, 1, PureInfo, {backtrace, NewBacktrace}),
    lists:keyreplace(messages, 1, Info0, {messages, NewMessages}).

grab_all_dcp_stats() ->
    grab_all_dcp_stats(15000).

grab_all_dcp_stats(Timeout) ->
    ActiveBuckets = ns_memcached:active_buckets(),
    ThisNodeBuckets =
        ns_bucket:node_bucket_names_of_type(node(), membase, couchstore) ++
        ns_bucket:node_bucket_names_of_type(node(), membase, ephemeral),
    InterestingBuckets = ordsets:intersection(lists:sort(ActiveBuckets),
                                              lists:sort(ThisNodeBuckets)),
    misc:parallel_map(
      fun (Bucket) ->
              {ok, _} = timer2:kill_after(Timeout),
              case get_dcp_stats(Bucket) of
                  {ok, V} -> V;
                  Crap -> Crap
              end
      end, InterestingBuckets, infinity).

get_dcp_stats(Bucket) ->
    ns_memcached:raw_stats(
      node(), Bucket, <<"dcp">>,
      fun(K = <<"eq_dcpq:replication:", _/binary>>, V, Acc) ->
              process_dcp_stats(K, V, Acc);
         (<<"eq_dcpq:", _/binary>>, _V, Acc) ->
              %% Drop all other "eq_dcpq" stats
              Acc;
         (K, V, Acc) ->
              process_dcp_stats(K, V, Acc)
      end, []).

process_dcp_stats(K, V, []) ->
    <<K/binary, ": ", V/binary>>;
process_dcp_stats(K, V, Acc) ->
    <<Acc/binary, ",", $\n, K/binary, ": ", V/binary>>.

log_all_dcp_stats() ->
    ?log_info("logging dcp stats"),
    [begin
         ?log_info("~s:~n[~s]", [Bucket, Values])
     end || {Bucket, Values} <- grab_all_dcp_stats()],
    ?log_info("end of logging dcp stats").

task_status_all() ->
    local_tasks:all() ++ ns_couchdb_api:get_tasks().

do_diag_per_node_binary() ->
    work_queue:submit_sync_work(
      diag_handler_worker,
      fun () ->
              (catch collect_diag_per_node_binary(40000))
      end).

collect_diag_per_node_binary(Timeout) ->
    ReplyRef = make_ref(),
    Parent = self(),
    {ChildPid, ChildRef} =
        spawn_monitor(
          fun () ->
                  Reply = fun (Key, Value) ->
                                  Parent ! {ReplyRef, {Key, Value}},
                                  ?log_debug("Collected data for key ~p", [Key])
                          end,

                  ChildPid = self(),
                  proc_lib:spawn_link(
                    fun () ->
                            erlang:monitor(process, Parent),
                            erlang:monitor(process, ChildPid),

                            receive
                                {'DOWN', _, _, _, Reason} ->
                                    exit(ChildPid, Reason)
                            end
                    end),

                  try
                      collect_diag_per_node_binary_body(Reply)
                  catch
                      T:E ->
                          Reply(partial_results_reason,
                                {process_died, {T, E, erlang:get_stacktrace()}})
                  end
          end),

    TRef = erlang:send_after(Timeout, self(), timeout),

    try
        RV = collect_diag_per_node_binary_loop(ReplyRef, ChildRef, []),
        term_to_binary(RV)
    after
        erlang:cancel_timer(TRef),
        receive
            timeout -> ok
        after
            0 -> ok
        end,

        erlang:demonitor(ChildRef, [flush]),
        exit(ChildPid, kill),

        flush_leftover_replies(ReplyRef)
    end.

flush_leftover_replies(ReplyRef) ->
    receive
        {ReplyRef, _} ->
            flush_leftover_replies(ReplyRef)
    after
        0 -> ok
    end.

collect_diag_per_node_binary_loop(ReplyRef, ChildRef, Results) ->
    receive
        {ReplyRef, Item} ->
            collect_diag_per_node_binary_loop(ReplyRef, ChildRef, [Item | Results]);
        timeout ->
            [{partial_results_reason, timeout} | Results];
        {'DOWN', ChildRef, process, _, _} ->
            Results
    end.

collect_diag_per_node_binary_body(Reply) ->
    ?log_debug("Start collecting diagnostic data"),
    ActiveBuckets = ns_memcached:active_buckets(),
    PersistentBuckets = [B || B <- ActiveBuckets, ns_bucket:is_persistent(B)],

    Reply(processes, grab_process_infos()),
    Reply(babysitter_processes, (catch grab_babysitter_process_infos())),
    Reply(couchdb_processes, (catch grab_couchdb_process_infos())),
    Reply(version, ns_info:version()),
    Reply(manifest, manifest()),
    Reply(config, ns_config_log:sanitize(ns_config:get_kv_list())),
    Reply(basic_info, element(2, ns_info:basic_info())),
    Reply(memory, memsup:get_memory_data()),
    Reply(disk, (catch ns_disksup:get_disk_data())),
    Reply(active_tasks, task_status_all()),
    Reply(ns_server_stats, (catch system_stats_collector:get_ns_server_stats())),
    Reply(active_buckets, ActiveBuckets),
    Reply(replication_docs, (catch xdc_rdoc_api:find_all_replication_docs(5000))),
    Reply(design_docs, [{Bucket, (catch capi_utils:full_live_ddocs(Bucket, 2000))} ||
                           Bucket <- PersistentBuckets]),
    Reply(ets_tables, (catch grab_all_ets_tables())),
    Reply(couchdb_ets_tables, (catch grab_couchdb_ets_tables())),
    Reply(internal_settings, (catch menelaus_web_settings:build_kvs(internal))),
    Reply(logging, (catch ale:capture_logging_diagnostics())),
    Reply(system_info, (catch grab_system_info())).

grab_babysitter_process_infos() ->
    rpc:call(ns_server:get_babysitter_node(), ?MODULE, grab_process_infos, [], 5000).

grab_couchdb_process_infos() ->
    rpc:call(ns_node_disco:couchdb_node(), ?MODULE, grab_process_infos, [], 5000).

grab_process_infos() ->
    grab_process_infos_loop(erlang:processes(), []).

grab_process_infos_loop([], Acc) ->
    Acc;
grab_process_infos_loop([P | RestPids], Acc) ->
    NewAcc = [{P, (catch grab_process_info(P))} | Acc],
    grab_process_infos_loop(RestPids, NewAcc).

grab_couchdb_ets_tables() ->
    rpc:call(ns_node_disco:couchdb_node(), ?MODULE, grab_all_ets_tables, [], 5000).

prepare_ets_table(_Table, failed) ->
    [];
prepare_ets_table(Table, {Info, Content}) ->
    [{{Table, Info}, sanitize_ets_table(Table, Info, Content)}].

sanitize_ets_table(ui_auth_by_token, _Info, _Content) ->
    ["not printed"];
sanitize_ets_table(ui_auth_by_expiration, _Info, _Content) ->
    ["not printed"];
sanitize_ets_table(xdcr_stats, _Info, Content) ->
    xdc_rep_utils:sanitize_state(Content);
sanitize_ets_table(remote_clusters_info, _Info, Content) ->
    sanitize_remote_clusters_info(Content);
sanitize_ets_table(ns_config_ets_dup, _Info, Content) ->
    ns_config_log:sanitize(Content);
sanitize_ets_table(menelaus_web_cache, _Info, Content) ->
    ns_cluster:sanitize_node_info(Content);
sanitize_ets_table(bucket_info_cache_buckets, _Info, Content) ->
    ns_config_log:sanitize(Content);
sanitize_ets_table(_, Info, Content) ->
    case proplists:get_value(name, Info) of
        ssl_otp_pem_cache ->
            ["not printed"];
        _ ->
            Content
    end.

sanitize_remote_clusters_info(Content) ->
    misc:rewrite_tuples(
      fun (#remote_bucket{capi_vbucket_map = CapiVbucketMap} = RemoteBucket) ->
              {stop, RemoteBucket#remote_bucket{
                       password = <<"******">>,
                       capi_vbucket_map =
                           dict:map(fun (_Key, Urls) ->
                                            [misc:sanitize_url(Url) || Url <- Urls]
                                    end, CapiVbucketMap)
                      }
              };
          (T) ->
              {continue, T}
      end, Content).

grab_all_ets_tables() ->
    lists:flatmap(
      fun (T) ->
              InfoAndContent =
                  try
                      {ets:info(T), ets:tab2list(T)}
                  catch
                      _:_ -> failed
                  end,
              prepare_ets_table(T, InfoAndContent)
      end, ets:all()).

diag_format_timestamp(EpochMilliseconds) ->
    SecondsRaw = trunc(EpochMilliseconds/1000),
    MicroSecs = (EpochMilliseconds rem 1000) * 1000,
    AsNow = {SecondsRaw div 1000000, SecondsRaw rem 1000000, MicroSecs},
    ale_default_formatter:format_time(AsNow).

generate_diag_filename() ->
    {{YYYY, MM, DD}, {Hour, Min, Sec}} = calendar:now_to_local_time(now()),
    io_lib:format("ns-diag-~4.4.0w~2.2.0w~2.2.0w~2.2.0w~2.2.0w~2.2.0w.txt",
                  [YYYY, MM, DD, Hour, Min, Sec]).

diag_format_log_entry(Type, Code, Module, Node, TStamp, ShortText, Text) ->
    FormattedTStamp = diag_format_timestamp(TStamp),
    io_lib:format("~s ~s:~B:~s:~s(~s) - ~s~n",
                  [FormattedTStamp, Module, Code, Type, ShortText, Node, Text]).

handle_diag(Req) ->
    Params = Req:parse_qs(),
    MaybeContDisp = case proplists:get_value("mode", Params) of
                        "view" -> [];
                        _ -> [{"Content-Disposition", "attachment; filename=" ++ generate_diag_filename()}]
                    end,
    case proplists:get_value("noLogs", Params, "0") of
        "0" ->
            do_handle_diag(Req, MaybeContDisp);
        _ ->
            Resp = handle_just_diag(Req, MaybeContDisp),
            Resp:write_chunk(<<>>)
    end.

grab_per_node_diag(Nodes) ->
    {Results0, BadNodes} = rpc:multicall(Nodes,
                                         ?MODULE, do_diag_per_node_binary, [], 45000),
    Results1 = lists:zip(lists:subtract(Nodes, BadNodes), Results0),
    [{N, diag_failed} || N <- BadNodes] ++ Results1.

handle_just_diag(Req, Extra) ->
    Resp = menelaus_util:reply_ok(Req, "text/plain; charset=utf-8", chunked, Extra),

    Resp:write_chunk(<<"logs:\n-------------------------------\n">>),
    lists:foreach(fun (#log_entry{node = Node,
                                  module = Module,
                                  code = Code,
                                  msg = Msg,
                                  args = Args,
                                  cat = Cat,
                                  tstamp = TStamp}) ->
                          try io_lib:format(Msg, Args) of
                              S ->
                                  CodeString = ns_log:code_string(Module, Code),
                                  Type = menelaus_alert:category_bin(Cat),
                                  TStampEpoch = misc:time_to_epoch_ms_int(TStamp),
                                  Resp:write_chunk(iolist_to_binary(diag_format_log_entry(Type, Code, Module, Node, TStampEpoch, CodeString, S)))
                          catch _:_ -> ok
                          end
                  end, lists:keysort(#log_entry.tstamp, ns_log:recent())),
    Resp:write_chunk(<<"-------------------------------\n\n\n">>),

    Nodes = case proplists:get_value("oneNode", Req:parse_qs(), "0") of
                "0" -> ns_node_disco:nodes_actual();
                _ -> [node()]
            end,
    Results = grab_per_node_diag(Nodes),
    handle_per_node_just_diag(Resp, Results),

    Buckets = lists:sort(fun (A,B) -> element(1, A) =< element(1, B) end,
                         ns_bucket:get_buckets()),

    Infos = [["nodes_info = ~p", ns_cluster:sanitize_node_info(menelaus_web:build_nodes_info())],
             ["buckets = ~p", ns_config_log:sanitize(Buckets)]],

    [begin
         Text = io_lib:format(Fmt ++ "~n~n", Args),
         Resp:write_chunk(list_to_binary(Text))
     end || [Fmt | Args] <- Infos],

    Resp.

write_chunk_format(Resp, Fmt, Args) ->
    Text = io_lib:format(Fmt, Args),
    Resp:write_chunk(list_to_binary(Text)).

handle_per_node_just_diag(_Resp, []) ->
    erlang:garbage_collect();
handle_per_node_just_diag(Resp, [{Node, DiagBinary} | Results]) ->
    erlang:garbage_collect(),

    Diag = case is_binary(DiagBinary) of
               true ->
                   try
                       binary_to_term(DiagBinary)
                   catch
                       error:badarg ->
                           ?log_error("Could not convert "
                                      "binary diag to term (node ~p)", [Node]),
                           {diag_failed, binary_to_term_failed}
                   end;
               false ->
                   DiagBinary
           end,
    do_handle_per_node_just_diag(Resp, Node, Diag),
    handle_per_node_just_diag(Resp, Results).

do_handle_per_node_just_diag(Resp, Node, Failed) when not is_list(Failed) ->
    write_chunk_format(Resp, "per_node_diag(~p) = ~p~n~n~n", [Node, Failed]);
do_handle_per_node_just_diag(Resp, Node, PerNodeDiag) ->
    %% NOTE: as of 4.0 we're not collecting master events here; but I'm
    %% leaving this for mixed clusters
    DiagNoMasterEvents = lists:keydelete(master_events, 1, PerNodeDiag),
    do_handle_per_node_processes(Resp, Node, DiagNoMasterEvents).

get_other_node_processes(Key, PerNodeDiag) ->
    Processes = proplists:get_value(Key, PerNodeDiag, []),
    %% it may be rpc or any other error; just pretend it's the process so that
    %% the error is visible
    case is_list(Processes) of
        true ->
            Processes;
        false ->
            [Processes]
    end.

write_processes(Resp, Node, Key, Processes) ->
    misc:executing_on_new_process(
      fun () ->
              write_chunk_format(Resp, "per_node_~p(~p) =~n", [Key, Node]),
              lists:foreach(
                fun (Process) ->
                        write_chunk_format(Resp, "     ~p~n", [Process])
                end, Processes),
              Resp:write_chunk(<<"\n\n">>)
      end).

do_handle_per_node_processes(Resp, Node, PerNodeDiag) ->
    erlang:garbage_collect(),

    Processes = proplists:get_value(processes, PerNodeDiag),

    BabysitterProcesses = get_other_node_processes(babysitter_processes, PerNodeDiag),
    CouchdbProcesses = get_other_node_processes(couchdb_processes, PerNodeDiag),

    DiagNoProcesses = lists:keydelete(
                        processes, 1,
                        lists:keydelete(babysitter_processes, 1,
                                        lists:keydelete(couchdb_processes, 1, PerNodeDiag))),

    write_processes(Resp, Node, processes, Processes),
    write_processes(Resp, Node, babysitter_processes, BabysitterProcesses),
    write_processes(Resp, Node, couchdb_processes, CouchdbProcesses),

    do_handle_per_node_stats(Resp, Node, DiagNoProcesses).

do_handle_per_node_stats(Resp, Node, PerNodeDiag)->
    %% pre 3.0 versions return stats as part of per node diagnostics; since
    %% number of samples may be quite substantial to cause memory issues while
    %% pretty-printing all of them in a bulk, to play safe we have this code
    %% to print samples one by one
    Stats0 = proplists:get_value(stats, PerNodeDiag, []),
    Stats = case is_list(Stats0) of
                true ->
                    Stats0;
                false ->
                    [{"_", [{'_', [Stats0]}]}]
            end,

    misc:executing_on_new_process(
      fun () ->
              lists:foreach(
                fun ({Bucket, BucketStats}) ->
                        lists:foreach(
                          fun ({Period, Samples}) ->
                                  write_chunk_format(Resp, "per_node_stats(~p, ~p, ~p) =~n",
                                                     [Node, Bucket, Period]),

                                  lists:foreach(
                                    fun (Sample) ->
                                            write_chunk_format(Resp, "     ~p~n", [Sample])
                                    end, Samples)
                          end, BucketStats)
                end, Stats),
              Resp:write_chunk(<<"\n\n">>)
      end),

    DiagNoStats = lists:keydelete(stats, 1, PerNodeDiag),
    do_handle_per_node_ets_tables(Resp, Node, DiagNoStats).

print_ets_table(Resp, Node, Key, Table, Info, Values) ->
    write_chunk_format(Resp, "per_node_~p(~p, ~p) =~n",
                       [Key, Node, Table]),
    case Info of
        [] ->
            ok;
        _ ->
            write_chunk_format(Resp, "  Info: ~p~n", [Info])
    end,
    case Values of
        [] ->
            ok;
        _ ->
            Resp:write_chunk(<<"  Values: \n">>),
            lists:foreach(
              fun (Value) ->
                      write_chunk_format(Resp, "    ~p~n", [Value])
              end, Values)
    end,
    Resp:write_chunk(<<"\n">>).

write_ets_tables(Resp, Node, Key, PerNodeDiag) ->
    EtsTables0 = proplists:get_value(Key, PerNodeDiag, []),

    EtsTables = case is_list(EtsTables0) of
                    true ->
                        EtsTables0;
                    false ->
                        [{'_', [EtsTables0]}]
                end,

    misc:executing_on_new_process(
      fun () ->
              lists:foreach(
                fun ({{Table, Info}, Values}) ->
                        print_ets_table(Resp, Node, Key, Table, Info, Values);
                    ({Table, Values}) ->
                        print_ets_table(Resp, Node, Key, Table, [], Values)
                end, EtsTables)
      end),

    lists:keydelete(Key, 1, PerNodeDiag).

do_handle_per_node_ets_tables(Resp, Node, PerNodeDiag) ->
    PerNodeDiag1 = write_ets_tables(Resp, Node, ets_tables, PerNodeDiag),
    PerNodeDiag2 = write_ets_tables(Resp, Node, couchdb_ets_tables, PerNodeDiag1),
    do_continue_handling_per_node_just_diag(Resp, Node, PerNodeDiag2).

do_continue_handling_per_node_just_diag(Resp, Node, Diag) ->
    erlang:garbage_collect(),

    misc:executing_on_new_process(
      fun () ->
              write_chunk_format(Resp, "per_node_diag(~p) =~n", [Node]),
              write_chunk_format(Resp, "     ~p~n", [Diag])
      end),

    Resp:write_chunk(<<"\n\n">>).

do_handle_diag(Req, Extra) ->
    Resp = handle_just_diag(Req, Extra),

    Logs = [?DEBUG_LOG_FILENAME, ?STATS_LOG_FILENAME,
            ?DEFAULT_LOG_FILENAME, ?ERRORS_LOG_FILENAME,
            ?XDCR_LOG_FILENAME, ?XDCR_ERRORS_LOG_FILENAME,
            ?COUCHDB_LOG_FILENAME,
            ?VIEWS_LOG_FILENAME, ?MAPREDUCE_ERRORS_LOG_FILENAME,
            ?BABYSITTER_LOG_FILENAME,
            ?SSL_PROXY_LOG_FILENAME, ?REPORTS_LOG_FILENAME,
            ?XDCR_TRACE_LOG_FILENAME,
            ?METAKV_LOG_FILENAME,
            ?ACCESS_LOG_FILENAME, ?INT_ACCESS_LOG_FILENAME,
            ?QUERY_LOG_FILENAME, ?PROJECTOR_LOG_FILENAME,
            ?GOXDCR_LOG_FILENAME, ?INDEXER_LOG_FILENAME,
            ?FTS_LOG_FILENAME, ?JSON_RPC_LOG_FILENAME],

    lists:foreach(fun (Log) ->
                          handle_log(Resp, Log)
                  end, Logs),
    handle_memcached_logs(Resp),
    Resp:write_chunk(<<"">>).

handle_log(Resp, LogName) ->
    LogsHeader = io_lib:format("logs_node (~s):~n"
                               "-------------------------------~n", [LogName]),
    Resp:write_chunk(list_to_binary(LogsHeader)),
    ns_log_browser:stream_logs(LogName,
                               fun (Data) -> Resp:write_chunk(Data) end),
    Resp:write_chunk(<<"-------------------------------\n">>).


handle_memcached_logs(Resp) ->
    Config = ns_config:get(),
    Path = ns_config:search_node_prop(Config, memcached, log_path),
    Prefix = ns_config:search_node_prop(Config, memcached, log_prefix),

    {ok, AllFiles} = file:list_dir(Path),
    Logs = [filename:join(Path, F) || F <- AllFiles,
                                      string:str(F, Prefix) == 1],
    TsLogs = lists:map(fun(F) ->
                               case file:read_file_info(F) of
                                   {ok, Info} ->
                                       {F, Info#file_info.mtime};
                                   {error, enoent} ->
                                       deleted
                               end
                       end, Logs),

    Sorted = lists:keysort(2, lists:filter(fun (X) -> X /= deleted end, TsLogs)),

    Resp:write_chunk(<<"memcached logs:\n-------------------------------\n">>),

    lists:foreach(fun ({Log, _}) ->
                          handle_memcached_log(Resp, Log)
                  end, Sorted).

handle_memcached_log(Resp, Log) ->
    case file:open(Log, [raw, binary]) of
        {ok, File} ->
            try
                do_handle_memcached_log(Resp, File)
            after
                file:close(File)
            end;
        Error ->
            Resp:write_chunk(
              list_to_binary(io_lib:format("Could not open file ~s: ~p~n", [Log, Error])))
    end.

-define(CHUNK_SIZE, 65536).

do_handle_memcached_log(Resp, File) ->
    case file:read(File, ?CHUNK_SIZE) of
        eof ->
            ok;
        {ok, Data} ->
            Resp:write_chunk(Data)
    end.

handle_sasl_logs(LogName, Req) ->
    FullLogName = LogName ++ ".log",
    case ns_log_browser:log_exists(FullLogName) of
        true ->
            Resp = menelaus_util:reply_ok(Req, "text/plain; charset=utf-8", chunked),
            handle_log(Resp, FullLogName),
            Resp:write_chunk(<<"">>);
        false ->
            menelaus_util:reply_text(Req, "Requested log file not found.\r\n", 404)
    end.

handle_sasl_logs(Req) ->
    handle_sasl_logs("debug", Req).

plist_to_ejson_rewriter([Tuple|_] = ListOfTuples) when is_tuple(Tuple) ->
    Objects = [misc:rewrite(fun plist_to_ejson_rewriter/1, PL)
               || PL <- ListOfTuples],
    {stop, {Objects}};
plist_to_ejson_rewriter(_Other) ->
    continue.

handle_diag_ale(Req) ->
    PList = ale:capture_logging_diagnostics(),
    Objects = misc:rewrite(fun plist_to_ejson_rewriter/1, PList),
    menelaus_util:reply_json(Req, Objects).

arm_timeout(Millis) ->
    arm_timeout(Millis,
                fun (Pid) ->
                        Info = (catch grab_process_info(Pid)),
                        ?log_error("slow process info:~n~p~n", [Info])
                end).

arm_timeout(Millis, Callback) ->
    Pid = self(),
    spawn_link(fun () ->
                       receive
                           done -> ok
                       after Millis ->
                               erlang:unlink(Pid),
                               Callback(Pid)
                       end,
                       erlang:unlink(Pid)
               end).

disarm_timeout(Pid) ->
    Pid ! done.

diagnosing_timeouts(Body) ->
    OnTimeout = fun (Error) ->
                        timeout_diag_logger:log_diagnostics(Error),
                        exit(Error)
                end,

    try Body()
    catch
        exit:{timeout, _} = Error ->
            OnTimeout(Error);
        exit:timeout = Error ->
            OnTimeout(Error)
    end.

grab_system_info() ->
    Allocators = [temp_alloc,
                  eheap_alloc,
                  binary_alloc,
                  ets_alloc,
                  driver_alloc,
                  sl_alloc,
                  ll_alloc,
                  fix_alloc,
                  std_alloc,
                  sys_alloc,
                  mseg_alloc],

    Kinds = lists:flatten(
              [allocated_areas,
               allocator,
               alloc_util_allocators,

               [[{allocator, A},
                 {allocator_sizes, A}] || A <- Allocators],

               [{cpu_topology, T} || T <- [defined, detected, used]],

               build_type,
               c_compiler_used,
               check_io,
               compat_rel,
               creation,
               debug_compiled,
               dist,
               dist_buf_busy_limit,
               dist_ctrl,
               driver_version,
               dynamic_trace,
               dynamic_trace_probes,
               elib_malloc,
               ets_limit,
               fullsweep_after,
               garbage_collection,
               heap_sizes,
               heap_type,
               kernel_poll,
               logical_processors,
               logical_processors_available,
               logical_processors_online,
               machine,
               min_heap_size,
               min_bin_vheap_size,
               modified_timing_level,
               multi_scheduling,
               multi_scheduling_blockers,
               otp_release,
               port_count,
               port_limit,
               process_count,
               process_limit,
               scheduler_bind_type,
               scheduler_bindings,
               scheduler_id,
               schedulers,
               schedulers_online,
               smp_support,
               system_version,
               system_architecture,
               threads,
               thread_pool_size,
               trace_control_word,
               update_cpu_info,
               version,
               wordsize]),

    [{K, (catch erlang:system_info(K))} || K <- Kinds].

handle_diag_eval(Req) ->
    Snippet = binary_to_list(Req:recv_body()),

    ?log_debug("WARNING: /diag/eval:~n~n~s", [Snippet]),

    try misc:eval(Snippet, erl_eval:add_binding('Req', Req, erl_eval:new_bindings())) of
        {value, Value, _} ->
            case Value of
                done ->
                    ok;
                {json, V} ->
                    menelaus_util:reply_json(Req, V, 200);
                _ ->
                    menelaus_util:reply_text(Req, io_lib:format("~p", [Value]), 200)
            end
    catch
        T:E ->
            Msg = io_lib:format("/diag/eval failed.~nError: ~p~nBacktrace:~n~p",
                                [{T, E}, erlang:get_stacktrace()]),
            ?log_error("Server error during processing: ~s", [Msg]),

            menelaus_util:reply_text(Req, io_lib:format("/diag/eval failed.~nError: ~p~nBacktrace:~n~p",
                                                        [{T, E}, erlang:get_stacktrace()]),
                                     500)
    end.

handle_diag_master_events(Req) ->
    Params = Req:parse_qs(),
    case proplists:get_value("o", Params) of
        undefined ->
            do_handle_diag_master_events(Req);
        _ ->
            Body = master_activity_events:format_some_history(master_activity_events_keeper:get_history()),
            menelaus_util:reply_ok(Req, "text/kind-of-json; charset=utf-8", Body)
    end.

do_handle_diag_master_events(Req) ->
    Rep = menelaus_util:reply_ok(Req, "text/kind-of-json; charset=utf-8", chunked),
    Parent = self(),
    Sock = Req:get(socket),
    inet:setopts(Sock, [{active, true}]),
    spawn_link(
      fun () ->
              master_activity_events:stream_events(
                fun (Event, _Ignored, _Eof) ->
                        IOList = master_activity_events:event_to_formatted_iolist(Event),
                        case IOList of
                            [] ->
                                ok;
                            _ ->
                                Parent ! {write_chunk, IOList}
                        end,
                        ok
                end, [])
      end),
    Loop = fun (Loop) ->
                   receive
                       {tcp_closed, _} ->
                           exit(self(), shutdown);
                       {tcp, _, _} ->
                           %% eat & ignore
                           Loop(Loop);
                       {write_chunk, Chunk} ->
                           Rep:write_chunk(Chunk),
                           Loop(Loop)
                   end
           end,
    Loop(Loop).


diag_vbucket_accumulate_vbucket_stats(K, V, Dict) ->
    case misc:split_binary_at_char(K, $:) of
        {<<"vb_",VB/binary>>, AttrName} ->
            SubDict = case dict:find(VB, Dict) of
                          error ->
                              dict:new();
                          {ok, X} -> X
                      end,
            dict:store(VB, dict:store(AttrName, V, SubDict), Dict);
        _ ->
            Dict
    end.

diag_vbucket_per_node(BucketName, Node) ->
    {ok, RV1} = ns_memcached:raw_stats(Node, BucketName, <<"vbucket-details">>, fun diag_vbucket_accumulate_vbucket_stats/3, dict:new()),
    {ok, RV2} = ns_memcached:raw_stats(Node, BucketName, <<"checkpoint">>, fun diag_vbucket_accumulate_vbucket_stats/3, RV1),
    RV2.

handle_diag_vbuckets(Req) ->
    Params = Req:parse_qs(),
    BucketName = proplists:get_value("bucket", Params),
    {ok, BucketConfig} = ns_bucket:get_bucket(BucketName),
    Nodes = ns_node_disco:nodes_actual_proper(),
    RawPerNode = misc:parallel_map(fun (Node) ->
                                           diag_vbucket_per_node(BucketName, Node)
                                   end, Nodes, 30000),
    PerNodeStates = lists:zip(Nodes,
                              [{struct, [{K, {struct, dict:to_list(V)}} || {K, V} <- dict:to_list(Dict)]}
                               || Dict <- RawPerNode]),
    JSON = {struct, [{name, list_to_binary(BucketName)},
                     {bucketMap, proplists:get_value(map, BucketConfig, [])},
                     %% {ffMap, proplists:get_value(fastForwardMap, BucketConfig, [])},
                     {perNodeStates, {struct, PerNodeStates}}]},
    Hash = integer_to_list(erlang:phash2(JSON)),
    ExtraHeaders = [{"Cache-Control", "must-revalidate"},
                    {"ETag", Hash}],
    case Req:get_header_value("if-none-match") of
        Hash ->
            menelaus_util:reply(Req, 304, ExtraHeaders);
        _ ->
            menelaus_util:reply_json(Req, JSON, 200, ExtraHeaders)
    end.

handle_diag_get_password(Req) ->
    menelaus_util:ensure_local(Req),
    menelaus_util:reply_text(Req, ns_config_auth:get_password(special), 200).

-ifdef(EUNIT).

split_incremental(Binary, Separator) ->
    R = split_fold_incremental(Binary, Separator,
                               fun (Part, Acc) ->
                                       [Part | Acc]
                               end, []),
    lists:reverse(R).

split_incremental_test() ->
    String1 = <<"abc\n\ntext">>,
    String2 = <<"abc\n\ntext\n">>,
    String3 = <<"\nabc\n\ntext\n">>,
    Split1a = binary:split(String1, <<"\n">>, [global]),
    Split2a = binary:split(String2, <<"\n">>, [global]),
    Split3a = binary:split(String3, <<"\n">>, [global]),
    ?assertEqual(Split1a, split_incremental(String1, <<"\n">>)),
    ?assertEqual(Split2a, split_incremental(String2, <<"\n">>)),
    ?assertEqual(Split3a, split_incremental(String3, <<"\n">>)).

-endif.<|MERGE_RESOLUTION|>--- conflicted
+++ resolved
@@ -86,19 +86,11 @@
 -spec sanitize_backtrace(atom(), binary()) -> [binary()].
 sanitize_backtrace(Name, Backtrace) ->
     SanitizeRegisters =
-<<<<<<< HEAD
-        case {Name, ns_config:read_key_fast(sanitize_backtrace_registers, true)} of
-            {auth, true} ->
-                true;
-            {memcached_passwords, true} ->
-                true;
-=======
         case Name of
             auth ->
                 should_sanitize();
-            ns_config_isasl_sync ->
+            memcached_passwords ->
                 should_sanitize();
->>>>>>> 9698a8b0
             _ ->
                 false
         end,
