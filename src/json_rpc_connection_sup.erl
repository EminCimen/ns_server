--- conflicted
+++ resolved
@@ -30,28 +30,21 @@
 
 handle_rpc_connect(Req) ->
     "/" ++ Path = mochiweb_request:get(path, Req),
-    handle_rpc_connect(Path, [], Req).
+    case string:split(Path, "/", trailing) of
+        [_, "test"] ->
+            menelaus_util:reply(Req, 200);
+        _ ->
+            IsInternal = menelaus_auth:is_internal(Req),
+            handle_rpc_connect(Path, [{internal, IsInternal}], Req)
+    end.
 
 handle_rpc_connect(Label, Params, Req) ->
     Sock = mochiweb_request:get(socket, Req),
-    IsInternal = menelaus_auth:is_internal(Req),
     menelaus_util:reply(Req, 200),
-<<<<<<< HEAD
-    case string:split(Path, "/", trailing) of
-        [_, "test"] ->
-            ok;
-        _ ->
-            ok = start_handler(Path, Sock, IsInternal),
-            erlang:exit(normal)
-    end.
-
-start_handler(Label, Sock, IsInternal) ->
-=======
     ok = start_handler(Label, Params, Sock),
     erlang:exit(normal).
 
 start_handler(Label, Params, Sock) ->
->>>>>>> a9736903
     Ref = make_ref(),
     Starter = self(),
 
@@ -74,11 +67,7 @@
                 end
         end,
 
-<<<<<<< HEAD
-    {ok, Pid} = supervisor:start_child(?MODULE, [Label, GetSocket, IsInternal]),
-=======
     {ok, Pid} = supervisor:start_child(?MODULE, [Label, Params, GetSocket]),
->>>>>>> a9736903
     ok = gen_tcp:controlling_process(Sock, Pid),
     Pid ! {Ref, Sock},
     ok.
