--- conflicted
+++ resolved
@@ -133,14 +133,9 @@
     {struct, KV} = F(Node, BucketName),
     case dict:find(Node, Dict) of
         {ok, V} when V =/= [] ->
-<<<<<<< HEAD
             %% note this is generally always expected, but let's play safe just in case
             S = {struct, add_couch_api_base(BucketName, KV, Node, LocalAddr)},
-            add_couch_api_base_loop(RestNodes, InfoLevel, BucketName, LocalAddr, F, Dict, [S | CAPINodes], NonCAPINodes);
-=======
-            S = {struct, maybe_add_couch_api_base(BucketName, KV, Node, LocalAddr)},
             add_couch_api_base_loop(RestNodes, BucketName, LocalAddr, F, Dict, [S | CAPINodes], NonCAPINodes);
->>>>>>> 8dac8801
         _ ->
             S = {struct, KV},
             add_couch_api_base_loop(RestNodes, BucketName, LocalAddr, F, Dict, CAPINodes, [S | NonCAPINodes])
