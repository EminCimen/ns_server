%% @author Couchbase <info@couchbase.com>
%% @copyright 2009-Present Couchbase, Inc.
%%
%% Use of this software is governed by the Business Source License included
%% in the file licenses/BSL-Couchbase.txt.  As of the Change Date specified
%% in that file, in accordance with the Business Source License, use of this
%% software will be governed by the Apache License, Version 2.0, included in
%% the file licenses/APL2.txt.
%%
%% @doc handlers for bucket related REST API's

-module(menelaus_web_buckets).

-author('NorthScale <info@northscale.com>').

-include("menelaus_web.hrl").
-include("ns_common.hrl").
-include("couch_db.hrl").
-include("ns_stats.hrl").
-include("cut.hrl").

-ifdef(TEST).
-include_lib("eunit/include/eunit.hrl").
-endif.

-export([handle_bucket_list/1,
         handle_bucket_info/3,
         handle_sasl_buckets_streaming/2,
         handle_bucket_info_streaming/3,
         handle_bucket_delete/3,
         handle_bucket_update/3,
         handle_bucket_create/2,
         create_bucket/3,
         handle_bucket_flush/3,
         handle_compact_bucket/3,
         handle_purge_compact_bucket/3,
         handle_cancel_bucket_compaction/3,
         handle_compact_databases/3,
         handle_cancel_databases_compaction/3,
         handle_compact_view/4,
         handle_cancel_view_compaction/4,
         handle_ddocs_list/3,
         handle_set_ddoc_update_min_changes/4,
         handle_local_random_key/2,
         handle_local_random_key/4,
         maybe_cleanup_old_buckets/0,
         serve_short_bucket_info/2,
         serve_streaming_short_bucket_info/2,
         get_ddocs_list/2]).

-import(menelaus_util,
        [reply/2,
         reply/3,
         reply_text/3,
         reply_json/2,
         reply_json/3,
         concat_url_path/1,
         bin_concat_path/1,
         bin_concat_path/2,
         handle_streaming/2]).

-define(MAX_BUCKET_NAME_LEN, 100).

may_expose_bucket_auth(Name, Req) ->
    case menelaus_auth:get_token(Req) of
        undefined ->
            menelaus_auth:has_permission({[{bucket, Name}, password], read}, Req);
        _ ->
            false
    end.

get_info_level(Req) ->
    case proplists:get_value("basic_stats", mochiweb_request:parse_qs(Req)) of
        undefined ->
            normal;
        _ ->
            for_ui
    end.

handle_bucket_list(Req) ->
    Ctx = menelaus_web_node:get_context(Req, false, unstable),
    Snapshot = menelaus_web_node:get_snapshot(Ctx),

    BucketsUnsorted =
        menelaus_auth:filter_accessible_buckets(
          ?cut({[{bucket, _}, settings], read}),
          ns_bucket:get_bucket_names(Snapshot), Req),
    Buckets = lists:sort(fun (A,B) -> A =< B end, BucketsUnsorted),

<<<<<<< HEAD
    reply_json(Req, build_buckets_info(Req, Buckets, Ctx, get_info_level(Req))).

handle_bucket_info(_PoolId, Id, Req) ->
    Ctx = menelaus_web_node:get_context(Req, false, unstable),
    [Json] = build_buckets_info(Req, [Id], Ctx, get_info_level(Req)),
    reply_json(Req, Json).

build_bucket_nodes_info(BucketName, BucketUUID, BucketConfig, Ctx) ->
    %% Only list nodes this bucket is mapped to
    F = menelaus_web_node:build_nodes_info_fun(Ctx),
=======
    LocalAddr = menelaus_util:local_addr(Req),
    InfoLevel = case proplists:get_value("basic_stats", mochiweb_request:parse_qs(Req)) of
                    undefined -> normal;
                    _ -> for_ui
                end,
    SkipMap = proplists:get_value("skipMap", mochiweb_request:parse_qs(Req)) =:= "true",
    Config = ns_config:get(),
    BucketsInfo = [build_bucket_info(Name, undefined, InfoLevel, LocalAddr,
                                     may_expose_bucket_auth(Name, Req), SkipMap,
                                     Config)
                   || Name <- BucketNames],
    reply_json(Req, BucketsInfo).

handle_bucket_info(_PoolId, Id, Req) ->
    InfoLevel = case proplists:get_value("basic_stats", mochiweb_request:parse_qs(Req)) of
                    undefined -> normal;
                    _ -> for_ui
                end,
    SkipMap = proplists:get_value("skipMap", mochiweb_request:parse_qs(Req)) =:= "true",
    reply_json(Req, build_bucket_info(Id, undefined, InfoLevel,
                                      menelaus_util:local_addr(Req),
                                      may_expose_bucket_auth(Id, Req), SkipMap,
                                      ns_config:get())).

build_bucket_node_infos(BucketName, BucketConfig, InfoLevel0, LocalAddr,
                        Config) ->
    {InfoLevel, Stability} = convert_info_level(InfoLevel0),
    %% Only list nodes this bucket is mapped to
    F = menelaus_web_node:build_nodes_info_fun(
          false, InfoLevel, Stability, LocalAddr, Config),
>>>>>>> f68862e4
    Nodes = ns_bucket:get_servers(BucketConfig),
    %% NOTE: there's potential inconsistency here between BucketConfig
    %% and (potentially more up-to-date) vbuckets dict. Given that
    %% nodes list is mostly informational I find it ok.
    Dict = case vbucket_map_mirror:node_vbuckets_dict(BucketName) of
               {ok, DV} -> DV;
               {error, not_present} -> dict:new();
               {error, no_map} -> dict:new()
           end,
    LocalAddr = menelaus_web_node:get_local_addr(Ctx),
    add_couch_api_base_loop(Nodes, BucketName, BucketUUID, LocalAddr, F,
                            Dict, [], []).


add_couch_api_base_loop([], _BucketName, _BucketUUID, _LocalAddr, _F, _Dict, CAPINodes, NonCAPINodes) ->
    CAPINodes ++ NonCAPINodes;
add_couch_api_base_loop([Node | RestNodes],
                        BucketName, BucketUUID, LocalAddr, F, Dict, CAPINodes, NonCAPINodes) ->
    {struct, KV} = F(Node, BucketName),
    case dict:find(Node, Dict) of
        {ok, V} when V =/= [] ->
            %% note this is generally always expected, but let's play safe just in case
            S = {struct, add_couch_api_base(BucketName, BucketUUID, KV, Node, LocalAddr)},
            add_couch_api_base_loop(RestNodes, BucketName, BucketUUID,
                                    LocalAddr, F, Dict, [S | CAPINodes], NonCAPINodes);
        _ ->
            S = {struct, KV},
            add_couch_api_base_loop(RestNodes, BucketName, BucketUUID,
                                    LocalAddr, F, Dict, CAPINodes, [S | NonCAPINodes])
    end.

add_couch_api_base(BucketName, BucketUUID, KV, Node, LocalAddr) ->
    NodesKeysList = [{Node, couchApiBase}, {{ssl, Node}, couchApiBaseHTTPS}],

    lists:foldl(fun({N, Key}, KVAcc) ->
                        case capi_utils:capi_bucket_url_bin(N, BucketName,
                                                            BucketUUID, LocalAddr) of
                            undefined ->
                                KVAcc;
                            Url ->
                                {ok, BCfg} = ns_bucket:get_bucket(BucketName),
                                case ns_bucket:bucket_type(BCfg) of
                                    membase ->
                                        [{Key, Url} | KVAcc];
                                    _ ->
                                        KVAcc
                                end
                        end
                end, KV, NodesKeysList).

build_auto_compaction_info(BucketConfig) ->
    case ns_bucket:is_persistent(BucketConfig) of
        true ->
            ACSettings = case proplists:get_value(autocompaction,
                                                  BucketConfig) of
                             undefined -> false;
                             false -> false;
                             ACSettingsX -> ACSettingsX
                         end,

            case ACSettings of
                false ->
                    [{autoCompactionSettings, false}];
                _ ->
                    [{autoCompactionSettings,
                      menelaus_web_autocompaction:build_bucket_settings(
                        ACSettings)}]
            end;
        false ->
            case ns_bucket:storage_mode(BucketConfig) of
                ephemeral ->
                    [];
                undefined ->
                    %% When the bucket type is memcached.
                    [{autoCompactionSettings, false}]
            end
    end.

build_purge_interval_info(BucketConfig) ->
    case ns_bucket:is_persistent(BucketConfig) of
        true ->
            case proplists:get_value(autocompaction, BucketConfig, false) of
                false ->
                    [];
                _Val ->
                    PInterval = case proplists:get_value(purge_interval,
                                                         BucketConfig) of
                                    undefined ->
                                        compaction_api:get_purge_interval(global);
                                    PI -> PI
                                end,
                    [{purgeInterval, PInterval}]
            end;
        false ->
            case ns_bucket:storage_mode(BucketConfig) of
                ephemeral ->
                    [{purgeInterval, proplists:get_value(purge_interval,
                                                         BucketConfig)}];
                undefined ->
                    %% When the bucket type is memcached.
                    []
            end
    end.

build_eviction_policy(BucketConfig) ->
    case ns_bucket:eviction_policy(BucketConfig) of
        value_only ->
            <<"valueOnly">>;
        full_eviction ->
            <<"fullEviction">>;
        no_eviction ->
            <<"noEviction">>;
        nru_eviction ->
            <<"nruEviction">>
    end.

build_durability_min_level(BucketConfig) ->
    case ns_bucket:durability_min_level(BucketConfig) of
        undefined ->
            <<"none">>;
        none ->
            <<"none">>;
        majority ->
            <<"majority">>;
        majority_and_persist_on_master ->
            <<"majorityAndPersistActive">>;
        persist_to_majority ->
            <<"persistToMajority">>
    end.

<<<<<<< HEAD
build_buckets_info(Req, Buckets, Ctx, InfoLevel) ->
    SkipMap = InfoLevel =/= streaming andalso
        proplists:get_value(
          "skipMap", mochiweb_request:parse_qs(Req)) =:= "true",
    [build_bucket_info(BucketName, Ctx, InfoLevel,
                       may_expose_bucket_auth(BucketName, Req), SkipMap) ||
        BucketName <- Buckets].

build_bucket_info(Id, Ctx, InfoLevel, MayExposeAuth, SkipMap) ->
    Snapshot = menelaus_web_node:get_snapshot(Ctx),
    {ok, BucketConfig} = ns_bucket:get_bucket(Id, Snapshot),
    BucketUUID = ns_bucket:uuid(Id, Snapshot),

    {lists:flatten(
       [bucket_info_cache:build_short_bucket_info(Id, BucketConfig, Snapshot),
        bucket_info_cache:build_ddocs(Id, BucketConfig),
        [bucket_info_cache:build_vbucket_map(
           menelaus_web_node:get_local_addr(Ctx), BucketConfig)
         || not SkipMap],
        {bucketType, ns_bucket:external_bucket_type(BucketConfig)},
        {authType, misc:expect_prop_value(auth_type, BucketConfig)},
        {localRandomKeyUri,
         bucket_info_cache:build_pools_uri(["buckets", Id, "localRandomKey"])},
        {controllers, {build_controllers(Id, BucketConfig)}},
        {nodes,
         menelaus_util:strip_json_struct(
           build_bucket_nodes_info(Id, BucketUUID, BucketConfig, Ctx))},
        {stats,
         {[{uri, bucket_info_cache:build_pools_uri(["buckets", Id, "stats"])},
           {directoryURI,
            bucket_info_cache:build_pools_uri(["buckets", Id, "stats",
                                               "Directory"])},
           {nodeStatsListURI,
            bucket_info_cache:build_pools_uri(["buckets", Id, "nodes"])}]}},
        build_auto_compaction_info(BucketConfig),
        build_purge_interval_info(BucketConfig),
        build_replica_index(BucketConfig),
        build_dynamic_bucket_info(InfoLevel, Id, BucketConfig, Ctx),
        [build_sasl_password(BucketConfig) || MayExposeAuth]])}.

build_sasl_password(_BucketConfig) ->
    %% No longer used but kept for now until all code can remove usage.
    {saslPassword, <<>>}.

build_replica_index(BucketConfig) ->
    [{replicaIndex, proplists:get_value(replica_index, BucketConfig, true)} ||
        ns_bucket:can_have_views(BucketConfig)].

build_controller(Id, Controller) ->
    bucket_info_cache:build_pools_uri(["buckets", Id, "controller",
                                       Controller]).

build_controllers(Id, BucketConfig) ->
    [{compactAll, build_controller(Id, "compactBucket")},
     {compactDB, build_controller(Id, "compactDatabases")},
     {purgeDeletes, build_controller(Id, "unsafePurgeBucket")},
     {startRecovery, build_controller(Id, "startRecovery")} |
     [{flush, build_controller(Id, "doFlush")} ||
         proplists:get_value(flush_enabled, BucketConfig, false)]].

build_bucket_stats(for_ui, Id, Ctx) ->
    Config = menelaus_web_node:get_config(Ctx),
    Snapshot = menelaus_web_node:get_snapshot(Ctx),

    StorageTotals = [{Key, {StoragePList}}
                     || {Key, StoragePList} <-
                            ns_storage_conf:cluster_storage_info(Config,
                                                                 Snapshot)],

    [{storageTotals, {StorageTotals}} | menelaus_stats:basic_stats(Id)];
build_bucket_stats(_, Id, _) ->
    menelaus_stats:basic_stats(Id).

build_dynamic_bucket_info(streaming, _Id, _BucketConfig, _) ->
    [];
build_dynamic_bucket_info(InfoLevel, Id, BucketConfig, Ctx) ->
    [[{replicaNumber, ns_bucket:num_replicas(BucketConfig)},
      {threadsNumber, proplists:get_value(num_threads, BucketConfig, 3)},
      {quota, {[{ram, ns_bucket:ram_quota(BucketConfig)},
                {rawRAM, ns_bucket:raw_ram_quota(BucketConfig)}]}},
      {basicStats, {build_bucket_stats(InfoLevel, Id, Ctx)}},
      {evictionPolicy, build_eviction_policy(BucketConfig)},
      {storageBackend, ns_bucket:storage_backend(BucketConfig)},
      {durabilityMinLevel, build_durability_min_level(BucketConfig)},
      build_pitr_dynamic_bucket_info(BucketConfig),
      {fragmentationPercentage,
       proplists:get_value(frag_percent, BucketConfig, 50)},
      {conflictResolutionType,
       ns_bucket:conflict_resolution_type(BucketConfig)}],
     case cluster_compat_mode:is_enterprise() of
         true ->
             [{maxTTL, proplists:get_value(max_ttl, BucketConfig, 0)},
              {compressionMode,
               proplists:get_value(compression_mode, BucketConfig, off)}];
         false ->
             []
     end,
     case ns_bucket:drift_thresholds(BucketConfig) of
         undefined ->
             [];
         {DriftAheadThreshold, DriftBehindThreshold} ->
             [{driftAheadThresholdMs, DriftAheadThreshold},
              {driftBehindThresholdMs, DriftBehindThreshold}]
     end].

build_pitr_dynamic_bucket_info(BucketConfig) ->
    case ns_bucket:bucket_type(BucketConfig) of
        memcached ->
            %% memcached buckets don't support pitr.
            [];
        _ ->
            [{pitrEnabled, ns_bucket:pitr_enabled(BucketConfig)},
             {pitrGranularity, ns_bucket:pitr_granularity(BucketConfig)},
             {pitrMaxHistoryAge, ns_bucket:pitr_max_history_age(BucketConfig)}]
    end.
=======
build_storage_totals(Config) ->
    StorageTotals =
        [{Key, {struct, StoragePList}}
         || {Key, StoragePList} <-
                ns_storage_conf:cluster_storage_info(Config)],

    {storageTotals, {struct, StorageTotals}}.

build_bucket_info(Id, undefined, InfoLevel, LocalAddr, MayExposeAuth,
                  SkipMap, Config) ->
    {ok, BucketConfig} = ns_bucket:get_bucket(Id, Config),
    build_bucket_info(Id, BucketConfig, InfoLevel, LocalAddr, MayExposeAuth,
                      SkipMap, Config);
build_bucket_info(Id, BucketConfig, InfoLevel, LocalAddr, MayExposeAuth,
                  SkipMap, Config) ->
    Nodes = build_bucket_node_infos(Id, BucketConfig, InfoLevel, LocalAddr,
                                    Config),
    StatsUri = bin_concat_path(["pools", "default", "buckets", Id, "stats"]),
    StatsDirectoryUri = iolist_to_binary([StatsUri, <<"Directory">>]),
    NodeStatsListURI = bin_concat_path(["pools", "default", "buckets", Id, "nodes"]),
    BucketCaps = build_bucket_capabilities(BucketConfig),

    BucketUUID = ns_bucket:bucket_uuid(BucketConfig),
    QSProps = [{"bucket_uuid", BucketUUID}],

    BuildUUIDURI = fun (Segments) ->
                           bin_concat_path(Segments, QSProps)
                   end,

    EvictionPolicy = build_eviction_policy(BucketConfig),
    ConflictResolutionType = ns_bucket:conflict_resolution_type(BucketConfig),
    DurabilityMinLevel = build_durability_min_level(BucketConfig),

    Suffix = case InfoLevel of
                 streaming ->
                     BucketCaps;
                 _ ->
                     BasicStats0 = menelaus_stats:basic_stats(Id),

                     BasicStats =
                         case InfoLevel of
                             for_ui ->
                                 [build_storage_totals(Config) | BasicStats0];
                             _ -> BasicStats0
                         end,

                     BucketParams =
                         [{replicaNumber, ns_bucket:num_replicas(BucketConfig)},
                          {threadsNumber, proplists:get_value(num_threads, BucketConfig, 3)},
                          {quota, {struct, [{ram, ns_bucket:ram_quota(BucketConfig)},
                                            {rawRAM, ns_bucket:raw_ram_quota(BucketConfig)}]}},
                          {basicStats, {struct, BasicStats}},
                          {evictionPolicy, EvictionPolicy},
                          {durabilityMinLevel, DurabilityMinLevel},
                          {conflictResolutionType, ConflictResolutionType}
                          | BucketCaps],

                     BucketParams1 =
                         case cluster_compat_mode:is_enterprise() andalso
                             cluster_compat_mode:is_cluster_55() of
                             true ->
                                 CMode = proplists:get_value(compression_mode,
                                                             BucketConfig, off),
                                 [{maxTTL, proplists:get_value(max_ttl,
                                                               BucketConfig, 0)},
                                  {compressionMode, CMode} |
                                  BucketParams];
                             false ->
                                 BucketParams
                         end,

                     case ns_bucket:drift_thresholds(BucketConfig) of
                         undefined ->
                             BucketParams1;
                         {DriftAheadThreshold, DriftBehindThreshold} ->
                             [{driftAheadThresholdMs, DriftAheadThreshold},
                              {driftBehindThresholdMs, DriftBehindThreshold}
                              | BucketParams1]
                     end
             end,
    BucketType = ns_bucket:bucket_type(BucketConfig),
    %% Only list nodes this bucket is mapped to
    %% Leave vBucketServerMap key out for memcached buckets; this is
    %% how Enyim decides to use ketama
    Suffix1 = case BucketType of
                  membase ->
                      case SkipMap of
                          false ->
                              [{vBucketServerMap,
                                ns_bucket:json_map_from_config(
                                  LocalAddr, BucketConfig, Config)} |
                               Suffix];
                          _ ->
                              Suffix
                      end;
                  memcached ->
                      Suffix
              end,

    StorageMode = ns_bucket:storage_mode(BucketConfig),
    ACInfo = build_auto_compaction_info(BucketConfig, StorageMode),
    PIInfo = build_purge_interval_info(BucketConfig, StorageMode),
    Suffix2 = ACInfo ++ PIInfo ++ Suffix1 ,

    Suffix3 = case StorageMode of
                  couchstore ->
                      DDocsURI = bin_concat_path(["pools", "default", "buckets",
                                                  Id, "ddocs"]),
                      [{ddocs, {struct, [{uri, DDocsURI}]}},
                       {replicaIndex, proplists:get_value(replica_index, BucketConfig, true)}
                       | Suffix2];
                  _ ->
                      Suffix2
              end,

    FlushEnabled = proplists:get_value(flush_enabled, BucketConfig, false),
    MaybeFlushController =
        case FlushEnabled of
            true ->
                [{flush, bin_concat_path(["pools", "default",
                                          "buckets", Id, "controller", "doFlush"])}];
            false ->
                []
        end,

    Suffix4 = case MayExposeAuth of
                  true ->
                      [{saslPassword,
                       list_to_binary(proplists:get_value(sasl_password, BucketConfig, ""))} |
                       Suffix3];
                  false ->
                      Suffix3
              end,

    {struct, [{name, list_to_binary(Id)},
              {uuid, BucketUUID},
              {bucketType, external_bucket_type(BucketType, BucketConfig)},
              {authType, misc:expect_prop_value(auth_type, BucketConfig)},
              {uri, BuildUUIDURI(["pools", "default", "buckets", Id])},
              {streamingUri, BuildUUIDURI(["pools", "default", "bucketsStreaming", Id])},
              {localRandomKeyUri, bin_concat_path(["pools", "default",
                                                   "buckets", Id, "localRandomKey"])},
              {controllers,
               {struct,
                MaybeFlushController ++
                    [{compactAll, bin_concat_path(["pools", "default",
                                                   "buckets", Id, "controller", "compactBucket"])},
                     {compactDB, bin_concat_path(["pools", "default",
                                                  "buckets", Id, "controller", "compactDatabases"])},
                     {purgeDeletes, bin_concat_path(["pools", "default",
                                                     "buckets", Id, "controller", "unsafePurgeBucket"])},
                     {startRecovery, bin_concat_path(["pools", "default",
                                                      "buckets", Id, "controller", "startRecovery"])}]}},
              {nodes, Nodes},
              {stats, {struct, [{uri, StatsUri},
                                {directoryURI, StatsDirectoryUri},
                                {nodeStatsListURI, NodeStatsListURI}]}},
              {nodeLocator, ns_bucket:node_locator(BucketConfig)}
              | Suffix4]}.

build_bucket_capabilities(BucketConfig) ->
    Caps =
        case ns_bucket:bucket_type(BucketConfig) of
            membase ->
                Conditional =
                    [{collections, collections:enabled(BucketConfig)},
                     {durableWrite, cluster_compat_mode:is_cluster_65()},
                     {tombstonedUserXAttrs,
                      cluster_compat_mode:is_cluster_66()},
                     {couchapi,
                      ns_bucket:storage_mode(BucketConfig) =:= couchstore}],

                [C || {C, true} <- Conditional] ++
                    [dcp, cbhello, touch, cccp, xdcrCheckpointing, nodesExt,
                     xattr];
            memcached ->
                [cbhello, nodesExt]
        end,

    [{bucketCapabilitiesVer, ''},
     {bucketCapabilities, Caps}].
>>>>>>> f68862e4

handle_sasl_buckets_streaming(_PoolId, Req) ->
    LocalAddr = menelaus_util:local_addr(Req),

    F = fun (_, _) ->
<<<<<<< HEAD
                List = [build_sasl_bucket_info({Id, BucketConfig}, LocalAddr) ||
                           {Id, BucketConfig} <- ns_bucket:get_buckets(),
                           ns_bucket:auth_type(BucketConfig) =:= sasl],
                {just_write, {[{buckets, List}]}}
=======
                Config = ns_config:get(),
                SASLBuckets = lists:filter(
                                fun ({_, BucketInfo}) ->
                                        ns_bucket:auth_type(BucketInfo) =:= sasl
                                end, ns_bucket:get_buckets(Config)),
                List =
                    lists:map(
                      fun ({Name, BucketInfo}) ->
                              BucketNodes =
                                  [begin
                                       Hostname =
                                           list_to_binary(
                                             menelaus_web_node:build_node_hostname(Config, N, LocalAddr)),
                                       DirectPort =
                                           service_ports:get_port(
                                             memcached_port, Config, N),
                                       {struct, [{hostname, Hostname},
                                                 {ports,
                                                  {struct,
                                                   [{direct, DirectPort}]}}]}
                                   end ||
                                      N <- ns_bucket:get_servers(BucketInfo)],
                              VBM = case ns_bucket:bucket_type(BucketInfo) of
                                        membase ->
                                            [{vBucketServerMap,
                                              ns_bucket:json_map_from_config(
                                                LocalAddr, BucketInfo, Config)}
                                            ];
                                        memcached ->
                                            []
                                    end,
                              {struct,
                               [{name, list_to_binary(Name)},
                                {nodeLocator,
                                 ns_bucket:node_locator(BucketInfo)},
                                {saslPassword,
                                 list_to_binary(
                                   proplists:get_value(sasl_password,
                                                       BucketInfo, ""))},
                                {nodes, BucketNodes} | VBM]}
                      end, SASLBuckets),
                {just_write, {struct, [{buckets, List}]}}
>>>>>>> f68862e4
        end,
    handle_streaming(F, Req).

build_sasl_bucket_nodes(BucketConfig, LocalAddr) ->
    {nodes,
     [{[{hostname, menelaus_web_node:build_node_hostname(
                     ns_config:latest(), N, LocalAddr)},
        {ports, {[{direct,
                   service_ports:get_port(
                     memcached_port, ns_config:latest(), N)}]}}]} ||
         N <- ns_bucket:get_servers(BucketConfig)]}.

build_sasl_bucket_info({Id, BucketConfig}, LocalAddr) ->
    {lists:flatten(
       [bucket_info_cache:build_name_and_locator(Id, BucketConfig),
        build_sasl_password(BucketConfig),
        bucket_info_cache:build_vbucket_map(LocalAddr, BucketConfig),
        build_sasl_bucket_nodes(BucketConfig, LocalAddr)])}.

build_streaming_info(true, Id, _Req, LocalAddr, _UpdateID) ->
    case ns_bucket:bucket_exists(Id, direct) of
        true ->
            {ok, Bin} =
                bucket_info_cache:terse_bucket_info_with_local_addr(
                  Id, LocalAddr),
            {write, Bin};
        false ->
            exit(normal)
    end;
build_streaming_info(false, Id, Req, LocalAddr, UpdateID) ->
    ns_server_stats:notify_counter(<<"build_streaming_info">>),
    case ns_bucket:bucket_exists(Id, direct) of
        true ->
            menelaus_web_cache:lookup_or_compute_with_expiration(
                {build_bucket_info, Id, LocalAddr},
                fun () ->
                    Ctx = menelaus_web_node:get_context({ip, LocalAddr}, false, stable),
                    [Info] = build_buckets_info(Req, [Id], Ctx, streaming),
                    {Info, 1000, UpdateID}
                end,
                fun (_Key, _Value, OldUpdateID) ->
                    UpdateID > OldUpdateID
                end);
        false ->
            exit(normal)
    end.

handle_bucket_info_streaming(_PoolId, Id, Req) ->
    LocalAddr = menelaus_util:local_addr(Req),
<<<<<<< HEAD
    Terse = ns_config:read_key_fast(send_terse_streaming_buckets, false),
    handle_streaming(
      fun(_Stability, UpdateID) ->
              {just_write,
               build_streaming_info(Terse, Id, Req, LocalAddr, UpdateID)}
      end, Req).
=======
    F = fun(_Stability, _UpdateID) ->
                Config = ns_config:get(),
                case ns_bucket:get_bucket(Id, Config) of
                    {ok, BucketConfig} ->
                        Info = build_bucket_info(
                                 Id, BucketConfig, streaming, LocalAddr,
                                 may_expose_bucket_auth(Id, Req), false,
                                 Config),
                        {just_write, Info};
                    not_present ->
                        exit(normal)
                end
        end,
    handle_streaming(F, Req).
>>>>>>> f68862e4

handle_bucket_delete(_PoolId, BucketId, Req) ->
    menelaus_web_rbac:assert_no_users_upgrade(),

    ?log_debug("Received request to delete bucket \"~s\"; will attempt to delete", [BucketId]),
    case ns_orchestrator:delete_bucket(BucketId) of
        ok ->
            ns_audit:delete_bucket(Req, BucketId),
            ?MENELAUS_WEB_LOG(?BUCKET_DELETED, "Deleted bucket \"~s\"~n", [BucketId]),
            reply(Req, 200);
        rebalance_running ->
            reply_json(Req, {struct, [{'_', <<"Cannot delete buckets during rebalance.\r\n">>}]}, 503);
        in_recovery ->
            reply_json(Req, {struct, [{'_', <<"Cannot delete buckets when cluster is in recovery mode.\r\n">>}]}, 503);
        {shutdown_failed, _} ->
            reply_json(Req, {struct, [{'_', <<"Bucket deletion not yet complete, but will continue.\r\n">>}]}, 500);
        {exit, {not_found, _}, _} ->
            reply_text(Req, "The bucket to be deleted was not found.\r\n", 404)
    end.

respond_bucket_created(Req, PoolId, BucketId) ->
    reply(Req, 202, [{"Location", concat_url_path(["pools", PoolId, "buckets", BucketId])}]).

%% returns pprop list with only props useful for ns_bucket
extract_bucket_props(Props) ->
    [X || X <-
              [lists:keyfind(Y, 1, Props) ||
                  Y <- [num_replicas, replica_index, ram_quota, auth_type,
                        durability_min_level, frag_percent,
                        pitr_enabled, pitr_granularity, pitr_max_history_age,
                        moxi_port, autocompaction,
                        purge_interval, flush_enabled, num_threads,
                        eviction_policy, conflict_resolution_type,
                        drift_ahead_threshold_ms, drift_behind_threshold_ms,
                        storage_mode, max_ttl, compression_mode]],
          X =/= false].

-record(bv_ctx, {
          validate_only,
          ignore_warnings,
          new,
          bucket_name,
          bucket_config,
          all_buckets,
          cluster_storage_totals,
          cluster_version,
          is_enterprise,
          is_developer_preview}).

init_bucket_validation_context(IsNew, BucketName, Req) ->
    ValidateOnly = (proplists:get_value("just_validate", mochiweb_request:parse_qs(Req)) =:= "1"),
    IgnoreWarnings = (proplists:get_value("ignore_warnings", mochiweb_request:parse_qs(Req)) =:= "1"),
    init_bucket_validation_context(IsNew, BucketName, ValidateOnly, IgnoreWarnings).

<<<<<<< HEAD
init_bucket_validation_context(IsNew, BucketName, ValidateOnly,
                               IgnoreWarnings) ->
    Config = ns_config:get(),
    Snapshot =
        chronicle_compat:get_snapshot(
          [ns_bucket:fetch_snapshot(all, _),
           ns_cluster_membership:fetch_snapshot(_)], #{ns_config => Config}),

    init_bucket_validation_context(
      IsNew, BucketName,
      ns_bucket:get_buckets(Snapshot),
      [{nodesCount,
        length(ns_cluster_membership:service_active_nodes(Snapshot, kv))}
       | ns_storage_conf:cluster_storage_info(Config, Snapshot)],
      ValidateOnly, IgnoreWarnings,
      cluster_compat_mode:get_compat_version(),
      cluster_compat_mode:is_enterprise(),
      cluster_compat_mode:is_developer_preview()).
=======
init_bucket_validation_context(IsNew, BucketName, ValidateOnly, IgnoreWarnings) ->
    Config = ns_config:get(),
    init_bucket_validation_context(
      IsNew, BucketName,
      ns_bucket:get_buckets(Config),
      extended_cluster_storage_info(Config),
      ValidateOnly, IgnoreWarnings,
      cluster_compat_mode:get_compat_version(Config),
      cluster_compat_mode:is_enterprise()).
>>>>>>> f68862e4

init_bucket_validation_context(IsNew, BucketName, AllBuckets, ClusterStorageTotals,
                               ValidateOnly, IgnoreWarnings,
                               ClusterVersion, IsEnterprise,
                               IsDeveloperPreview) ->
    {BucketConfig, ExtendedTotals} =
        case lists:keyfind(BucketName, 1, AllBuckets) of
            false -> {false, ClusterStorageTotals};
            {_, V} ->
                case ns_bucket:get_servers(V) of
                    [] ->
                        {V, ClusterStorageTotals};
                    Servers ->
                        ServersCount = length(Servers),
                        {V, lists:keyreplace(nodesCount, 1, ClusterStorageTotals, {nodesCount, ServersCount})}
                end
        end,
    #bv_ctx{
       validate_only = ValidateOnly,
       ignore_warnings = IgnoreWarnings,
       new = IsNew,
       bucket_name = BucketName,
       all_buckets = AllBuckets,
       bucket_config = BucketConfig,
       cluster_storage_totals = ExtendedTotals,
       cluster_version = ClusterVersion,
       is_enterprise = IsEnterprise,
       is_developer_preview = IsDeveloperPreview
      }.

handle_bucket_update(_PoolId, BucketId, Req) ->
    menelaus_web_rbac:assert_no_users_upgrade(),
    Params = mochiweb_request:parse_post(Req),
    handle_bucket_update_inner(BucketId, Req, Params, 32).

handle_bucket_update_inner(_BucketId, _Req, _Params, 0) ->
    exit(bucket_update_loop);
handle_bucket_update_inner(BucketId, Req, Params, Limit) ->
    Ctx = init_bucket_validation_context(false, BucketId, Req),
    case {Ctx#bv_ctx.validate_only, Ctx#bv_ctx.ignore_warnings,
          parse_bucket_params(Ctx, Params)} of
        {_, _, {errors, Errors, JSONSummaries}} ->
            RV = {struct, [{errors, {struct, Errors}},
                           {summaries, {struct, JSONSummaries}}]},
            reply_json(Req, RV, 400);
        {false, _, {ok, ParsedProps, _}} ->
            BucketType = proplists:get_value(bucketType, ParsedProps),
            StorageMode = proplists:get_value(storage_mode, ParsedProps,
                                              undefined),
            UpdatedProps = extract_bucket_props(ParsedProps),
            case ns_orchestrator:update_bucket(BucketType, StorageMode,
                                               BucketId, UpdatedProps) of
                ok ->
                    ns_audit:modify_bucket(Req, BucketId, BucketType, UpdatedProps),
                    DisplayBucketType = ns_bucket:display_type(BucketType,
                                                               StorageMode),
                    ale:info(?USER_LOGGER, "Updated bucket \"~s\" (of type ~s) properties:~n~p",
                             [BucketId, DisplayBucketType,
                              lists:keydelete(sasl_password, 1, UpdatedProps)]),
                    reply(Req, 200);
                rebalance_running ->
                    reply_text(Req,
                               "Cannot update bucket "
                               "while rebalance is running.", 503);
                in_recovery ->
                    reply_text(Req,
                               "Cannot update bucket "
                               "while recovery is in progress.", 503);
                {exit, {not_found, _}, _} ->
                    %% if this happens then our validation raced, so repeat everything
                    handle_bucket_update_inner(BucketId, Req, Params, Limit-1)
            end;
        {true, true, {ok, _, JSONSummaries}} ->
            reply_json(Req, {struct, [{errors, {struct, []}},
                                      {summaries, {struct, JSONSummaries}}]}, 200);
        {true, false, {ok, ParsedProps, JSONSummaries}} ->
            FinalErrors = perform_warnings_validation(Ctx, ParsedProps, []),
            reply_json(Req, {struct, [{errors, {struct, FinalErrors}},
                                      {summaries, {struct, JSONSummaries}}]},
                       case FinalErrors of
                           [] -> 202;
                           _ -> 400
                       end)
    end.

maybe_cleanup_old_buckets() ->
    case ns_config_auth:is_system_provisioned() of
        true ->
            ok;
        false ->
            true = ns_node_disco:nodes_wanted() =:= [node()],
            ns_storage_conf:delete_unused_buckets_db_files()
    end.

create_bucket(Req, Name, Params) ->
    Ctx = init_bucket_validation_context(true, Name, false, false),
    do_bucket_create(Req, Name, Params, Ctx).

do_bucket_create(Req, Name, ParsedProps) ->
    BucketType = proplists:get_value(bucketType, ParsedProps),
    StorageMode = proplists:get_value(storage_mode, ParsedProps, undefined),
    BucketProps = extract_bucket_props(ParsedProps),
    maybe_cleanup_old_buckets(),
    case ns_orchestrator:create_bucket(BucketType, Name, BucketProps) of
        ok ->
            ns_audit:create_bucket(Req, Name, BucketType, BucketProps),
            DisplayBucketType = ns_bucket:display_type(BucketType, StorageMode),
            ?MENELAUS_WEB_LOG(?BUCKET_CREATED, "Created bucket \"~s\" of type: ~s~n~p",
                              [Name, DisplayBucketType, lists:keydelete(sasl_password, 1, BucketProps)]),
            ok;
        {error, {already_exists, _}} ->
            {errors, [{name, <<"Bucket with given name already exists">>}]};
        {error, {still_exists, _}} ->
            {errors_500, [{'_', <<"Bucket with given name still exists">>}]};
        {error, {invalid_name, _}} ->
            {errors, [{name, <<"Name is invalid.">>}]};
        rebalance_running ->
            {errors_500, [{'_', <<"Cannot create buckets during rebalance">>}]};
        in_recovery ->
            {errors_500, [{'_', <<"Cannot create buckets when cluster is in recovery mode">>}]}
    end.

do_bucket_create(Req, Name, Params, Ctx) ->
    MaxBuckets = ns_bucket:get_max_buckets(),
    case length(Ctx#bv_ctx.all_buckets) >= MaxBuckets of
        true ->
            {{struct, [{'_', iolist_to_binary(io_lib:format("Cannot create more than ~w buckets", [MaxBuckets]))}]}, 400};
        false ->
            case {Ctx#bv_ctx.validate_only, Ctx#bv_ctx.ignore_warnings,
                  parse_bucket_params(Ctx, Params)} of
                {_, _, {errors, Errors, JSONSummaries}} ->
                    {{struct, [{errors, {struct, Errors}},
                               {summaries, {struct, JSONSummaries}}]}, 400};
                {false, _, {ok, ParsedProps, _}} ->
                    case do_bucket_create(Req, Name, ParsedProps) of
                        ok -> ok;
                        {errors, Errors} ->
                            {{struct, Errors}, 400};
                        {errors_500, Errors} ->
                            {{struct, Errors}, 503}
                    end;
                {true, true, {ok, _, JSONSummaries}} ->
                    {{struct, [{errors, {struct, []}},
                               {summaries, {struct, JSONSummaries}}]}, 200};
                {true, false, {ok, ParsedProps, JSONSummaries}} ->
                    FinalErrors = perform_warnings_validation(Ctx, ParsedProps, []),
                    {{struct, [{errors, {struct, FinalErrors}},
                               {summaries, {struct, JSONSummaries}}]},
                     case FinalErrors of
                         [] -> 200;
                         _ -> 400
                     end}
            end
    end.

handle_bucket_create(PoolId, Req) ->
    menelaus_web_rbac:assert_no_users_upgrade(),
    Params = mochiweb_request:parse_post(Req),
    Name = proplists:get_value("name", Params),
    Ctx = init_bucket_validation_context(true, Name, Req),

    case do_bucket_create(Req, Name, Params, Ctx) of
        ok ->
            respond_bucket_created(Req, PoolId, Name);
        {Struct, Code} ->
            reply_json(Req, Struct, Code)
    end.

perform_warnings_validation(Ctx, ParsedProps, Errors) ->
    Errors ++
        num_replicas_warnings_validation(Ctx, proplists:get_value(num_replicas, ParsedProps)).

num_replicas_warnings_validation(_Ctx, undefined) ->
    [];
num_replicas_warnings_validation(Ctx, NReplicas) ->
    ActiveCount = length(ns_cluster_membership:service_active_nodes(kv)),
    Warnings =
        if
            ActiveCount =< NReplicas ->
                ["you do not have enough data servers to support this number of replicas"];
            true ->
                []
        end ++
        case {Ctx#bv_ctx.new, Ctx#bv_ctx.bucket_config} of
            {true, _} ->
                [];
            {_, false} ->
                [];
            {false, BucketConfig} ->
                case ns_bucket:num_replicas(BucketConfig) of
                    NReplicas ->
                        [];
                    _ ->
                        ["changing replica number may require rebalance"]
                end
        end,
    Msg = case Warnings of
              [] ->
                  [];
              [A] ->
                  A;
              [B, C] ->
                  B ++ " and " ++ C
          end,
    case Msg of
        [] ->
            [];
        _ ->
            [{replicaNumber, ?l2b("Warning: " ++ Msg ++ ".")}]
    end.

handle_bucket_flush(_PoolId, Id, Req) ->
    XDCRDocs = goxdcr_rest:find_all_replication_docs(),
    case lists:any(
           fun (PList) ->
                   erlang:binary_to_list(proplists:get_value(source, PList)) =:= Id
           end, XDCRDocs) of
        false ->
            do_handle_bucket_flush(Id, Req);
        true ->
            reply_json(Req, {struct, [{'_', <<"Cannot flush buckets with outgoing XDCR">>}]}, 503)
    end.

do_handle_bucket_flush(Id, Req) ->
    case ns_orchestrator:flush_bucket(Id) of
        ok ->
            ns_audit:flush_bucket(Req, Id),
            reply(Req, 200);
        rebalance_running ->
            reply_json(Req, {struct, [{'_', <<"Cannot flush buckets during rebalance">>}]}, 503);
        in_recovery ->
            reply_json(Req, {struct, [{'_', <<"Cannot flush buckets when cluster is in recovery mode">>}]}, 503);
        bucket_not_found ->
            reply(Req, 404);
        flush_disabled ->
            reply_json(Req, {struct, [{'_', <<"Flush is disabled for the bucket">>}]}, 400);
        _ ->
            reply_json(Req, {struct, [{'_', <<"Flush failed with unexpected error. Check server logs for details.">>}]}, 500)
    end.


-record(ram_summary, {
          total,                                % total cluster quota
          other_buckets,
          per_node,                             % per node quota of this bucket
          nodes_count,                          % node count of this bucket
          this_alloc,
          this_used,                            % part of this bucket which is used already
          free}).                               % total - other_buckets - this_alloc.
                                                % So it's: Amount of cluster quota available for allocation

-record(hdd_summary, {
          total,                                % total cluster disk space
          other_data,                           % disk space used by something other than our data
          other_buckets,                        % space used for other buckets
          this_used,                            % space already used by this bucket
          free}).                               % total - other_data - other_buckets - this_alloc
                                                % So it's kind of: Amount of cluster disk space available of allocation,
                                                % but with a number of 'but's.

parse_bucket_params(Ctx, Params) ->
    RV = parse_bucket_params_without_warnings(Ctx, Params),
    case {Ctx#bv_ctx.ignore_warnings, RV} of
        {_, {ok, _, _} = X} -> X;
        {false, {errors, Errors, Summaries, OKs}} ->
            {errors, perform_warnings_validation(Ctx, OKs, Errors), Summaries};
        {true, {errors, Errors, Summaries, _}} ->
            {errors, Errors, Summaries}
    end.

parse_bucket_params_without_warnings(Ctx, Params) ->
    {OKs, Errors} = basic_bucket_params_screening(Ctx ,Params),
    ClusterStorageTotals = Ctx#bv_ctx.cluster_storage_totals,
    IsNew = Ctx#bv_ctx.new,
    CurrentBucket = proplists:get_value(currentBucket, OKs),
    HasRAMQuota = lists:keyfind(ram_quota, 1, OKs) =/= false,
    RAMSummary = if
                     HasRAMQuota ->
                         interpret_ram_quota(CurrentBucket, OKs,
                                             ClusterStorageTotals);
                     true ->
                         interpret_ram_quota(CurrentBucket,
                                             [{ram_quota, 0} | OKs],
                                             ClusterStorageTotals)
                 end,
    HDDSummary = interpret_hdd_quota(CurrentBucket, OKs, ClusterStorageTotals, Ctx),
    JSONSummaries = [{ramSummary, {struct, ram_summary_to_proplist(RAMSummary)}},
                     {hddSummary, {struct, hdd_summary_to_proplist(HDDSummary)}}],
    Errors2 = case {CurrentBucket, IsNew} of
                  {undefined, _} -> Errors;
                  {_, true} -> Errors;
                  {_, false} ->
                      case {proplists:get_value(bucketType, OKs),
                            ns_bucket:bucket_type(CurrentBucket)} of
                          {undefined, _} -> Errors;
                          {NewType, NewType} -> Errors;
                          {_NewType, _OldType} ->
                              [{bucketType, <<"Cannot change bucket type.">>}
                               | Errors]
                      end
              end,
    RAMErrors =
        if
            RAMSummary#ram_summary.free < 0 ->
                [{ramQuota, <<"RAM quota specified is too large to be provisioned into this cluster.">>}];
            RAMSummary#ram_summary.this_alloc < RAMSummary#ram_summary.this_used ->
                [{ramQuota, <<"RAM quota cannot be set below current usage.">>}];
            true ->
                []
        end,
    TotalErrors = RAMErrors ++ Errors2,
    if
        TotalErrors =:= [] ->
            {ok, OKs, JSONSummaries};
        true ->
            {errors, TotalErrors, JSONSummaries, OKs}
    end.

additional_bucket_params_validation(Params, Ctx) ->
    NumReplicas = get_value_from_parms_or_bucket(num_replicas, Params, Ctx),
    DurabilityLevel = get_value_from_parms_or_bucket(durability_min_level,
                                                     Params, Ctx),
    case {NumReplicas, DurabilityLevel} of
        {3, none} -> [];
        {3, _} -> [{durability_min_level,
                    <<"Durability minimum level cannot be specified with "
                      "3 replicas">>}];
        {_, _} -> []
    end.

%% Get the value from the params. If it wasn't specified and this isn't
%% a bucket creation then get the existing value from the bucket config.
get_value_from_parms_or_bucket(Key, Params,
                               #bv_ctx{bucket_config = BucketConfig,
                                       new = IsNew}) ->
    case proplists:get_value(Key, Params) of
        undefined ->
            case IsNew of
                true -> undefined;
                false -> proplists:get_value(Key, BucketConfig, undefined)
            end;
        Value -> Value
    end.

basic_bucket_params_screening(#bv_ctx{bucket_config = false, new = false}, _Params) ->
    {[], [{name, <<"Bucket with given name doesn't exist">>}]};
basic_bucket_params_screening(Ctx, Params) ->
    CommonParams = validate_common_params(Ctx, Params),
    TypeSpecificParams =
        validate_bucket_type_specific_params(CommonParams, Params, Ctx),
    Candidates = CommonParams ++ TypeSpecificParams,
    assert_candidates(Candidates),
    %% Basic parameter checking has been done. Take the non-error key/values
    %% and do additional checking (e.g. relationships between different
    %% keys).
    OKs = [{K, V} || {ok, K, V} <- Candidates],
    Errors =  [{K, V} || {error, K, V} <- Candidates],
    AdditionalErrors = additional_bucket_params_validation(OKs, Ctx),
    {OKs, Errors ++ AdditionalErrors}.

validate_common_params(#bv_ctx{bucket_name = BucketName,
                               bucket_config = BucketConfig, new = IsNew,
                               all_buckets = AllBuckets}, Params) ->
    [{ok, name, BucketName},
     parse_validate_flush_enabled(Params, IsNew),
     validate_bucket_name(IsNew, BucketConfig, BucketName, AllBuckets),
     parse_validate_ram_quota(Params, BucketConfig),
     parse_validate_other_buckets_ram_quota(Params),
     validate_moxi_port(Params)].

validate_bucket_type_specific_params(CommonParams, Params,
                                     #bv_ctx{new = IsNew,
                                             bucket_config = BucketConfig,
                                             cluster_version = Version,
                                             is_enterprise = IsEnterprise,
                                             is_developer_preview =
                                                 IsDeveloperPreview}) ->
    BucketType = get_bucket_type(IsNew, BucketConfig, Params),

    case BucketType of
        memcached ->
            validate_memcached_bucket_params(CommonParams, Params, IsNew,
                                             BucketConfig);
        membase ->
            validate_membase_bucket_params(CommonParams, Params, IsNew,
                                           BucketConfig, Version, IsEnterprise,
                                           IsDeveloperPreview);
        _ ->
            validate_unknown_bucket_params(Params)
    end.

validate_memcached_params(Params) ->
    case proplists:get_value("replicaNumber", Params) of
        undefined ->
            ignore;
        _ ->
            {error, replicaNumber,
             <<"replicaNumber is not valid for memcached buckets">>}
    end.

validate_memcached_bucket_params(CommonParams, Params, IsNew, BucketConfig) ->
    [{ok, bucketType, memcached},
     validate_memcached_params(Params),
     quota_size_error(CommonParams, memcached, IsNew, BucketConfig)].

validate_membase_bucket_params(CommonParams, Params,
                               IsNew, BucketConfig, Version, IsEnterprise,
                               IsDeveloperPreview) ->
    ReplicasNumResult = validate_replicas_number(Params, IsNew),
    BucketParams =
        [{ok, bucketType, membase},
         ReplicasNumResult,
         parse_validate_replica_index(Params, ReplicasNumResult, IsNew),
         parse_validate_threads_number(Params, IsNew),
         parse_validate_eviction_policy(Params, BucketConfig, IsNew),
         quota_size_error(CommonParams, membase, IsNew, BucketConfig),
         parse_validate_storage_mode(Params, BucketConfig, IsNew, Version,
                                     IsEnterprise, IsDeveloperPreview),
         parse_validate_durability_min_level(Params, BucketConfig, IsNew,
                                             Version),
         parse_validate_pitr_enabled(Params, IsNew, IsDeveloperPreview),
         parse_validate_pitr_granularity(Params, IsNew, IsDeveloperPreview),
         parse_validate_pitr_max_history_age(Params, IsNew, IsDeveloperPreview),
         parse_validate_frag_percent(Params, BucketConfig, IsNew, Version,
                                     IsEnterprise),
         parse_validate_max_ttl(Params, BucketConfig, IsNew, IsEnterprise),
         parse_validate_compression_mode(Params, BucketConfig, IsNew,
                                         IsEnterprise)
         | validate_bucket_auto_compaction_settings(Params)],

    validate_bucket_purge_interval(Params, BucketConfig, IsNew) ++
        get_conflict_resolution_type_and_thresholds(Params, BucketConfig, IsNew) ++
        BucketParams.

validate_unknown_bucket_params(Params) ->
    [{error, bucketType, <<"invalid bucket type">>}
     | validate_bucket_auto_compaction_settings(Params)].

parse_validate_flush_enabled(Params, IsNew) ->
    validate_with_missing(proplists:get_value("flushEnabled", Params),
                          "0", IsNew, fun parse_validate_flush_enabled/1).

validate_bucket_name(_IsNew, _BucketConfig, [] = _BucketName, _AllBuckets) ->
    {error, name, <<"Bucket name cannot be empty">>};
validate_bucket_name(_IsNew, _BucketConfig, undefined = _BucketName, _AllBuckets) ->
    {error, name, <<"Bucket name needs to be specified">>};
validate_bucket_name(_IsNew, _BucketConfig, BucketName, _AllBuckets)
  when length(BucketName) > ?MAX_BUCKET_NAME_LEN ->
    {error, name, ?l2b(io_lib:format("Bucket name cannot exceed ~p characters",
                                     [?MAX_BUCKET_NAME_LEN]))};
validate_bucket_name(true = _IsNew, _BucketConfig, BucketName, AllBuckets) ->
    case ns_bucket:is_valid_bucket_name(BucketName) of
        {error, invalid} ->
            {error, name,
             <<"Bucket name can only contain characters in range A-Z, a-z, 0-9 "
               "as well as underscore, period, dash & percent. Consult the documentation.">>};
        {error, reserved} ->
            {error, name, <<"This name is reserved for the internal use.">>};
        {error, starts_with_dot} ->
            {error, name, <<"Bucket name cannot start with dot.">>};
        _ ->
            %% we have to check for conflict here because we were looking
            %% for BucketConfig using case sensetive search (in basic_bucket_params_screening/4)
            %% but we do not allow buckets with the same names in a different register
            case ns_bucket:name_conflict(BucketName, AllBuckets) of
                false ->
                    ignore;
                _ ->
                    {error, name, <<"Bucket with given name already exists">>}
            end
    end;
validate_bucket_name(false = _IsNew, BucketConfig, _BucketName, _AllBuckets) ->
    true = (BucketConfig =/= false),
    {ok, currentBucket, BucketConfig}.

validate_moxi_port(Params) ->
    do_validate_moxi_port(proplists:get_value("proxyPort", Params)).

do_validate_moxi_port(undefined) ->
    ignore;
do_validate_moxi_port("none") ->
    %% needed for pre-6.5 clusters only
    {ok, moxi_port, undefined};
do_validate_moxi_port(_) ->
    {error, proxyPort,
     <<"Setting proxy port is not allowed on this version of the cluster">>}.

get_bucket_type(false = _IsNew, BucketConfig, _Params)
  when is_list(BucketConfig) ->
    ns_bucket:bucket_type(BucketConfig);
get_bucket_type(_IsNew, _BucketConfig, Params) ->
    case proplists:get_value("bucketType", Params) of
        "memcached" -> memcached;
        "membase" -> membase;
        "couchbase" -> membase;
        "ephemeral" -> membase;
        undefined -> membase;
        _ -> invalid
    end.

quota_size_error(CommonParams, BucketType, IsNew, BucketConfig) ->
    case lists:keyfind(ram_quota, 2, CommonParams) of
        {ok, ram_quota, RAMQuota} ->
            {MinQuota, Msg}
                = case BucketType of
                      membase ->
                          Q = misc:get_env_default(membase_min_ram_quota, 100),
                          Qv = list_to_binary(integer_to_list(Q)),
                          {Q, <<"RAM quota cannot be less than ", Qv/binary,
                                " MiB">>};
                      memcached ->
                          Q = misc:get_env_default(memcached_min_ram_quota, 64),
                          Qv = list_to_binary(integer_to_list(Q)),
                          {Q, <<"RAM quota cannot be less than ", Qv/binary,
                                " MiB">>}
                  end,
            if
                RAMQuota < MinQuota * ?MIB ->
                    {error, ramQuota, Msg};
                IsNew =/= true andalso BucketConfig =/= false andalso BucketType =:= memcached ->
                    case ns_bucket:raw_ram_quota(BucketConfig) of
                        RAMQuota -> ignore;
                        _ ->
                            {error, ramQuota, <<"cannot change quota of memcached buckets">>}
                    end;
                true ->
                    ignore
            end;
        _ ->
            ignore
    end.

validate_bucket_purge_interval(Params, _BucketConfig, true = IsNew) ->
    BucketType = proplists:get_value("bucketType", Params, "membase"),
    parse_validate_bucket_purge_interval(Params, BucketType, IsNew);
validate_bucket_purge_interval(Params, BucketConfig, false = IsNew) ->
    BucketType = ns_bucket:external_bucket_type(BucketConfig),
    parse_validate_bucket_purge_interval(Params, atom_to_list(BucketType), IsNew).

parse_validate_bucket_purge_interval(Params, "couchbase", IsNew) ->
    parse_validate_bucket_purge_interval(Params, "membase", IsNew);
parse_validate_bucket_purge_interval(Params, "membase", _IsNew) ->
    case menelaus_util:parse_validate_boolean_field("autoCompactionDefined", '_', Params) of
        [] -> [];
        [{error, _F, _V}] = Error -> Error;
        [{ok, _, false}] -> [{ok, purge_interval, undefined}];
        [{ok, _, true}] ->
            menelaus_web_autocompaction:parse_validate_purge_interval(Params,
                                                                      membase)
    end;
parse_validate_bucket_purge_interval(Params, "ephemeral", IsNew) ->
    case proplists:is_defined("autoCompactionDefined", Params) of
        true ->
            [{error, autoCompactionDefined,
              <<"autoCompactionDefined must not be set for ephemeral buckets">>}];
        false ->
            Val = menelaus_web_autocompaction:parse_validate_purge_interval(
                    Params, ephemeral),
            case Val =:= [] andalso IsNew =:= true of
                true ->
                    [{ok, purge_interval, ?DEFAULT_EPHEMERAL_PURGE_INTERVAL_DAYS}];
                false ->
                    Val
            end
    end.

validate_bucket_auto_compaction_settings(Params) ->
    case parse_validate_bucket_auto_compaction_settings(Params) of
        nothing ->
            [];
        false ->
            [{ok, autocompaction, false}];
        {errors, Errors} ->
            [{error, F, M} || {F, M} <- Errors];
        {ok, ACSettings} ->
            [{ok, autocompaction, ACSettings}]
    end.

parse_validate_bucket_auto_compaction_settings(Params) ->
    case menelaus_util:parse_validate_boolean_field("autoCompactionDefined", '_', Params) of
        [] -> nothing;
        [{error, F, V}] -> {errors, [{F, V}]};
        [{ok, _, false}] -> false;
        [{ok, _, true}] ->
            case menelaus_web_autocompaction:parse_validate_settings(Params, false) of
                {ok, AllFields, _} ->
                    {ok, AllFields};
                Error ->
                    Error
            end
    end.

validate_replicas_number(Params, IsNew) ->
    validate_with_missing(
      proplists:get_value("replicaNumber", Params),
      %% replicaNumber doesn't have
      %% default. Has to be given for
      %% creates, but may be omitted for
      %% updates. Later is for backwards
      %% compat, the former is from earlier
      %% code and stricter requirements is
      %% IMO ok to keep.
      undefined,
      IsNew,
      fun parse_validate_replicas_number/1).

is_ephemeral(Params, _BucketConfig, true = _IsNew) ->
    case proplists:get_value("bucketType", Params, "membase") of
        "membase" -> false;
        "couchbase" -> false;
        "ephemeral" -> true
    end;
is_ephemeral(_Params, BucketConfig, false = _IsNew) ->
    ns_bucket:is_ephemeral_bucket(BucketConfig).

%% The 'bucketType' parameter of the bucket create REST API will be set to
%% 'ephemeral' by user. As this type, in many ways, is similar in functionality
%% to 'membase' buckets we have decided to not store this as a new bucket type
%% atom but instead use 'membase' as type and rely on another config parameter
%% called 'storage_mode' to distinguish between membase and ephemeral buckets.
%% Ideally we should store this as a new bucket type but the bucket_type is
%% used/checked at multiple places and would need changes in all those places.
%% Hence the above described approach.
parse_validate_storage_mode(Params, _BucketConfig, true = _IsNew, Version,
                            IsEnterprise, IsDeveloperPreview) ->
    case proplists:get_value("bucketType", Params, "membase") of
        "membase" ->
            get_storage_mode_based_on_storage_backend(Params, Version,
                                                      IsEnterprise,
                                                      IsDeveloperPreview);
        "couchbase" ->
            get_storage_mode_based_on_storage_backend(Params, Version,
                                                      IsEnterprise,
                                                      IsDeveloperPreview);
        "ephemeral" ->
            {ok, storage_mode, ephemeral}
    end;
parse_validate_storage_mode(_Params, BucketConfig, false = _IsNew, _Version,
                            _IsEnterprise, _IsDeveloperPreview)->
    {ok, storage_mode, ns_bucket:storage_mode(BucketConfig)}.

parse_validate_durability_min_level(Params, BucketConfig, IsNew, Version) ->
    IsEphemeral = is_ephemeral(Params, BucketConfig, IsNew),
    Level = proplists:get_value("durabilityMinLevel", Params),
    IsCompat = cluster_compat_mode:is_version_66(Version),
    do_parse_validate_durability_min_level(IsEphemeral, Level, IsNew, IsCompat).

do_parse_validate_durability_min_level(_IsEphemeral, Level, _IsNew,
                                       false = _IsCompat)
  when Level =/= undefined ->
    {error, durability_min_level,
     <<"Durability minimum level cannot be set until cluster is fully 6.6">>};
do_parse_validate_durability_min_level(false = _IsEphemeral, Level, IsNew,
                                       _IsCompat) ->
    validate_with_missing(Level, "none", IsNew,
      fun parse_validate_membase_durability_min_level/1);
do_parse_validate_durability_min_level(true = _IsEphemeral, Level, IsNew,
                                       _IsCompat) ->
    validate_with_missing(Level, "none", IsNew,
      fun parse_validate_ephemeral_durability_min_level/1).

parse_validate_membase_durability_min_level("none") ->
    {ok, durability_min_level, none};
parse_validate_membase_durability_min_level("majority") ->
    {ok, durability_min_level, majority};
parse_validate_membase_durability_min_level("majorityAndPersistActive") ->
    {ok, durability_min_level, majorityAndPersistActive};
parse_validate_membase_durability_min_level("persistToMajority") ->
    {ok, durability_min_level, persistToMajority};
parse_validate_membase_durability_min_level(_Other) ->
    {error, durability_min_level,
     <<"Durability minimum level must be one of 'none', 'majority', "
       "'majorityAndPersistActive', or 'persistToMajority'">>}.

parse_validate_ephemeral_durability_min_level("none") ->
    {ok, durability_min_level, none};
parse_validate_ephemeral_durability_min_level("majority") ->
    {ok, durability_min_level, majority};
parse_validate_ephemeral_durability_min_level(_Other) ->
    {error, durability_min_level,
     <<"Durability minimum level must be either 'none' or 'majority' for "
       "ephemeral buckets">>}.

-spec value_not_in_range_error(Param, Value, Min, Max) -> Result when
      Param :: atom(),
      Value :: string(),
      Min :: non_neg_integer(),
      Max :: non_neg_integer(),
      Result :: {error, atom(), bitstring()}.
value_not_in_range_error(Param, Value, Min, Max) ->
    NumericValue = list_to_integer(Value),
    {error, Param,
     list_to_binary(
       io_lib:format(
         "The value of ~p (~p) must be in the range ~p to ~p inclusive",
         [Param, NumericValue, Min, Max]))}.

value_not_numeric_error(Param, Value) ->
    {error, Param,
     list_to_binary(io_lib:format(
                      "The value of ~p (~s) must be a non-negative integer",
                      [Param, Value]))}.

value_not_boolean_error(Param) ->
    {error, Param,
     list_to_binary(io_lib:format("~p must be true or false",
                                  [Param]))}.

%% Point-in-time Recovery (PITR) parameter parsing and validation.

pitr_not_developer_preview_error(Param) ->
    {error, Param,
     <<"Point in time recovery is only supported in developer preview mode">>}.

%% PITR parameter parsing and validation when not in developer preview mode.
%% Specifying PITR params in production builds is not allowed.
parse_validate_pitr_param_not_dev_preview(Key, Params) ->
    case proplists:is_defined(Key, Params) of
        true ->
            pitr_not_developer_preview_error(Key);
        false ->
            ignore
    end.

parse_validate_pitr_enabled(Params, _IsNew, false = _IsDeveloperPreview) ->
    parse_validate_pitr_param_not_dev_preview("pitrEnabled", Params);
parse_validate_pitr_enabled(Params, IsNew, true = _IsDeveloperPreview) ->
    Result = menelaus_util:parse_validate_boolean_field("pitrEnabled",
                                                        '_', Params),
    case {Result, IsNew} of
        {[], true} ->
            %% The value wasn't supplied and we're creating a bucket:
            %% use the default value.
            {ok, pitr_enabled, false};
        {[], false} ->
            %% The value wasn't supplied and we're modifying a bucket:
            %% don't complain since the value was either specified or a
            %% default used when the bucket was created.
            ignore;
        {[{ok, _, Value}], _} ->
            {ok, pitr_enabled, Value};
        {[{error, _, _ErrorMsg}], _} ->
            value_not_boolean_error(pitrEnabled)
    end.

parse_validate_pitr_granularity(Params, _IsNew, false = _IsDeveloperPreview) ->
    parse_validate_pitr_param_not_dev_preview("pitrGranularity", Params);
parse_validate_pitr_granularity(Params, IsNew, true = _IsDeveloperPreview) ->
    parse_validate_pitr_numeric_param(Params, pitrGranularity,
                                      pitr_granularity, IsNew).

parse_validate_pitr_max_history_age(Params, _IsNew,
                                    false = _IsDeveloperPreview) ->
    parse_validate_pitr_param_not_dev_preview("pitrMaxHistoryAge", Params);
parse_validate_pitr_max_history_age(Params, IsNew,
                                    true = _IsDeveloperPreview) ->
    parse_validate_pitr_numeric_param(Params, pitrMaxHistoryAge,
                                      pitr_max_history_age, IsNew).

parse_validate_pitr_numeric_param(Params, Param, ConfigKey, IsNew) ->
    Value = proplists:get_value(atom_to_list(Param), Params),
    case {Value, IsNew} of
        {undefined, true} ->
            %% The value wasn't supplied and we're creating a bucket:
            %% use the default value.
            {ok, ConfigKey, ns_bucket:attribute_default(ConfigKey)};
        {undefined, false} ->
            %% The value wasn't supplied and we're modifying a bucket:
            %% don't complain since the value was either specified or a
            %% default used when the bucket was created.
            ignore;
        {_, _} ->
            validate_pitr_numeric_param(Value, Param, ConfigKey)
    end.

%% Validates defined numeric parameters.
validate_pitr_numeric_param(Value, Param, ConfigKey) ->
    Min = ns_bucket:attribute_min(ConfigKey),
    Max = ns_bucket:attribute_max(ConfigKey),
    Result = menelaus_util:parse_validate_number(Value, Min, Max),
    case Result of
        {ok, X} ->
            {ok, ConfigKey, X};
        invalid ->
            value_not_numeric_error(Param, Value);
        too_small ->
            value_not_in_range_error(Param, Value, Min, Max);
        too_large ->
            value_not_in_range_error(Param, Value, Min, Max)
    end.

get_storage_mode_based_on_storage_backend(Params, Version, IsEnterprise,
                                          IsDeveloperPreview) ->
    StorageBackend = proplists:get_value("storageBackend", Params,
                                         "couchstore"),
    do_get_storage_mode_based_on_storage_backend(
      StorageBackend, IsEnterprise,
      cluster_compat_mode:is_version_70(Version),
      IsDeveloperPreview).

do_get_storage_mode_based_on_storage_backend("magma", false, _Is70, _IsDP) ->
    {error, storageBackend,
     <<"Magma is supported in enterprise edition only">>};
do_get_storage_mode_based_on_storage_backend("magma", true, false, _IsDP) ->
    {error, storageBackend,
     <<"Not allowed until entire cluster is upgraded to 7.0">>};
do_get_storage_mode_based_on_storage_backend("magma", true, true, false) ->
    {error, storageBackend,
     <<"Magma is supported only in developer preview mode">>};
do_get_storage_mode_based_on_storage_backend(StorageBackend, _IsEnterprise,
                                             _Is70, _IsDP) ->
    case StorageBackend of
        "couchstore" ->
            {ok, storage_mode, couchstore};
        "magma" ->
            {ok, storage_mode, magma};
        _ ->
            {error, storage_mode,
             <<"storage backend must be couchstore or magma">>}
    end.

get_conflict_resolution_type_and_thresholds(Params, _BucketConfig, true = IsNew) ->
    case proplists:get_value("conflictResolutionType", Params) of
        undefined ->
            [{ok, conflict_resolution_type, seqno}];
        Value ->
            ConResType = parse_validate_conflict_resolution_type(Value),
            case ConResType of
                {ok, _, lww} ->
                    [ConResType,
                     get_drift_ahead_threshold(Params, IsNew),
                     get_drift_behind_threshold(Params, IsNew)];
                _ ->
                    [ConResType]
            end
    end;
get_conflict_resolution_type_and_thresholds(Params, BucketConfig, false = IsNew) ->
    case proplists:get_value("conflictResolutionType", Params) of
        undefined ->
            case ns_bucket:conflict_resolution_type(BucketConfig) of
                lww ->
                    [get_drift_ahead_threshold(Params, IsNew),
                     get_drift_behind_threshold(Params, IsNew)];
                seqno ->
                    [];
                custom ->
                    []
            end;
        _Any ->
            [{error, conflictResolutionType,
              <<"Conflict resolution type not allowed in update bucket">>}]
    end.

assert_candidates(Candidates) ->
    %% this is to validate that Candidates elements have specific
    %% structure
    [case E of
         %% ok-s are used to keep correctly parsed/validated params
         {ok, _, _} -> [];
         %% error-s hold errors
         {error, _, _} -> [];
         %% ignore-s are used to "do nothing"
         ignore -> []
     end || E <- Candidates].

get_drift_ahead_threshold(Params, IsNew) ->
    validate_with_missing(proplists:get_value("driftAheadThresholdMs", Params),
                          "5000",
                          IsNew,
                          fun parse_validate_drift_ahead_threshold/1).

get_drift_behind_threshold(Params, IsNew) ->
    validate_with_missing(proplists:get_value("driftBehindThresholdMs", Params),
                          "5000",
                          IsNew,
                          fun parse_validate_drift_behind_threshold/1).

-define(PRAM(K, KO), {KO, V#ram_summary.K}).
ram_summary_to_proplist(V) ->
    [?PRAM(total, total),
     ?PRAM(other_buckets, otherBuckets),
     ?PRAM(nodes_count, nodesCount),
     ?PRAM(per_node, perNodeMegs),
     ?PRAM(this_alloc, thisAlloc),
     ?PRAM(this_used, thisUsed),
     ?PRAM(free, free)].

interpret_ram_quota(CurrentBucket, ParsedProps, ClusterStorageTotals) ->
    RAMQuota = proplists:get_value(ram_quota, ParsedProps),
    OtherBucketsRAMQuota = proplists:get_value(other_buckets_ram_quota, ParsedProps, 0),
    NodesCount = proplists:get_value(nodesCount, ClusterStorageTotals),
    ParsedQuota = RAMQuota * NodesCount,
    PerNode = RAMQuota div ?MIB,
    ClusterTotals = proplists:get_value(ram, ClusterStorageTotals),

    OtherBuckets = proplists:get_value(quotaUsedPerNode, ClusterTotals) * NodesCount
        - case CurrentBucket of
              [_|_] ->
                  ns_bucket:ram_quota(CurrentBucket);
              _ ->
                  0
          end + OtherBucketsRAMQuota * NodesCount,
    ThisUsed = case CurrentBucket of
                   [_|_] ->
                       menelaus_stats:bucket_ram_usage(
                         proplists:get_value(name, ParsedProps));
                   _ -> 0
               end,
    Total = proplists:get_value(quotaTotalPerNode, ClusterTotals) * NodesCount,
    #ram_summary{total = Total,
                 other_buckets = OtherBuckets,
                 nodes_count = NodesCount,
                 per_node = PerNode,
                 this_alloc = ParsedQuota,
                 this_used = ThisUsed,
                 free = Total - OtherBuckets - ParsedQuota}.

-define(PHDD(K, KO), {KO, V#hdd_summary.K}).
hdd_summary_to_proplist(V) ->
    [?PHDD(total, total),
     ?PHDD(other_data, otherData),
     ?PHDD(other_buckets, otherBuckets),
     ?PHDD(this_used, thisUsed),
     ?PHDD(free, free)].

interpret_hdd_quota(CurrentBucket, ParsedProps, ClusterStorageTotals, Ctx) ->
    ClusterTotals = proplists:get_value(hdd, ClusterStorageTotals),
    UsedByUs = get_hdd_used_by_us(Ctx),
    OtherData = proplists:get_value(used, ClusterTotals) - UsedByUs,
    ThisUsed = get_hdd_used_by_this_bucket(CurrentBucket, ParsedProps),
    OtherBuckets = UsedByUs - ThisUsed,
    Total = proplists:get_value(total, ClusterTotals),
    #hdd_summary{total = Total,
                 other_data = OtherData,
                 other_buckets = OtherBuckets,
                 this_used = ThisUsed,
                 free = Total - OtherData - OtherBuckets}.

get_hdd_used_by_us(Ctx) ->
    {hdd, HDDStats} = lists:keyfind(hdd, 1, Ctx#bv_ctx.cluster_storage_totals),
    {usedByData, V} = lists:keyfind(usedByData, 1, HDDStats),
    V.

get_hdd_used_by_this_bucket([_|_] = _CurrentBucket, Props) ->
    menelaus_stats:bucket_disk_usage(
      proplists:get_value(name, Props));
get_hdd_used_by_this_bucket(_ = _CurrentBucket, _Props) ->
    0.

validate_with_missing(GivenValue, DefaultValue, IsNew, Fn) ->
    case Fn(GivenValue) of
        {error, _, _} = Error ->
            %% Parameter validation functions return error when GivenValue
            %% is undefined or was set to an invalid value.
            %% If the user did not pass any value for the parameter
            %% (given value is undefined) during bucket create and DefaultValue is
            %% available then use it. If this is not bucket create or if
            %% DefaultValue is not available then ignore the error.
            %% If the user passed some invalid value during either bucket create or
            %% edit then return error to the user.
            case GivenValue of
                undefined ->
                    case IsNew andalso DefaultValue =/= undefined of
                        true ->
                            {ok, _, _} = Fn(DefaultValue);
                        false ->
                            ignore
                    end;
                _Other ->
                    Error
            end;
        {ok, _, _} = RV -> RV
    end.

parse_validate_replicas_number(NumReplicas) ->
    case menelaus_util:parse_validate_number(NumReplicas, 0, 3) of
        invalid ->
            {error, replicaNumber, <<"The replica number must be specified and must be a non-negative integer.">>};
        too_small ->
            {error, replicaNumber, <<"The replica number cannot be negative.">>};
        too_large ->
            {error, replicaNumber, <<"Replica number larger than 3 is not supported.">>};
        {ok, X} -> {ok, num_replicas, X}
    end.

parse_validate_replica_index(Params, ReplicasNum, true = _IsNew) ->
    case proplists:get_value("bucketType", Params) =:= "ephemeral" of
        true ->
            case proplists:is_defined("replicaIndex", Params) of
                true ->
                    {error, replicaIndex, <<"replicaIndex not supported for ephemeral buckets">>};
                false ->
                    ignore
            end;
        false ->
            parse_validate_replica_index(
              proplists:get_value("replicaIndex", Params,
                                  replicas_num_default(ReplicasNum)))
    end;
parse_validate_replica_index(_Params, _ReplicasNum, false = _IsNew) ->
    ignore.

replicas_num_default({ok, num_replicas, 0}) ->
    "0";
replicas_num_default(_) ->
    "1".

parse_validate_replica_index("0") -> {ok, replica_index, false};
parse_validate_replica_index("1") -> {ok, replica_index, true};
parse_validate_replica_index(_ReplicaValue) -> {error, replicaIndex, <<"replicaIndex can only be 1 or 0">>}.

parse_validate_compression_mode(Params, BucketConfig, IsNew, IsEnterprise) ->
    CompMode = proplists:get_value("compressionMode", Params),
    do_parse_validate_compression_mode(
      IsEnterprise, CompMode, BucketConfig, IsNew).

do_parse_validate_compression_mode(false, undefined, _BucketCfg, _IsNew) ->
    {ok, compression_mode, off};
do_parse_validate_compression_mode(false, _CompMode, _BucketCfg, _IsNew) ->
    {error, compressionMode,
     <<"Compression mode is supported in enterprise edition only">>};
do_parse_validate_compression_mode(true, CompMode, BucketCfg, IsNew) ->
    DefaultVal = case IsNew of
                     true -> passive;
                     false -> proplists:get_value(compression_mode, BucketCfg)
                 end,
    validate_with_missing(CompMode, atom_to_list(DefaultVal), IsNew,
                          fun parse_compression_mode/1).

parse_compression_mode(V) when V =:= "off"; V =:= "passive"; V =:= "active" ->
    {ok, compression_mode, list_to_atom(V)};
parse_compression_mode(_) ->
    {error, compressionMode,
     <<"compressionMode can be set to 'off', 'passive' or 'active'">>}.

parse_validate_max_ttl(Params, BucketConfig, IsNew, IsEnterprise) ->
    MaxTTL = proplists:get_value("maxTTL", Params),
    parse_validate_max_ttl_inner(IsEnterprise, MaxTTL, BucketConfig, IsNew).

parse_validate_max_ttl_inner(false, undefined, _BucketCfg, _IsNew) ->
    {ok, max_ttl, 0};
parse_validate_max_ttl_inner(false, _MaxTTL, _BucketCfg, _IsNew) ->
    {error, maxTTL, <<"Max TTL is supported in enterprise edition only">>};
parse_validate_max_ttl_inner(true, MaxTTL, BucketCfg, IsNew) ->
    DefaultVal = case IsNew of
                     true -> "0";
                     false -> proplists:get_value(max_ttl, BucketCfg)
                 end,
    validate_with_missing(MaxTTL, DefaultVal, IsNew, fun do_parse_validate_max_ttl/1).

do_parse_validate_max_ttl(Val) ->
    case menelaus_util:parse_validate_number(Val, 0, ?MC_MAXINT) of
        {ok, X} ->
            {ok, max_ttl, X};
        _Error ->
            Msg = io_lib:format("Max TTL must be an integer between 0 and ~p", [?MC_MAXINT]),
            {error, maxTTL, list_to_binary(Msg)}
    end.

is_magma(Params, _BucketCfg, true = _IsNew) ->
    proplists:get_value("storageBackend", Params, "couchstore") =:= "magma";
is_magma(_Params, BucketCfg, false = _IsNew) ->
    ns_bucket:storage_mode(BucketCfg) =:= magma.

parse_validate_frag_percent(Params, BucketConfig, IsNew, Version,
                            IsEnterprise) ->
    Percent = proplists:get_value("fragmentationPercentage", Params),
    IsCompat = cluster_compat_mode:is_version_70(Version),
    IsMagma = is_magma(Params, BucketConfig, IsNew),
    parse_validate_frag_percent_inner(IsEnterprise, IsCompat, Percent,
                                      BucketConfig, IsNew, IsMagma).

parse_validate_frag_percent_inner(false = _IsEnterprise, _IsCompat, undefined,
                                  _BucketCfg, _IsNew, _IsMagma) ->
    %% Community edition but percent wasn't specified
    ignore;
parse_validate_frag_percent_inner(_IsEnterprise, false = _IsCompat, undefined,
                                  _BucketCfg, _IsNew, _IsMagma) ->
    %% Not cluster compatible but percent wasn't specified
    ignore;
parse_validate_frag_percent_inner(false = _IsEnterprise, _IsCompat, _Percent,
                                  _BucketCfg, _IsNew, _IsMagma) ->
    {error, fragmentationPercentage,
     <<"Fragmentation percentage is supported in enterprise edition only">>};
parse_validate_frag_percent_inner(_IsEnterprise, false = _IsCompat, _Percent,
                                  _BucketCfg, _IsNew, _IsMagma) ->
    {error, fragmentationPercentage,
     <<"Fragmentation percentage cannot be set until the cluster is fully 7.0">>};
parse_validate_frag_percent_inner(true = _IsEnterprise, true = _IsCompat,
                                  undefined, _BucketCfg, _IsNew,
                                  false = _IsMagma) ->
    %% Not a magma bucket and percent wasn't specified
    ignore;
parse_validate_frag_percent_inner(true = _IsEnterprise, true = _IsCompat,
                                  _Percent, _BucketCfg, _IsNew,
                                  false = _IsMagma) ->
    {error, fragmentationPercentage,
     <<"Fragmentation percentage is only used with Magma">>};
parse_validate_frag_percent_inner(true = _IsEnterprise, true = _IsCompat,
                                  Percent, BucketCfg, IsNew,
                                  true = _IsMagma) ->
    DefaultVal = case IsNew of
                     true -> "50";
                     false -> proplists:get_value(frag_percent, BucketCfg)
                 end,
    validate_with_missing(Percent, DefaultVal, IsNew,
                          fun do_parse_validate_frag_percent/1).

do_parse_validate_frag_percent(Val) ->
    case menelaus_util:parse_validate_number(Val, 10, 100) of
        {ok, X} ->
            {ok, frag_percent, X};
        _Error ->
            {error, fragmentationPercentage,
             <<"Fragmentation percentage must be between 10 and 100, "
               "inclusive">>}
    end.

parse_validate_threads_number(Params, IsNew) ->
    validate_with_missing(proplists:get_value("threadsNumber", Params),
                          "3", IsNew, fun parse_validate_threads_number/1).

parse_validate_flush_enabled("0") -> {ok, flush_enabled, false};
parse_validate_flush_enabled("1") -> {ok, flush_enabled, true};
parse_validate_flush_enabled(_ReplicaValue) -> {error, flushEnabled, <<"flushEnabled can only be 1 or 0">>}.

parse_validate_threads_number(NumThreads) ->
    case menelaus_util:parse_validate_number(NumThreads, 2, 8) of
        invalid ->
            {error, threadsNumber,
             <<"The number of threads must be an integer between 2 and 8">>};
        too_small ->
            {error, threadsNumber,
             <<"The number of threads can't be less than 2">>};
        too_large ->
            {error, threadsNumber,
             <<"The number of threads can't be greater than 8">>};
        {ok, X} ->
            {ok, num_threads, X}
    end.

parse_validate_eviction_policy(Params, BCfg, IsNew) ->
    IsEphemeral = is_ephemeral(Params, BCfg, IsNew),
    do_parse_validate_eviction_policy(Params, BCfg, IsEphemeral, IsNew).

do_parse_validate_eviction_policy(Params, _BCfg, false = _IsEphemeral, IsNew) ->
    validate_with_missing(proplists:get_value("evictionPolicy", Params),
                          "valueOnly", IsNew,
                          fun parse_validate_membase_eviction_policy/1);
do_parse_validate_eviction_policy(Params, _BCfg, true = _IsEphemeral,
                                  true = IsNew) ->
    validate_with_missing(proplists:get_value("evictionPolicy", Params),
                          "noEviction", IsNew,
                          fun parse_validate_ephemeral_eviction_policy/1);
do_parse_validate_eviction_policy(Params, BCfg, true = _IsEphemeral,
                                  false = _IsNew) ->
    case proplists:get_value("evictionPolicy", Params) of
        undefined ->
            ignore;
        Val ->
            case build_eviction_policy(BCfg) =:= list_to_binary(Val) of
                true ->
                    ignore;
                false ->
                    {error, evictionPolicy,
                     <<"Eviction policy cannot be updated for ephemeral buckets">>}
            end
    end.

parse_validate_membase_eviction_policy("valueOnly") ->
    {ok, eviction_policy, value_only};
parse_validate_membase_eviction_policy("fullEviction") ->
    {ok, eviction_policy, full_eviction};
parse_validate_membase_eviction_policy(_Other) ->
    {error, evictionPolicy,
     <<"Eviction policy must be either 'valueOnly' or 'fullEviction' for couchbase buckets">>}.

parse_validate_ephemeral_eviction_policy("noEviction") ->
    {ok, eviction_policy, no_eviction};
parse_validate_ephemeral_eviction_policy("nruEviction") ->
    {ok, eviction_policy, nru_eviction};
parse_validate_ephemeral_eviction_policy(_Other) ->
    {error, evictionPolicy,
     <<"Eviction policy must be either 'noEviction' or 'nruEviction' for ephemeral buckets">>}.

parse_validate_drift_ahead_threshold(Threshold) ->
    case menelaus_util:parse_validate_number(Threshold, 100, undefined) of
        invalid ->
            {error, driftAheadThresholdMs,
             <<"The drift ahead threshold must be an integer not less than 100ms">>};
        too_small ->
            {error, driftAheadThresholdMs,
             <<"The drift ahead threshold can't be less than 100ms">>};
        {ok, X} ->
            {ok, drift_ahead_threshold_ms, X}
    end.

parse_validate_drift_behind_threshold(Threshold) ->
    case menelaus_util:parse_validate_number(Threshold, 100, undefined) of
        invalid ->
            {error, driftBehindThresholdMs,
             <<"The drift behind threshold must be an integer not less than 100ms">>};
        too_small ->
            {error, driftBehindThresholdMs,
             <<"The drift behind threshold can't be less than 100ms">>};
        {ok, X} ->
            {ok, drift_behind_threshold_ms, X}
    end.

parse_validate_ram_quota(Params, BucketConfig) ->
    RamQuota = case proplists:get_value("ramQuota", Params) of
                   undefined ->
                       %% Provide backward compatibility.
                       proplists:get_value("ramQuotaMB", Params);
                   Ram ->
                       Ram
               end,
    do_parse_validate_ram_quota(RamQuota, BucketConfig).

do_parse_validate_ram_quota(undefined, BucketConfig) when BucketConfig =/= false ->
    {ok, ram_quota, ns_bucket:raw_ram_quota(BucketConfig)};
do_parse_validate_ram_quota(Value, _BucketConfig) ->
    case menelaus_util:parse_validate_number(Value, 0, undefined) of
        invalid ->
            {error, ramQuota,
             <<"The RAM Quota must be specified and must be a positive integer.">>};
        too_small ->
            {error, ramQuota, <<"The RAM Quota cannot be negative.">>};
        {ok, X} ->
            {ok, ram_quota, X * ?MIB}
    end.

parse_validate_other_buckets_ram_quota(Params) ->
    do_parse_validate_other_buckets_ram_quota(
      proplists:get_value("otherBucketsRamQuotaMB", Params)).

do_parse_validate_other_buckets_ram_quota(undefined) ->
    {ok, other_buckets_ram_quota, 0};
do_parse_validate_other_buckets_ram_quota(Value) ->
    case menelaus_util:parse_validate_number(Value, 0, undefined) of
        {ok, X} ->
            {ok, other_buckets_ram_quota, X * ?MIB};
        _ ->
            {error, otherBucketsRamQuotaMB,
             <<"The other buckets RAM Quota must be a positive integer.">>}
    end.

parse_validate_conflict_resolution_type("seqno") ->
    {ok, conflict_resolution_type, seqno};
parse_validate_conflict_resolution_type("lww") ->
    case cluster_compat_mode:is_enterprise() of
        true ->
            {ok, conflict_resolution_type, lww};
        false ->
            {error, conflictResolutionType,
             <<"Conflict resolution type 'lww' is supported only in enterprise edition">>}
    end;
parse_validate_conflict_resolution_type("custom") ->
    case cluster_compat_mode:is_enterprise() of
        true ->
            case cluster_compat_mode:is_developer_preview() of
                true ->
                    {ok, conflict_resolution_type, custom};
                false ->
                    {error, conflictResolutionType,
                     <<"Conflict resolution type 'custom' is supported only "
                       "with developer preview enabled">>}
            end;
        false ->
            {error, conflictResolutionType,
             <<"Conflict resolution type 'custom' is supported only in "
               "enterprise edition">>}
    end;
parse_validate_conflict_resolution_type(_Other) ->
    {error, conflictResolutionType,
<<<<<<< HEAD
     <<"Conflict resolution type must be 'seqno' or 'lww' or 'custom'">>}.
=======
     <<"Conflict resolution type must be 'seqno' or 'lww'">>}.

extended_cluster_storage_info(Config) ->
    [{nodesCount,
      length(ns_cluster_membership:service_active_nodes(Config, kv))}
     | ns_storage_conf:cluster_storage_info(Config)].

>>>>>>> f68862e4

handle_compact_bucket(_PoolId, Bucket, Req) ->
    ok = compaction_api:force_compact_bucket(Bucket),
    reply(Req, 200).

handle_purge_compact_bucket(_PoolId, Bucket, Req) ->
    ok = compaction_api:force_purge_compact_bucket(Bucket),
    reply(Req, 200).

handle_cancel_bucket_compaction(_PoolId, Bucket, Req) ->
    ok = compaction_api:cancel_forced_bucket_compaction(Bucket),
    reply(Req, 200).

handle_compact_databases(_PoolId, Bucket, Req) ->
    ok = compaction_api:force_compact_db_files(Bucket),
    reply(Req, 200).

handle_cancel_databases_compaction(_PoolId, Bucket, Req) ->
    ok = compaction_api:cancel_forced_db_compaction(Bucket),
    reply(Req, 200).

handle_compact_view(_PoolId, Bucket, DDocId, Req) ->
    ok = compaction_api:force_compact_view(Bucket, DDocId),
    reply(Req, 200).

handle_cancel_view_compaction(_PoolId, Bucket, DDocId, Req) ->
    ok = compaction_api:cancel_forced_view_compaction(Bucket, DDocId),
    reply(Req, 200).

handle_ddocs_list(PoolId, BucketName, Req) ->
    {ok, BucketConfig} = ns_bucket:get_bucket(BucketName),
    Nodes = ns_bucket:get_view_nodes(BucketConfig),
    case run_on_node({?MODULE, get_ddocs_list, [PoolId, BucketName]},
                     Nodes, Req) of
        {ok, DDocs} -> reply_json(Req, DDocs);
        {error, nonodes} -> reply_json(Req, {[{error, no_ddocs_service}]}, 400)
    end.

run_on_node({M, F, A}, Nodes, Req) ->
    case lists:member(node(), Nodes) of
        true -> {ok, erlang:apply(M, F, A)};
        _ when Nodes == [] -> {error, nonodes};
        _ ->
            case cluster_compat_mode:is_cluster_65() of
                true ->
                    Node = menelaus_util:choose_node_consistently(Req, Nodes),
                    case rpc:call(Node, M, F, A) of
                        {badrpc, _} = Error -> {error, Error};
                        Docs -> {ok, Docs}
                    end;
                false -> {error, nonodes}
            end
    end.

%% The function might be rpc'ed beginning from 6.5
get_ddocs_list(PoolId, Bucket) ->
    DDocs = capi_utils:sort_by_doc_id(capi_utils:full_live_ddocs(Bucket)),
    RV =
        [begin
             Id = capi_utils:extract_doc_id(Doc),
             {[{doc, capi_utils:couch_doc_to_json(Doc, parsed)},
               {controllers,
                {[{compact,
                   bin_concat_path(["pools", PoolId, "buckets", Bucket, "ddocs",
                                    Id, "controller", "compactView"])},
                  {setUpdateMinChanges,
                   bin_concat_path(["pools", PoolId, "buckets", Bucket,
                                    "ddocs", Id, "controller",
                                    "setUpdateMinChanges"])}]}}]}
         end || Doc <- DDocs],
    {[{rows, RV}]}.

handle_set_ddoc_update_min_changes(_PoolId, Bucket, DDocIdStr, Req) ->
    DDocId = list_to_binary(DDocIdStr),

    case ns_couchdb_api:get_doc(Bucket, DDocId) of
        {ok, #doc{body={Body}} = DDoc} ->
            {Options0} = proplists:get_value(<<"options">>, Body, {[]}),
            Params = mochiweb_request:parse_post(Req),

            {Options1, Errors} =
                lists:foldl(
                  fun (Key, {AccOptions, AccErrors}) ->
                          BinKey = list_to_binary(Key),
                          %% just unset the option
                          AccOptions1 = lists:keydelete(BinKey, 1, AccOptions),

                          case proplists:get_value(Key, Params) of
                              undefined ->
                                  {AccOptions1, AccErrors};
                              Value ->
                                  case menelaus_util:parse_validate_number(
                                         Value, 0, undefined) of
                                      {ok, Parsed} ->
                                          AccOptions2 =
                                              [{BinKey, Parsed} | AccOptions1],
                                          {AccOptions2, AccErrors};
                                      Error ->
                                          Msg = io_lib:format(
                                                  "Invalid ~s: ~p",
                                                  [Key, Error]),
                                          AccErrors1 =
                                              [{Key, iolist_to_binary(Msg)}],
                                          {AccOptions, AccErrors1}
                                  end
                          end
                  end, {Options0, []},
                  ["updateMinChanges", "replicaUpdateMinChanges"]),

            case Errors of
                [] ->
                    complete_update_ddoc_options(Req, Bucket, DDoc, Options1);
                _ ->
                    reply_json(Req, {struct, Errors}, 400)
            end;
        {not_found, _} ->
            reply_json(Req, {struct, [{'_',
                                       <<"Design document not found">>}]}, 400)
    end.

complete_update_ddoc_options(Req, Bucket, #doc{body={Body0}}= DDoc, Options0) ->
    Options = {Options0},
    NewBody0 = [{<<"options">>, Options} |
                lists:keydelete(<<"options">>, 1, Body0)],

    NewBody = {NewBody0},
    NewDDoc = DDoc#doc{body=NewBody},
    ok = ns_couchdb_api:update_doc(Bucket, NewDDoc),
    reply_json(Req, Options).

handle_local_random_key(Bucket, Scope, Collection, Req) ->
    menelaus_web_collections:assert_api_available(Bucket),
    do_handle_local_random_key(
      Bucket,
      menelaus_web_crud:assert_collection_uid(Bucket, Scope, Collection),
      Req).

handle_local_random_key(Bucket, Req) ->
    CollectionUid = menelaus_web_crud:assert_default_collection_uid(Bucket),
    do_handle_local_random_key(Bucket, CollectionUid, Req).

do_handle_local_random_key(Bucket, CollectionUId, Req) ->
    Nodes = ns_cluster_membership:service_active_nodes(kv),
    Args = [X || X <- [Bucket, CollectionUId],
                 X =/= undefined],
    {ok, Res} = run_on_node({ns_memcached, get_random_key, Args},
                            Nodes, Req),
    case Res of
        {ok, Key} ->
            reply_json(Req, {struct,
                             [{ok, true},
                              {key, Key}]});
        {memcached_error, key_enoent, _} ->
            ?log_debug("No keys were found for bucket ~p. Fallback to all docs approach.", [Bucket]),
            reply_json(Req, {struct,
                             [{ok, false},
                              {error, <<"fallback_to_all_docs">>}]}, 404);
        {memcached_error, Status, Msg} ->
            ?log_error("Unable to retrieve random key for bucket ~p. Memcached returned error ~p. ~p",
                       [Bucket, Status, Msg]),
            reply_json(Req, {struct,
                             [{ok, false}]}, 404)
    end.

build_terse_bucket_info(BucketName) ->
    case bucket_info_cache:terse_bucket_info(BucketName) of
        {ok, _, _, V} -> V;
        %% NOTE: {auth_bucket for this route handles 404 for us albeit
        %% harmlessly racefully
        not_present ->
            %% Bucket disappeared from under us
            {error, not_present};
        {T, E, Stack} ->
            erlang:raise(T, E, Stack)
    end.

serve_short_bucket_info(BucketName, Req) ->
    case build_terse_bucket_info(BucketName) of
        {error, not_present} ->
            menelaus_util:reply_json(Req, <<"Bucket not found">>, 404);
        V ->
            menelaus_util:reply_ok(Req, "application/json", V)
    end.

serve_streaming_short_bucket_info(BucketName, Req) ->
    handle_streaming(
      fun (_, _UpdateID) ->
              case build_terse_bucket_info(BucketName) of
                  {error, not_present} ->
                      exit(normal);
                  V ->
                      {just_write, {write, V}}
              end
      end, Req).


-ifdef(TEST).
%% for test
basic_bucket_params_screening(IsNew, Name, Params, AllBuckets) ->
    Version = cluster_compat_mode:supported_compat_version(),
    Ctx = init_bucket_validation_context(IsNew, Name, AllBuckets, undefined,
                                         false, false,
                                         Version, true,
                                         %% Change when developer_preview
                                         %% defaults to false
                                         true),
    basic_bucket_params_screening(Ctx, Params).

basic_bucket_params_screening_test() ->
    AllBuckets = [{"mcd",
                   [{type, memcached},
                    {num_vbuckets, 16},
                    {num_replicas, 1},
                    {servers, []},
                    {ram_quota, 76 * ?MIB},
                    {auth_type, none},
                    {moxi_port, 33333}]},
                  {"default",
                   [{type, membase},
                    {num_vbuckets, 16},
                    {num_replicas, 1},
                    {servers, []},
                    {ram_quota, 512 * ?MIB},
                    {auth_type, sasl},
                    {sasl_password, ""}]},
                  {"third",
                   [{type, membase},
                    {num_vbuckets, 16},
                    {num_replicas, 1},
                    {servers, []},
                    {ram_quota, 768 * ?MIB},
                    {auth_type, sasl},
                    {sasl_password, "asdasd"}]},
                  {"fourth",
                   [{type, membase},
                    {num_vbuckets, 16},
                    {num_replicas, 3},
                    {servers, []},
                    {ram_quota, 100 * ?MIB},
                    {auth_type, sasl},
                    {sasl_password, ""}]}],

    %% it is possible to create bucket with ok params
    {OK1, E1} = basic_bucket_params_screening(true, "mcd",
                                              [{"bucketType", "membase"},
                                               {"authType", "sasl"}, {"saslPassword", ""},
                                               {"ramQuota", "400"}, {"replicaNumber", "2"}],
                                              tl(AllBuckets)),
    [] = E1,
    %% missing fields have their defaults set
    true = proplists:is_defined(num_threads, OK1),
    true = proplists:is_defined(eviction_policy, OK1),
    true = proplists:is_defined(replica_index, OK1),

    %% it is not possible to create bucket with duplicate name
    {_OK2, E2} = basic_bucket_params_screening(true, "mcd",
                                               [{"bucketType", "membase"},
                                                {"authType", "sasl"}, {"saslPassword", ""},
                                                {"ramQuota", "400"}, {"replicaNumber", "2"}],
                                               AllBuckets),
    true = lists:member(name, proplists:get_keys(E2)), % mcd is already present

    %% it is not possible to update missing bucket. And specific format of errors
    {OK3, E3} = basic_bucket_params_screening(false, "missing",
                                              [{"bucketType", "membase"},
                                               {"authType", "sasl"}, {"saslPassword", ""},
                                               {"ramQuota", "400"}, {"replicaNumber", "2"}],
                                              AllBuckets),
    [] = OK3,
    [name] = proplists:get_keys(E3),

    %% it is not possible to update missing bucket. And specific format of errors
    {OK4, E4} = basic_bucket_params_screening(false, "missing",
                                              [],
                                              AllBuckets),
    [] = OK4,
    [name] = proplists:get_keys(E4),

    %% it is not possible to update missing bucket. And specific format of errors
    {OK5, E5} = basic_bucket_params_screening(false, "missing",
                                              [{"authType", "some"}],
                                              AllBuckets),
    [] = OK5,
    [name] = proplists:get_keys(E5),

    %% it is possible to update only some fields
    {OK6, E6} = basic_bucket_params_screening(false, "third",
                                              [{"bucketType", "membase"},
                                               {"replicaNumber", "2"}],
                                              AllBuckets),
    {num_replicas, 2} = lists:keyfind(num_replicas, 1, OK6),
    [] = E6,
    ?assertEqual(false, lists:keyfind(num_threads, 1, OK6)),
    ?assertEqual(false, lists:keyfind(eviction_policy, 1, OK6)),
    ?assertEqual(false, lists:keyfind(replica_index, 1, OK6)),

    %% its not possible to update memcached bucket ram quota
    {_OK7, E7} = basic_bucket_params_screening(false, "mcd",
                                               [{"bucketType", "membase"},
                                                {"authType", "sasl"}, {"saslPassword", ""},
                                                {"ramQuota", "1024"}, {"replicaNumber", "2"}],
                                               AllBuckets),
    ?assertEqual(true, lists:member(ramQuota, proplists:get_keys(E7))),

    {_OK8, E8} = basic_bucket_params_screening(true, undefined,
                                               [{"bucketType", "membase"},
                                                {"authType", "sasl"}, {"saslPassword", ""},
                                                {"ramQuota", "400"}, {"replicaNumber", "2"}],
                                               AllBuckets),
    ?assertEqual([{name, <<"Bucket name needs to be specified">>}], E8),

    {_OK9, E9} = basic_bucket_params_screening(false, undefined,
                                               [{"bucketType", "membase"},
                                                {"authType", "sasl"}, {"saslPassword", ""},
                                                {"ramQuota", "400"}, {"replicaNumber", "2"}],
                                               AllBuckets),
    ?assertEqual([{name, <<"Bucket with given name doesn't exist">>}], E9),

    %% it is not possible to create bucket with duplicate name in different register
    {_OK10, E10} = basic_bucket_params_screening(true, "Mcd",
                                                 [{"bucketType", "membase"},
                                                  {"authType", "sasl"}, {"saslPassword", ""},
                                                  {"ramQuota", "400"}, {"replicaNumber", "2"}],
                                                 AllBuckets),
    ?assertEqual([{name, <<"Bucket with given name already exists">>}], E10),

    %% it is not possible to create bucket with name longer than 100 characters
    {_OK11, E11} = basic_bucket_params_screening(true, "12345678901234567890123456789012345678901234567890123456789012345678901234567890123456789012345678901",
                                                 [{"bucketType", "membase"},
                                                  {"authType", "sasl"}, {"saslPassword", ""},
                                                  {"ramQuota", "400"}, {"replicaNumber", "2"}],
                                                 AllBuckets),
    ?assertEqual([{name, ?l2b(io_lib:format("Bucket name cannot exceed ~p characters",
                                            [?MAX_BUCKET_NAME_LEN]))}], E11),

    %% it is possible to update optional fields
    {OK12, E12} = basic_bucket_params_screening(false, "third",
                                                [{"bucketType", "membase"},
                                                 {"threadsNumber", "8"},
                                                 {"evictionPolicy", "fullEviction"}],
                                                AllBuckets),
    [] = E12,
    ?assertEqual(8, proplists:get_value(num_threads, OK12)),
    ?assertEqual(full_eviction, proplists:get_value(eviction_policy, OK12)),

    %% it is not possible to CREATE a bucket or UPDATE an existing bucket
    %% with 3 replicas and durability level that isn't none.
    DurabilityLevels = ["majority", "majorityAndPersistActive",
                        "persistToMajority"],
    lists:map(
      fun (Level) ->
              %% Create
              {_OK14a, E14a} = basic_bucket_params_screening(
                                 true, "ReplicaDurability",
                                 [{"bucketType", "membase"},
                                  {"ramQuota", "400"},
                                  {"replicaNumber", "3"},
                                  {"durabilityMinLevel", Level}],
                                 AllBuckets),
              ?assertEqual([{durability_min_level,
                             <<"Durability minimum level cannot be specified "
                               "with 3 replicas">>}],
                           E14a),

              %% Update
              {_OK14b, E14b} = basic_bucket_params_screening(
                                 false, "fourth",
                                 [{"durabilityMinLevel", Level}],
                                 AllBuckets),
              ?assertEqual([{durability_min_level,
                             <<"Durability minimum level cannot be specified "
                               "with 3 replicas">>}],
                           E14b)
      end, DurabilityLevels),

    %% it is possible to create a bucket with 3 replicas when durability is
    %% none.
    lists:map(
      fun (BucketType) ->
              {_OK15, E15} = basic_bucket_params_screening(
                               true, "ReplicaDurability",
                               [{"bucketType", BucketType},
                                {"ramQuota", "400"},
                                {"replicaNumber", "3"},
                                {"durabilityMinLevel", "none"}],
                               AllBuckets),
              [] = E15
      end, ["membase", "ephemeral"]),

    %% is is not possible to create an ephemeral bucket with 3 replicas and
    %% durability level that isn't none.
    {_OK16, E16} = basic_bucket_params_screening(
                     true, "ReplicaDurability",
                     [{"bucketType", "ephemeral"},
                      {"ramQuota", "400"},
                      {"replicaNumber", "3"},
                      {"durabilityMinLevel", "majority"}],
                     AllBuckets),
    ?assertEqual([{durability_min_level,
                   <<"Durability minimum level cannot be specified "
                     "with 3 replicas">>}],
                 E16),

    %% it is possible to crete a bucket using the deprecated ramQuotaMB
    %% (to ensure backwards compatibility).
    {OK17, E17} = basic_bucket_params_screening(
                   true, "Bucket17", [{"bucketType", "membase"},
                    {"authType", "sasl"},
                    {"ramQuotaMB", "400"}, {"replicaNumber", "2"}],
                   AllBuckets),
    [] = E17,
    true = proplists:is_defined(ram_quota, OK17),

    ok.

basic_parse_validate_bucket_auto_compaction_settings_test() ->
    Value0 = parse_validate_bucket_auto_compaction_settings([{"not_autoCompactionDefined", "false"},
                                                             {"databaseFragmentationThreshold[percentage]", "10"},
                                                             {"viewFragmentationThreshold[percentage]", "20"},
                                                             {"parallelDBAndViewCompaction", "false"},
                                                             {"allowedTimePeriod[fromHour]", "0"},
                                                             {"allowedTimePeriod[fromMinute]", "1"},
                                                             {"allowedTimePeriod[toHour]", "2"},
                                                             {"allowedTimePeriod[toMinute]", "3"},
                                                             {"allowedTimePeriod[abortOutside]", "false"}]),
    ?assertMatch(nothing, Value0),
    Value1 = parse_validate_bucket_auto_compaction_settings([{"autoCompactionDefined", "false"},
                                                             {"databaseFragmentationThreshold[percentage]", "10"},
                                                             {"viewFragmentationThreshold[percentage]", "20"},
                                                             {"parallelDBAndViewCompaction", "false"},
                                                             {"allowedTimePeriod[fromHour]", "0"},
                                                             {"allowedTimePeriod[fromMinute]", "1"},
                                                             {"allowedTimePeriod[toHour]", "2"},
                                                             {"allowedTimePeriod[toMinute]", "3"},
                                                             {"allowedTimePeriod[abortOutside]", "false"}]),
    ?assertMatch(false, Value1),
    {ok, Stuff0} = parse_validate_bucket_auto_compaction_settings([{"autoCompactionDefined", "true"},
                                                                   {"databaseFragmentationThreshold[percentage]", "10"},
                                                                   {"viewFragmentationThreshold[percentage]", "20"},
                                                                   {"parallelDBAndViewCompaction", "false"},
                                                                   {"allowedTimePeriod[fromHour]", "0"},
                                                                   {"allowedTimePeriod[fromMinute]", "1"},
                                                                   {"allowedTimePeriod[toHour]", "2"},
                                                                   {"allowedTimePeriod[toMinute]", "3"},
                                                                   {"allowedTimePeriod[abortOutside]", "false"}]),
    Stuff1 = lists:sort(Stuff0),
    ?assertEqual([{allowed_time_period, [{from_hour, 0},
                                         {to_hour, 2},
                                         {from_minute, 1},
                                         {to_minute, 3},
                                         {abort_outside, false}]},
                  {database_fragmentation_threshold, {10, undefined}},
                  {parallel_db_and_view_compaction, false},
                  {view_fragmentation_threshold, {20, undefined}}],
                 Stuff1),
    ok.

parse_validate_pitr_max_history_age_test() ->
    %% "Constants" used to make parse_validate_pitr_numeric_param() calls in
    %% this test clearer.
    IsNewTrue = true,
    IsNewFalse = false,

    LegitParams = [{"pitrMaxHistoryAge", "100"}],

    %% For these legitimate params tests, the value of IsNew shouldn't matter.

    %% sub-test: legitimate params, IsNew true
    Result1 = parse_validate_pitr_numeric_param(
                LegitParams,
                pitrMaxHistoryAge,
                pitr_max_history_age,
                IsNewTrue),
    Expected1 = {ok, pitr_max_history_age, 100},
    ?assertEqual(Expected1, Result1),

    %% sub-test: legitimate params, IsNew false
    Result2 = parse_validate_pitr_numeric_param(
                LegitParams,
                pitrMaxHistoryAge,
                pitr_max_history_age,
                IsNewFalse),
    Expected2 = {ok, pitr_max_history_age, 100},
    ?assertEqual(Expected2, Result2),

    NonNumericParams = [{"pitrMaxHistoryAge", "foo"}],

    %% sub-test: non-numeric params, IsNew true
    Result3 = parse_validate_pitr_numeric_param(
                NonNumericParams,
                pitrMaxHistoryAge,
                pitr_max_history_age,
                IsNewTrue),
    Expected3 = value_not_numeric_error(pitrMaxHistoryAge, "foo"),
    ?assertEqual(Expected3, Result3),

    %% sub-test: non-numeric params, IsNew false
    Result4 = parse_validate_pitr_numeric_param(
                NonNumericParams,
                pitrMaxHistoryAge,
                pitr_max_history_age,
                IsNewFalse),
    Expected4 = value_not_numeric_error(pitrMaxHistoryAge, "foo"),
    ?assertEqual(Expected4, Result4),

    TooSmallParams = [{"pitrMaxHistoryAge", "0"}],

    %% sub-test: too small params, IsNew true
    Result5 = parse_validate_pitr_numeric_param(
                TooSmallParams,
                pitrMaxHistoryAge,
                pitr_max_history_age,
                IsNewTrue),
    Expected5 = value_not_in_range_error(
                  pitrMaxHistoryAge, "0",
                  ns_bucket:attribute_min(pitr_max_history_age),
                  ns_bucket:attribute_max(pitr_max_history_age)),
    ?assertEqual(Expected5, Result5),

    %% sub-test: too small params, IsNew false
    Result6 = parse_validate_pitr_numeric_param(
                TooSmallParams,
                pitrMaxHistoryAge,
                pitr_max_history_age,
                IsNewFalse),
    Expected6 = value_not_in_range_error(
                  pitrMaxHistoryAge, "0",
                  ns_bucket:attribute_min(pitr_max_history_age),
                  ns_bucket:attribute_max(pitr_max_history_age)),
    ?assertEqual(Expected6, Result6),

    TooBigParams = [{"pitrMaxHistoryAge", "172801"}],

    %% sub-test: too big params, IsNew true
    Result7 = parse_validate_pitr_numeric_param(
                TooBigParams,
                pitrMaxHistoryAge,
                pitr_max_history_age,
                IsNewTrue),
    Expected7 = value_not_in_range_error(
                  pitrMaxHistoryAge, "172801",
                  ns_bucket:attribute_min(pitr_max_history_age),
                  ns_bucket:attribute_max(pitr_max_history_age)),
    ?assertEqual(Expected7, Result7),

    %% sub-test: too big params, IsNew false
    Result8 = parse_validate_pitr_numeric_param(
                TooBigParams,
                pitrMaxHistoryAge,
                pitr_max_history_age,
                IsNewFalse),
    Expected8 = value_not_in_range_error(
                  pitrMaxHistoryAge, "172801",
                  ns_bucket:attribute_min(pitr_max_history_age),
                  ns_bucket:attribute_max(pitr_max_history_age)),
    ?assertEqual(Expected8, Result8),

    MissingParams = [],

    %% sub-test: missing params, IsNew true
    %% The result should be the default value.
    Result9 = parse_validate_pitr_numeric_param(
                MissingParams,
                pitrMaxHistoryAge,
                pitr_max_history_age,
                IsNewTrue),
    Expected9 = {ok, pitr_max_history_age, 86400},
    ?assertEqual(Expected9, Result9),

    %% sub-test: missing params, IsNew false.
    %% The missing parameters should be ignored.
    Result10 = parse_validate_pitr_numeric_param(
                 MissingParams,
                 pitrMaxHistoryAge,
                 pitr_max_history_age,
                 IsNewFalse),
    Expected10 = ignore,
    ?assertEqual(Expected10, Result10).
-endif.<|MERGE_RESOLUTION|>--- conflicted
+++ resolved
@@ -87,7 +87,6 @@
           ns_bucket:get_bucket_names(Snapshot), Req),
     Buckets = lists:sort(fun (A,B) -> A =< B end, BucketsUnsorted),
 
-<<<<<<< HEAD
     reply_json(Req, build_buckets_info(Req, Buckets, Ctx, get_info_level(Req))).
 
 handle_bucket_info(_PoolId, Id, Req) ->
@@ -98,38 +97,6 @@
 build_bucket_nodes_info(BucketName, BucketUUID, BucketConfig, Ctx) ->
     %% Only list nodes this bucket is mapped to
     F = menelaus_web_node:build_nodes_info_fun(Ctx),
-=======
-    LocalAddr = menelaus_util:local_addr(Req),
-    InfoLevel = case proplists:get_value("basic_stats", mochiweb_request:parse_qs(Req)) of
-                    undefined -> normal;
-                    _ -> for_ui
-                end,
-    SkipMap = proplists:get_value("skipMap", mochiweb_request:parse_qs(Req)) =:= "true",
-    Config = ns_config:get(),
-    BucketsInfo = [build_bucket_info(Name, undefined, InfoLevel, LocalAddr,
-                                     may_expose_bucket_auth(Name, Req), SkipMap,
-                                     Config)
-                   || Name <- BucketNames],
-    reply_json(Req, BucketsInfo).
-
-handle_bucket_info(_PoolId, Id, Req) ->
-    InfoLevel = case proplists:get_value("basic_stats", mochiweb_request:parse_qs(Req)) of
-                    undefined -> normal;
-                    _ -> for_ui
-                end,
-    SkipMap = proplists:get_value("skipMap", mochiweb_request:parse_qs(Req)) =:= "true",
-    reply_json(Req, build_bucket_info(Id, undefined, InfoLevel,
-                                      menelaus_util:local_addr(Req),
-                                      may_expose_bucket_auth(Id, Req), SkipMap,
-                                      ns_config:get())).
-
-build_bucket_node_infos(BucketName, BucketConfig, InfoLevel0, LocalAddr,
-                        Config) ->
-    {InfoLevel, Stability} = convert_info_level(InfoLevel0),
-    %% Only list nodes this bucket is mapped to
-    F = menelaus_web_node:build_nodes_info_fun(
-          false, InfoLevel, Stability, LocalAddr, Config),
->>>>>>> f68862e4
     Nodes = ns_bucket:get_servers(BucketConfig),
     %% NOTE: there's potential inconsistency here between BucketConfig
     %% and (potentially more up-to-date) vbuckets dict. Given that
@@ -260,7 +227,6 @@
             <<"persistToMajority">>
     end.
 
-<<<<<<< HEAD
 build_buckets_info(Req, Buckets, Ctx, InfoLevel) ->
     SkipMap = InfoLevel =/= streaming andalso
         proplists:get_value(
@@ -376,243 +342,15 @@
              {pitrGranularity, ns_bucket:pitr_granularity(BucketConfig)},
              {pitrMaxHistoryAge, ns_bucket:pitr_max_history_age(BucketConfig)}]
     end.
-=======
-build_storage_totals(Config) ->
-    StorageTotals =
-        [{Key, {struct, StoragePList}}
-         || {Key, StoragePList} <-
-                ns_storage_conf:cluster_storage_info(Config)],
-
-    {storageTotals, {struct, StorageTotals}}.
-
-build_bucket_info(Id, undefined, InfoLevel, LocalAddr, MayExposeAuth,
-                  SkipMap, Config) ->
-    {ok, BucketConfig} = ns_bucket:get_bucket(Id, Config),
-    build_bucket_info(Id, BucketConfig, InfoLevel, LocalAddr, MayExposeAuth,
-                      SkipMap, Config);
-build_bucket_info(Id, BucketConfig, InfoLevel, LocalAddr, MayExposeAuth,
-                  SkipMap, Config) ->
-    Nodes = build_bucket_node_infos(Id, BucketConfig, InfoLevel, LocalAddr,
-                                    Config),
-    StatsUri = bin_concat_path(["pools", "default", "buckets", Id, "stats"]),
-    StatsDirectoryUri = iolist_to_binary([StatsUri, <<"Directory">>]),
-    NodeStatsListURI = bin_concat_path(["pools", "default", "buckets", Id, "nodes"]),
-    BucketCaps = build_bucket_capabilities(BucketConfig),
-
-    BucketUUID = ns_bucket:bucket_uuid(BucketConfig),
-    QSProps = [{"bucket_uuid", BucketUUID}],
-
-    BuildUUIDURI = fun (Segments) ->
-                           bin_concat_path(Segments, QSProps)
-                   end,
-
-    EvictionPolicy = build_eviction_policy(BucketConfig),
-    ConflictResolutionType = ns_bucket:conflict_resolution_type(BucketConfig),
-    DurabilityMinLevel = build_durability_min_level(BucketConfig),
-
-    Suffix = case InfoLevel of
-                 streaming ->
-                     BucketCaps;
-                 _ ->
-                     BasicStats0 = menelaus_stats:basic_stats(Id),
-
-                     BasicStats =
-                         case InfoLevel of
-                             for_ui ->
-                                 [build_storage_totals(Config) | BasicStats0];
-                             _ -> BasicStats0
-                         end,
-
-                     BucketParams =
-                         [{replicaNumber, ns_bucket:num_replicas(BucketConfig)},
-                          {threadsNumber, proplists:get_value(num_threads, BucketConfig, 3)},
-                          {quota, {struct, [{ram, ns_bucket:ram_quota(BucketConfig)},
-                                            {rawRAM, ns_bucket:raw_ram_quota(BucketConfig)}]}},
-                          {basicStats, {struct, BasicStats}},
-                          {evictionPolicy, EvictionPolicy},
-                          {durabilityMinLevel, DurabilityMinLevel},
-                          {conflictResolutionType, ConflictResolutionType}
-                          | BucketCaps],
-
-                     BucketParams1 =
-                         case cluster_compat_mode:is_enterprise() andalso
-                             cluster_compat_mode:is_cluster_55() of
-                             true ->
-                                 CMode = proplists:get_value(compression_mode,
-                                                             BucketConfig, off),
-                                 [{maxTTL, proplists:get_value(max_ttl,
-                                                               BucketConfig, 0)},
-                                  {compressionMode, CMode} |
-                                  BucketParams];
-                             false ->
-                                 BucketParams
-                         end,
-
-                     case ns_bucket:drift_thresholds(BucketConfig) of
-                         undefined ->
-                             BucketParams1;
-                         {DriftAheadThreshold, DriftBehindThreshold} ->
-                             [{driftAheadThresholdMs, DriftAheadThreshold},
-                              {driftBehindThresholdMs, DriftBehindThreshold}
-                              | BucketParams1]
-                     end
-             end,
-    BucketType = ns_bucket:bucket_type(BucketConfig),
-    %% Only list nodes this bucket is mapped to
-    %% Leave vBucketServerMap key out for memcached buckets; this is
-    %% how Enyim decides to use ketama
-    Suffix1 = case BucketType of
-                  membase ->
-                      case SkipMap of
-                          false ->
-                              [{vBucketServerMap,
-                                ns_bucket:json_map_from_config(
-                                  LocalAddr, BucketConfig, Config)} |
-                               Suffix];
-                          _ ->
-                              Suffix
-                      end;
-                  memcached ->
-                      Suffix
-              end,
-
-    StorageMode = ns_bucket:storage_mode(BucketConfig),
-    ACInfo = build_auto_compaction_info(BucketConfig, StorageMode),
-    PIInfo = build_purge_interval_info(BucketConfig, StorageMode),
-    Suffix2 = ACInfo ++ PIInfo ++ Suffix1 ,
-
-    Suffix3 = case StorageMode of
-                  couchstore ->
-                      DDocsURI = bin_concat_path(["pools", "default", "buckets",
-                                                  Id, "ddocs"]),
-                      [{ddocs, {struct, [{uri, DDocsURI}]}},
-                       {replicaIndex, proplists:get_value(replica_index, BucketConfig, true)}
-                       | Suffix2];
-                  _ ->
-                      Suffix2
-              end,
-
-    FlushEnabled = proplists:get_value(flush_enabled, BucketConfig, false),
-    MaybeFlushController =
-        case FlushEnabled of
-            true ->
-                [{flush, bin_concat_path(["pools", "default",
-                                          "buckets", Id, "controller", "doFlush"])}];
-            false ->
-                []
-        end,
-
-    Suffix4 = case MayExposeAuth of
-                  true ->
-                      [{saslPassword,
-                       list_to_binary(proplists:get_value(sasl_password, BucketConfig, ""))} |
-                       Suffix3];
-                  false ->
-                      Suffix3
-              end,
-
-    {struct, [{name, list_to_binary(Id)},
-              {uuid, BucketUUID},
-              {bucketType, external_bucket_type(BucketType, BucketConfig)},
-              {authType, misc:expect_prop_value(auth_type, BucketConfig)},
-              {uri, BuildUUIDURI(["pools", "default", "buckets", Id])},
-              {streamingUri, BuildUUIDURI(["pools", "default", "bucketsStreaming", Id])},
-              {localRandomKeyUri, bin_concat_path(["pools", "default",
-                                                   "buckets", Id, "localRandomKey"])},
-              {controllers,
-               {struct,
-                MaybeFlushController ++
-                    [{compactAll, bin_concat_path(["pools", "default",
-                                                   "buckets", Id, "controller", "compactBucket"])},
-                     {compactDB, bin_concat_path(["pools", "default",
-                                                  "buckets", Id, "controller", "compactDatabases"])},
-                     {purgeDeletes, bin_concat_path(["pools", "default",
-                                                     "buckets", Id, "controller", "unsafePurgeBucket"])},
-                     {startRecovery, bin_concat_path(["pools", "default",
-                                                      "buckets", Id, "controller", "startRecovery"])}]}},
-              {nodes, Nodes},
-              {stats, {struct, [{uri, StatsUri},
-                                {directoryURI, StatsDirectoryUri},
-                                {nodeStatsListURI, NodeStatsListURI}]}},
-              {nodeLocator, ns_bucket:node_locator(BucketConfig)}
-              | Suffix4]}.
-
-build_bucket_capabilities(BucketConfig) ->
-    Caps =
-        case ns_bucket:bucket_type(BucketConfig) of
-            membase ->
-                Conditional =
-                    [{collections, collections:enabled(BucketConfig)},
-                     {durableWrite, cluster_compat_mode:is_cluster_65()},
-                     {tombstonedUserXAttrs,
-                      cluster_compat_mode:is_cluster_66()},
-                     {couchapi,
-                      ns_bucket:storage_mode(BucketConfig) =:= couchstore}],
-
-                [C || {C, true} <- Conditional] ++
-                    [dcp, cbhello, touch, cccp, xdcrCheckpointing, nodesExt,
-                     xattr];
-            memcached ->
-                [cbhello, nodesExt]
-        end,
-
-    [{bucketCapabilitiesVer, ''},
-     {bucketCapabilities, Caps}].
->>>>>>> f68862e4
 
 handle_sasl_buckets_streaming(_PoolId, Req) ->
     LocalAddr = menelaus_util:local_addr(Req),
 
     F = fun (_, _) ->
-<<<<<<< HEAD
                 List = [build_sasl_bucket_info({Id, BucketConfig}, LocalAddr) ||
                            {Id, BucketConfig} <- ns_bucket:get_buckets(),
                            ns_bucket:auth_type(BucketConfig) =:= sasl],
                 {just_write, {[{buckets, List}]}}
-=======
-                Config = ns_config:get(),
-                SASLBuckets = lists:filter(
-                                fun ({_, BucketInfo}) ->
-                                        ns_bucket:auth_type(BucketInfo) =:= sasl
-                                end, ns_bucket:get_buckets(Config)),
-                List =
-                    lists:map(
-                      fun ({Name, BucketInfo}) ->
-                              BucketNodes =
-                                  [begin
-                                       Hostname =
-                                           list_to_binary(
-                                             menelaus_web_node:build_node_hostname(Config, N, LocalAddr)),
-                                       DirectPort =
-                                           service_ports:get_port(
-                                             memcached_port, Config, N),
-                                       {struct, [{hostname, Hostname},
-                                                 {ports,
-                                                  {struct,
-                                                   [{direct, DirectPort}]}}]}
-                                   end ||
-                                      N <- ns_bucket:get_servers(BucketInfo)],
-                              VBM = case ns_bucket:bucket_type(BucketInfo) of
-                                        membase ->
-                                            [{vBucketServerMap,
-                                              ns_bucket:json_map_from_config(
-                                                LocalAddr, BucketInfo, Config)}
-                                            ];
-                                        memcached ->
-                                            []
-                                    end,
-                              {struct,
-                               [{name, list_to_binary(Name)},
-                                {nodeLocator,
-                                 ns_bucket:node_locator(BucketInfo)},
-                                {saslPassword,
-                                 list_to_binary(
-                                   proplists:get_value(sasl_password,
-                                                       BucketInfo, ""))},
-                                {nodes, BucketNodes} | VBM]}
-                      end, SASLBuckets),
-                {just_write, {struct, [{buckets, List}]}}
->>>>>>> f68862e4
         end,
     handle_streaming(F, Req).
 
@@ -632,24 +370,15 @@
         bucket_info_cache:build_vbucket_map(LocalAddr, BucketConfig),
         build_sasl_bucket_nodes(BucketConfig, LocalAddr)])}.
 
-build_streaming_info(true, Id, _Req, LocalAddr, _UpdateID) ->
-    case ns_bucket:bucket_exists(Id, direct) of
-        true ->
-            {ok, Bin} =
-                bucket_info_cache:terse_bucket_info_with_local_addr(
-                  Id, LocalAddr),
-            {write, Bin};
-        false ->
-            exit(normal)
-    end;
-build_streaming_info(false, Id, Req, LocalAddr, UpdateID) ->
+build_streaming_info(Id, Req, LocalAddr, UpdateID) ->
     ns_server_stats:notify_counter(<<"build_streaming_info">>),
     case ns_bucket:bucket_exists(Id, direct) of
         true ->
             menelaus_web_cache:lookup_or_compute_with_expiration(
                 {build_bucket_info, Id, LocalAddr},
                 fun () ->
-                    Ctx = menelaus_web_node:get_context({ip, LocalAddr}, false, stable),
+                    Ctx = menelaus_web_node:get_context({ip, LocalAddr}, false,
+                                                        stable),
                     [Info] = build_buckets_info(Req, [Id], Ctx, streaming),
                     {Info, 1000, UpdateID}
                 end,
@@ -662,29 +391,11 @@
 
 handle_bucket_info_streaming(_PoolId, Id, Req) ->
     LocalAddr = menelaus_util:local_addr(Req),
-<<<<<<< HEAD
-    Terse = ns_config:read_key_fast(send_terse_streaming_buckets, false),
     handle_streaming(
       fun(_Stability, UpdateID) ->
               {just_write,
-               build_streaming_info(Terse, Id, Req, LocalAddr, UpdateID)}
+               build_streaming_info(Id, Req, LocalAddr, UpdateID)}
       end, Req).
-=======
-    F = fun(_Stability, _UpdateID) ->
-                Config = ns_config:get(),
-                case ns_bucket:get_bucket(Id, Config) of
-                    {ok, BucketConfig} ->
-                        Info = build_bucket_info(
-                                 Id, BucketConfig, streaming, LocalAddr,
-                                 may_expose_bucket_auth(Id, Req), false,
-                                 Config),
-                        {just_write, Info};
-                    not_present ->
-                        exit(normal)
-                end
-        end,
-    handle_streaming(F, Req).
->>>>>>> f68862e4
 
 handle_bucket_delete(_PoolId, BucketId, Req) ->
     menelaus_web_rbac:assert_no_users_upgrade(),
@@ -739,7 +450,6 @@
     IgnoreWarnings = (proplists:get_value("ignore_warnings", mochiweb_request:parse_qs(Req)) =:= "1"),
     init_bucket_validation_context(IsNew, BucketName, ValidateOnly, IgnoreWarnings).
 
-<<<<<<< HEAD
 init_bucket_validation_context(IsNew, BucketName, ValidateOnly,
                                IgnoreWarnings) ->
     Config = ns_config:get(),
@@ -758,17 +468,6 @@
       cluster_compat_mode:get_compat_version(),
       cluster_compat_mode:is_enterprise(),
       cluster_compat_mode:is_developer_preview()).
-=======
-init_bucket_validation_context(IsNew, BucketName, ValidateOnly, IgnoreWarnings) ->
-    Config = ns_config:get(),
-    init_bucket_validation_context(
-      IsNew, BucketName,
-      ns_bucket:get_buckets(Config),
-      extended_cluster_storage_info(Config),
-      ValidateOnly, IgnoreWarnings,
-      cluster_compat_mode:get_compat_version(Config),
-      cluster_compat_mode:is_enterprise()).
->>>>>>> f68862e4
 
 init_bucket_validation_context(IsNew, BucketName, AllBuckets, ClusterStorageTotals,
                                ValidateOnly, IgnoreWarnings,
@@ -2044,17 +1743,7 @@
     end;
 parse_validate_conflict_resolution_type(_Other) ->
     {error, conflictResolutionType,
-<<<<<<< HEAD
      <<"Conflict resolution type must be 'seqno' or 'lww' or 'custom'">>}.
-=======
-     <<"Conflict resolution type must be 'seqno' or 'lww'">>}.
-
-extended_cluster_storage_info(Config) ->
-    [{nodesCount,
-      length(ns_cluster_membership:service_active_nodes(Config, kv))}
-     | ns_storage_conf:cluster_storage_info(Config)].
-
->>>>>>> f68862e4
 
 handle_compact_bucket(_PoolId, Bucket, Req) ->
     ok = compaction_api:force_compact_bucket(Bucket),
