--- conflicted
+++ resolved
@@ -41,18 +41,6 @@
 -define(VERSION_1, "v1").
 
 handle_rpc_connect(?VERSION_1, Label, Req) ->
-<<<<<<< HEAD
-    validator:handle(
-      fun (Params) ->
-              json_rpc_connection_sup:handle_rpc_connect(
-                Label ++ "-auth",
-                misc:update_proplist(
-                  Params, [{type, auth}, {version, ?VERSION_1}]), Req)
-      end, Req, qs,
-      [validator:integer(heartbeat, 1, infinity, _),
-       validator:no_duplicates(_),
-       validator:unsupported(_)]);
-=======
     case ns_cluster_membership:get_cluster_membership(node()) of
         active ->
             validator:handle(
@@ -63,6 +51,7 @@
                           Params, [{type, auth}, {version, ?VERSION_1}]), Req)
               end, Req, qs,
               [validator:integer(heartbeat, 1, infinity, _),
+               validator:no_duplicates(_),
                validator:unsupported(_)]);
         Other ->
             ?log_debug(
@@ -70,7 +59,6 @@
                [Label, Other]),
             menelaus_util:reply_text(Req, "Node is not active", 503)
     end;
->>>>>>> eabce9f8
 handle_rpc_connect(_, _Label, Req) ->
     menelaus_util:reply_text(Req, "Version is not supported", 400).
 
