%% @author Couchbase <info@couchbase.com>
%% @copyright 2014-Present Couchbase, Inc.
%%
%% Use of this software is governed by the Business Source License included in
%% the file licenses/BSL-Couchbase.txt.  As of the Change Date specified in that
%% file, in accordance with the Business Source License, use of this software
%% will be governed by the Apache License, Version 2.0, included in the file
%% licenses/APL2.txt.
%%

-module(menelaus_cbauth).

-export([handle_cbauth_post/1,
         handle_extract_user_from_cert_post/1,
         handle_rpc_connect/3]).

-behaviour(gen_server).

-export([start_link/0, sync/0, sync/1]).


-export([init/1, handle_call/3, handle_cast/2,
         handle_info/2, terminate/2, code_change/3]).

-record(state, {cbauth_info :: map(),
                rpc_processes = [],
                cert_version,
                client_cert_version,
                client_cert_auth_version}).

-include("ns_common.hrl").
-include("cut.hrl").

-define(VERSION_1, "v1").

handle_rpc_connect(?VERSION_1, Label, Req) ->
    json_rpc_connection_sup:handle_rpc_connect(
      Label ++ "-auth", [{type, auth}, {version, ?VERSION_1}], Req);
handle_rpc_connect(_, _Label, Req) ->
    menelaus_util:reply_text(Req, "Version is not supported", 400).

start_link() ->
    gen_server:start_link({local, ?MODULE}, ?MODULE, [], []).

sync() ->
    sync(node()).

sync(Node) ->
    gen_server:call({?MODULE, Node}, sync, infinity).

init([]) ->
    ns_pubsub:subscribe_link(json_rpc_events, fun json_rpc_event/1),
    ns_pubsub:subscribe_link(ns_node_disco_events, fun node_disco_event/1),
    chronicle_compat_events:subscribe(fun is_interesting/1,
                                      fun handle_config_event/1),
    ns_pubsub:subscribe_link(user_storage_events, fun user_storage_event/1),
    ns_pubsub:subscribe_link(ssl_service_events, fun ssl_service_event/1),
    json_rpc_connection_sup:reannounce(),
    {ok, #state{cert_version = new_cert_version(),
<<<<<<< HEAD
                client_cert_version = new_cert_version(),
                client_cert_auth_version = client_cert_auth_version()}}.
=======
                client_cert_auth_version = client_cert_auth_version(),
                cbauth_info = maps:new()}}.
>>>>>>> a9736903

new_cert_version() ->
    misc:rand_uniform(0, 16#100000000).

json_rpc_event({_Msg, Label, Params, _Pid} = Event) ->
    case proplists:get_value(type, Params) of
        auth ->
            gen_server:cast(?MODULE, Event);
        _ ->
            case is_cbauth_connection(Label) of
                true ->
                    ok = gen_server:cast(?MODULE, Event);
                false ->
                    ok
            end
    end.

node_disco_event(_Event) ->
    ?MODULE ! maybe_notify_cbauth.

handle_config_event(client_cert_auth) ->
    ?MODULE ! client_cert_auth_event;
handle_config_event(_) ->
    ?MODULE ! maybe_notify_cbauth.

user_storage_event(_Event) ->
    ?MODULE ! maybe_notify_cbauth.

ssl_service_event(Event) ->
    ?MODULE ! {ssl_service_event, Event}.

terminate(_Reason, _State)     -> ok.
code_change(_OldVsn, State, _) -> {ok, State}.

is_interesting(client_cert_auth) -> true;
is_interesting({node, _, services}) -> true;
is_interesting({service_map, _}) -> true;
is_interesting({node, _, membership}) -> true;
is_interesting({node, _, memcached}) -> true;
is_interesting({node, _, capi_port}) -> true;
is_interesting({node, _, ssl_capi_port}) -> true;
is_interesting({node, _, ssl_rest_port}) -> true;
is_interesting(rest) -> true;
is_interesting(rest_creds) -> true;
is_interesting(cluster_compat_version) -> true;
is_interesting({node, _, is_enterprise}) -> true;
is_interesting(user_roles) -> true;
is_interesting(buckets) -> true;
is_interesting(cipher_suites) -> true;
is_interesting(honor_cipher_order) -> true;
is_interesting(ssl_minimum_protocol) -> true;
is_interesting(cluster_encryption_level) -> true;
is_interesting({security_settings, _}) -> true;
is_interesting({node, N, prometheus_auth_info}) when N =:= node() -> true;
is_interesting({node, N, uuid}) when N =:= node() -> true;
is_interesting(Key) -> collections:key_match(Key) =/= false.

handle_call(sync, _From, State) ->
    {reply, ok, State};

handle_call(_Msg, _From, State) ->
    {reply, not_implemented, State}.

handle_cast({Msg, Label, Params, Pid},
            #state{rpc_processes = Processes,
                   cbauth_info = CBAuthInfo} = State) ->
    Version = proplists:get_value(version, Params, internal),
    OldInfo = maps:get(Version, CBAuthInfo, undefined),

    ?log_debug("Observed json rpc process ~p ~p", [{Label, Params, Pid}, Msg]),
    {Info, NewCBAuthInfo} =
        case OldInfo of
            undefined ->
                I = build_auth_info(Version, build_auth_info_ctx(), State),
                {I, maps:put(Version, I, CBAuthInfo)};
            _ ->
                {OldInfo, CBAuthInfo}
        end,
    NewProcesses = case notify_cbauth(Label, Version, Pid, Info) of
                       error ->
                           Processes;
                       ok ->
                           case lists:keyfind({Label, Version, Pid}, 2,
                                              Processes) of
                               false ->
                                   MRef = erlang:monitor(process, Pid),
                                   [{MRef, {Label, Version, Pid}} | Processes];
                               _ ->
                                   Processes
                           end
                   end,
    {noreply, State#state{rpc_processes = NewProcesses,
                          cbauth_info = NewCBAuthInfo}}.

handle_info({ssl_service_event, client_cert_changed}, State) ->
    self() ! maybe_notify_cbauth,
    {noreply, State#state{client_cert_version = new_cert_version()}};
handle_info({ssl_service_event, _}, State) ->
    self() ! maybe_notify_cbauth,
    {noreply, State#state{cert_version = new_cert_version()}};
handle_info(client_cert_auth_event, State) ->
    self() ! maybe_notify_cbauth,
    {noreply, State#state{client_cert_auth_version =
                              client_cert_auth_version()}};
handle_info(maybe_notify_cbauth, State) ->
    misc:flush(maybe_notify_cbauth),
    {noreply, maybe_notify_cbauth(State)};
handle_info({'DOWN', MRef, _, Pid, Reason},
            #state{rpc_processes = Processes} = State) ->
    {value, {MRef, {_, _, Pid} = Info}, NewProcesses} =
        lists:keytake(MRef, 1, Processes),
    ?log_debug("Observed json rpc process ~p died with reason ~p",
               [Info,  Reason]),
    {noreply, State#state{rpc_processes = NewProcesses}};

handle_info(_Info, State) ->
    {noreply, State}.

maybe_notify_cbauth(#state{rpc_processes = Processes,
                           cbauth_info = OldInfo} = State) ->
    NewInfo = build_auth_infos(State),
    maps:foreach(
      fun (Ver, I) ->
              maps:get(Ver, OldInfo, default) =:= I orelse
                  notify_version(Ver, Processes, I)
      end, NewInfo),
    State#state{cbauth_info = NewInfo}.

notify_version(Ver, Processes, Info) ->
    [notify_cbauth(Label, Ver, Pid, Info) ||
        {_, {Label, V, Pid}} <- Processes, V =:= Ver].

personalize_info(Label, Info) ->
    "htuabc-" ++ ReversedTrimmedLabel = lists:reverse(Label),
    MemcachedUser = [$@ | lists:reverse(ReversedTrimmedLabel)],

    TlsConfigLabel =
        case Label of
            "projector-cbauth" -> "index-cbauth";
            _ -> Label
        end,

    TLSConfig = proplists:get_value(TlsConfigLabel,
                                    proplists:get_value(tlsConfig, Info),
                                    {[{present, false}]}),

    Nodes = proplists:get_value(nodes, Info),
    NewNodes =
        lists:map(fun ({Node}) ->
                          OtherUsers = proplists:get_value(other_users, Node),
                          NewNode = case lists:member(MemcachedUser, OtherUsers) of
                                        true ->
                                            lists:keyreplace(user, 1, Node,
                                                             {user, list_to_binary(MemcachedUser)});
                                        false ->
                                            Node
                                    end,
                          {lists:keydelete(other_users, 1, NewNode)}
                  end, Nodes),

    misc:update_proplist(Info,
                         [{specialUser, erlang:list_to_binary(MemcachedUser)},
                          {nodes, NewNodes},
                          {tlsConfig, TLSConfig}]).

notify_cbauth(Label, internal, Pid, Info) ->
    do_notify_cbauth(Label, "AuthCacheSvc.UpdateDB", Pid,
                     personalize_info(Label, Info));
notify_cbauth(Label, _, Pid, Info) ->
    do_notify_cbauth(Label, "AuthCacheSvc.UpdateDBExt", Pid, Info).

do_notify_cbauth(Label, Method, Pid, Info) ->
    try json_rpc_connection:perform_call(Label, Method, {Info}) of
        {error, method_not_found} ->
            error;
        {error, {rpc_error, _}} ->
            error;
        {error, Error} ->
            ?log_error("Error returned from go component ~p: ~p. "
                       "This shouldn't happen but crash it just in case.",
                       [{Label, Pid}, Error]),
            exit(Pid, Error),
            error;
        {ok, true} ->
            ok
    catch exit:{noproc, _} ->
            ?log_debug("Process ~p is already dead", [{Label, Pid}]),
            error;
          exit:{Reason, _} ->
            ?log_debug("Process ~p has exited during the call with reason ~p",
                       [{Label, Pid}, Reason]),
            error
    end.

build_node_info(N, Config, Snapshot) ->
    build_node_info(N, ns_config:search_node_prop(
                         N, Config, memcached, admin_user), Config, Snapshot).

build_node_info(_N, undefined, _Config, _Snapshot) ->
    undefined;
build_node_info(N, User, Config, Snapshot) ->
    ActiveServices = [rest |
                      ns_cluster_membership:node_active_services(Snapshot, N)],
    Ports0 = [Port || {_Key, Port} <- service_ports:get_ports_for_services(
                                        N, Config, ActiveServices)],

    Ports =
        case N =:= node() andalso not lists:member(kv, ActiveServices) of
            true ->
                [service_ports:get_port(memcached_port, Config) | Ports0];
            false ->
                Ports0
        end,

    Host = misc:extract_node_address(N),
    Local = case node() of
                N ->
                    [{local, true}];
                _ ->
                    []
            end,
    Password = ns_config_auth:get_password(N, Config, special),
    {[{host, erlang:list_to_binary(Host)},
      {user, erlang:list_to_binary(User)},
      {other_users, ns_config:search_node_prop(N, Config, memcached, other_users, [])},
      {password, erlang:list_to_binary(Password)},
      {ports, Ports}] ++ Local}.

<<<<<<< HEAD
build_auth_info(#state{cert_version = CertVersion,
                       client_cert_version = ClientCertVersion,
                       client_cert_auth_version = ClientCertAuthVersion}) ->
=======
-define(AUTH_CHECK_ENDPOINT, "/_cbauth").
-define(PERM_CHECK_ENDPOINT, "/_cbauth/checkPermission").
-define(EXTRACT_USER_ENDPOINT, "/_cbauth/extractUserFromCert").

versions() ->
    [internal, ?VERSION_1].

build_auth_infos(State = #state{rpc_processes = Processes}) ->
    Ctx = build_auth_info_ctx(),
    Versions = lists:usort([V || {_, {_, V, _}} <- Processes]),
    maps:from_list(
      [{V, build_auth_info(V, Ctx, State)} || V <- versions(),
                                              lists:member(V, Versions)]).

build_auth_info_ctx() ->
>>>>>>> a9736903
    Config = ns_config:get(),
    Snapshot =
        chronicle_compat:get_snapshot(
          [ns_bucket:fetch_snapshot(all, _),
           ns_cluster_membership:fetch_snapshot(_)], #{ns_config => Config}),

    AuthVersion = auth_version(Config),
    PermissionsVersion =
        menelaus_web_rbac:check_permissions_url_version(Snapshot),
    CcaState = ns_ssl_services_setup:client_cert_auth_state(),
    {AuthVersion, PermissionsVersion, CcaState, Config, Snapshot}.


%% this function promises to the external clients that any client with
%% corresponding version of cbauth would be compatible. in order to make
%% any changes, the version should be increased and ns_server should still
%% support all the previous versions.
build_auth_info(?VERSION_1, {AuthVersion, PermissionsVersion, CcaState, _Config,
                             _Snapshot},
                #state{client_cert_auth_version = ClientCertAuthVersion}) ->
    {value, NodeUuid} = ns_config:search_node(uuid),
    [{authCheckEndpoint, <<?AUTH_CHECK_ENDPOINT>>},
     {authVersion, AuthVersion},
     {permissionCheckEndpoint, <<?PERM_CHECK_ENDPOINT>>},
     {permissionsVersion, PermissionsVersion},
     {clientCertAuthVersion, ClientCertAuthVersion},
     {extractUserFromCertEndpoint, <<?EXTRACT_USER_ENDPOINT>>},
     {clientCertAuthState, list_to_binary(CcaState)},
     {nodeUUID, NodeUuid}];

%% we free to modify the output of this function as soon as the golang client
%% code is modified accordingly
build_auth_info(internal, {AuthVersion, PermissionsVersion, CcaState, Config,
                           Snapshot},
                #state{cert_version = CertVersion,
                       client_cert_auth_version = ClientCertAuthVersion}) ->
    Nodes = lists:foldl(fun (Node, Acc) ->
                                case build_node_info(Node, Config, Snapshot) of
                                    undefined ->
                                        Acc;
                                    Info ->
                                        [Info | Acc]
                                end
                        end, [], ns_cluster_membership:nodes_wanted(Snapshot)),

    Port = service_ports:get_port(rest_port, Config),
<<<<<<< HEAD
    AuthCheckURL = misc:local_url(Port, "/_cbauth", []),
    PermissionCheckURL = misc:local_url(Port, "/_cbauth/checkPermission", []),
    PermissionsVersion = menelaus_web_rbac:check_permissions_url_version(
                           Snapshot),
    UuidCheckURL = misc:local_url(Port, "/_cbauth/getUserUuid", []),
    EUserFromCertURL = misc:local_url(Port, "/_cbauth/extractUserFromCert", []),
    UserBucketsURL = misc:local_url(Port, "/_cbauth/getUserBuckets", []),
=======
    AuthCheckURL = misc:local_url(Port, ?AUTH_CHECK_ENDPOINT, []),
    PermissionCheckURL = misc:local_url(Port, ?PERM_CHECK_ENDPOINT, []),
    LimitsCheckURL = misc:local_url(Port, "/_cbauth/getUserLimits", []),
    UuidCheckURL = misc:local_url(Port, "/_cbauth/getUserUuid", []),
    EUserFromCertURL = misc:local_url(Port, ?EXTRACT_USER_ENDPOINT, []),
>>>>>>> a9736903
    ClusterDataEncrypt = misc:should_cluster_data_be_encrypted(),
    DisableNonSSLPorts = misc:disable_non_ssl_ports(),
    TLSServices = menelaus_web_settings:services_with_security_settings(),
    SpecialPasswords = ns_config_auth:get_special_passwords(
                         dist_manager:this_node(), Config),
    SpecialPasswordsBin = [list_to_binary(P) || P <- SpecialPasswords],
    [{nodes, Nodes},
     {authCheckURL, list_to_binary(AuthCheckURL)},
     {permissionCheckURL, list_to_binary(PermissionCheckURL)},
     {permissionsVersion, PermissionsVersion},
     {uuidCheckURL, list_to_binary(UuidCheckURL)},
     {userBucketsURL, list_to_binary(UserBucketsURL)},
     {userVersion, user_version()},
     {authVersion, AuthVersion},
     {certVersion, CertVersion},
     {clientCertVersion, ClientCertVersion},
     {extractUserFromCertURL, list_to_binary(EUserFromCertURL)},
     {clientCertAuthState, list_to_binary(CcaState)},
     {clientCertAuthVersion, ClientCertAuthVersion},
     {clusterEncryptionConfig, {[{encryptData, ClusterDataEncrypt},
                                 {disableNonSSLPorts, DisableNonSSLPorts}]}},
     {specialPasswords, SpecialPasswordsBin},
     {tlsConfig, [tls_config(S, Config) || S <- TLSServices]}].

tls_config(Service, Config) ->
    Label = case Service of
                n1ql -> "cbq-engine-cbauth";
                _ -> atom_to_list(Service) ++ "-cbauth"
            end,
    %% Golang TLS used by services index, ftx, n1ql, and eventing, doesn't allow
    %% configuring TLS 1.3 cipherSuites, see,
    %% https://golang.org/pkg/crypto/tls/#Config.
    %%
    %% This means that golang will,
    %% 1. Honor TLS 1.2 and TLS 1.1 cipherSuites if specified, i.e.,
    %%    only the TLS 1.2, and TLS 1.1 ciphers on this list are used.
    %% 2. If only TLS 1.3 cipher are specified in cipherSuites, TLS 1.2 and
    %%    TLS 1.1 ciphers are not used.
    %% 3. Allow all TLS 1.3 ciphers to be used, even if just a few/none are
    %%    specified.
    Ciphers = ciphers(Service, Config),
    Order = ns_ssl_services_setup:honor_cipher_order(Service, Config),
    CipherInts = lists:map(fun (<<I:16/unsigned-integer>>) -> I end,
                           [ciphers:code(N) || N <- Ciphers]),
    CipherOpenSSLNames = [N2 || N <- Ciphers, N2 <- [ciphers:openssl_name(N)],
                                N2 =/= undefined],
    MinTLSVsn = ns_ssl_services_setup:ssl_minimum_protocol(Service, Config),
    PassFun = ns_secrets:get_pkey_pass(node_cert),
    PassOpt = case PassFun() of
                  undefined -> [];
                  P -> [{privateKeyPassphrase, base64:encode(P)}]
              end,
    ClientPassFun = ns_secrets:get_pkey_pass(client_cert),
    ClientPassOpt = case ClientPassFun() of
                        undefined -> [];
                        P2 -> [{clientPrivateKeyPassphrase, base64:encode(P2)}]
                    end,
    {Label,
     {[{present, true},
       {minTLSVersion, MinTLSVsn},
       {cipherOrder, Order},
       {ciphers, CipherInts},
       {cipherNames, Ciphers},
       {cipherOpenSSLNames, CipherOpenSSLNames}] ++ PassOpt ++ ClientPassOpt}}.

ciphers(Service, Config) ->
    case ns_ssl_services_setup:configured_ciphers_names(Service, Config) of
        [] -> default_cbauth_ciphers();
        List -> List
    end.

default_cbauth_ciphers() ->
    %% Backward compatibility
    %% ssl_ciphers_strength is obsolete and should not be used in
    %% new installations
    Names = lists:flatmap(
              fun (high) -> ciphers:high();
                  (medium) -> ciphers:medium()
              end, ns_config:read_key_fast(ssl_ciphers_strength, [high])),
    ciphers:only_known(Names).

auth_version(Config) ->
    B = term_to_binary(
          [ns_config_auth:get_admin_creds(Config),
           menelaus_users:get_auth_version(),
           ns_config:search_node(Config, prometheus_auth_info)]),
    base64:encode(crypto:hash(sha, B)).

user_version() ->
    B = term_to_binary([menelaus_users:get_users_version()]),
    base64:encode(crypto:hash(sha, B)).

client_cert_auth_version() ->
    B = term_to_binary(ns_ssl_services_setup:client_cert_auth()),
    base64:encode(crypto:hash(sha, B)).

handle_cbauth_post(Req) ->
    {User, Domain} = menelaus_auth:get_identity(Req),
    UUID = menelaus_users:get_user_uuid({User, Domain}),
    %% Services don't know anything about localtoken
    %% Make it look like a regular admin for them
    DomainForServices = case Domain == local_token of
                            true -> admin;
                            false -> Domain
                        end,
    menelaus_util:reply_json(Req, {[{user, erlang:list_to_binary(User)},
                                    {domain, DomainForServices}] ++
                                    [{uuid, UUID} || UUID =/= undefined]}).

handle_extract_user_from_cert_post(Req) ->
    CertBin = mochiweb_request:recv_body(Req),
    try
        case menelaus_auth:extract_identity_from_cert(CertBin) of
            auth_failure ->
                ns_audit:auth_failure(Req),
                menelaus_util:reply_json(Req, <<"Auth failure">>, 401);
            temporary_failure ->
                Msg = <<"Temporary error occurred. Please try again later.">>,
                menelaus_util:reply_json(Req, Msg, 503);
            {User, Domain} ->
                UUID = menelaus_users:get_user_uuid({User, Domain}),
                menelaus_util:reply_json(
                  Req, {[{user, list_to_binary(User)},
                         {domain, Domain}] ++
                            [{uuid, UUID} || UUID =/= undefined]})
        end
    catch
        _:_ ->
            ns_audit:auth_failure(Req),
            menelaus_util:reply_json(Req, <<"Auth failure">>, 401)
    end.

is_cbauth_connection(Label) ->
    lists:suffix("-cbauth", Label).<|MERGE_RESOLUTION|>--- conflicted
+++ resolved
@@ -57,13 +57,9 @@
     ns_pubsub:subscribe_link(ssl_service_events, fun ssl_service_event/1),
     json_rpc_connection_sup:reannounce(),
     {ok, #state{cert_version = new_cert_version(),
-<<<<<<< HEAD
+                client_cert_auth_version = client_cert_auth_version(),
                 client_cert_version = new_cert_version(),
-                client_cert_auth_version = client_cert_auth_version()}}.
-=======
-                client_cert_auth_version = client_cert_auth_version(),
                 cbauth_info = maps:new()}}.
->>>>>>> a9736903
 
 new_cert_version() ->
     misc:rand_uniform(0, 16#100000000).
@@ -292,11 +288,6 @@
       {password, erlang:list_to_binary(Password)},
       {ports, Ports}] ++ Local}.
 
-<<<<<<< HEAD
-build_auth_info(#state{cert_version = CertVersion,
-                       client_cert_version = ClientCertVersion,
-                       client_cert_auth_version = ClientCertAuthVersion}) ->
-=======
 -define(AUTH_CHECK_ENDPOINT, "/_cbauth").
 -define(PERM_CHECK_ENDPOINT, "/_cbauth/checkPermission").
 -define(EXTRACT_USER_ENDPOINT, "/_cbauth/extractUserFromCert").
@@ -312,7 +303,6 @@
                                               lists:member(V, Versions)]).
 
 build_auth_info_ctx() ->
->>>>>>> a9736903
     Config = ns_config:get(),
     Snapshot =
         chronicle_compat:get_snapshot(
@@ -348,6 +338,7 @@
 build_auth_info(internal, {AuthVersion, PermissionsVersion, CcaState, Config,
                            Snapshot},
                 #state{cert_version = CertVersion,
+                       client_cert_version = ClientCertVersion,
                        client_cert_auth_version = ClientCertAuthVersion}) ->
     Nodes = lists:foldl(fun (Node, Acc) ->
                                 case build_node_info(Node, Config, Snapshot) of
@@ -359,21 +350,11 @@
                         end, [], ns_cluster_membership:nodes_wanted(Snapshot)),
 
     Port = service_ports:get_port(rest_port, Config),
-<<<<<<< HEAD
-    AuthCheckURL = misc:local_url(Port, "/_cbauth", []),
-    PermissionCheckURL = misc:local_url(Port, "/_cbauth/checkPermission", []),
-    PermissionsVersion = menelaus_web_rbac:check_permissions_url_version(
-                           Snapshot),
-    UuidCheckURL = misc:local_url(Port, "/_cbauth/getUserUuid", []),
-    EUserFromCertURL = misc:local_url(Port, "/_cbauth/extractUserFromCert", []),
-    UserBucketsURL = misc:local_url(Port, "/_cbauth/getUserBuckets", []),
-=======
     AuthCheckURL = misc:local_url(Port, ?AUTH_CHECK_ENDPOINT, []),
     PermissionCheckURL = misc:local_url(Port, ?PERM_CHECK_ENDPOINT, []),
-    LimitsCheckURL = misc:local_url(Port, "/_cbauth/getUserLimits", []),
     UuidCheckURL = misc:local_url(Port, "/_cbauth/getUserUuid", []),
     EUserFromCertURL = misc:local_url(Port, ?EXTRACT_USER_ENDPOINT, []),
->>>>>>> a9736903
+    UserBucketsURL = misc:local_url(Port, "/_cbauth/getUserBuckets", []),
     ClusterDataEncrypt = misc:should_cluster_data_be_encrypted(),
     DisableNonSSLPorts = misc:disable_non_ssl_ports(),
     TLSServices = menelaus_web_settings:services_with_security_settings(),
