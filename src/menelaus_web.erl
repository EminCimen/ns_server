--- conflicted
+++ resolved
@@ -2580,19 +2580,6 @@
                     end,
                     ns_audit:password_change(Req, {U, admin}),
 
-<<<<<<< HEAD
-                    %% NOTE: this to avoid admin user name to be equal
-                    %% to read only user name
-                    case ns_config_auth:get_user(ro_admin) of
-                        undefined ->
-                            ok;
-                        ROUser ->
-                            ns_config_auth:unset_credentials(ro_admin),
-                            ns_audit:delete_user(Req, {ROUser, admin})
-                    end,
-
-=======
->>>>>>> dfebaced
                     menelaus_ui_auth:reset()
 
                     %% No need to restart right here, as our ns_config
