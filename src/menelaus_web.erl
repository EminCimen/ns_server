--- conflicted
+++ resolved
@@ -503,17 +503,10 @@
     BucketsInfo = {struct, [{uri,
                              list_to_binary(concat_url_path(["pools", Id, "buckets"])
                                             ++ "?v=" ++ integer_to_list(BucketsVer))}]},
-<<<<<<< HEAD
-    RebalanceStatus = case ns_cluster_membership:get_rebalance_status() of
-      {running, _ProgressList} -> <<"running">>;
-      _ -> <<"none">>
-    end,
-=======
     RebalanceStatus = case ns_config:search(rebalance_status) =:= {value, running} of
                           true -> <<"running">>;
                           _ -> <<"none">>
                       end,
->>>>>>> 7c51d629
 
     Alerts = menelaus_web_alerts_srv:fetch_alerts(),
 
