%% @author Couchbase <info@couchbase.com>
%% @copyright 2020-Present Couchbase, Inc.
%%
%% Use of this software is governed by the Business Source License included in
%% the file licenses/BSL-Couchbase.txt.  As of the Change Date specified in that
%% file, in accordance with the Business Source License, use of this software
%% will be governed by the Apache License, Version 2.0, included in the file
%% licenses/APL2.txt.
%%
%% @doc chronicle upgrade
%%

-module(chronicle_upgrade).

-include("cut.hrl").
-include("ns_common.hrl").

-define(UPGRADE_PULL_TIMEOUT, ?get_timeout(upgrade_pull, 60000)).

-export([get_key/2, set_key/3, upgrade/2]).

get_key(Key, {Snapshot, Txn}) ->
    case maps:find(Key, Snapshot) of
        {ok, V} ->
            {ok, V};
        error ->
            case chronicle_kv:txn_get(Key, Txn) of
                {ok, {V, _}} ->
                    {ok, V};
                {error, not_found} ->
                    {error, not_found}
            end
    end.

set_key(Key, Value, {Snapshot, Txn}) ->
    {maps:put(Key, Value, Snapshot), Txn}.

upgrade(Version, Nodes) ->
    Config = ns_config:get(),
    RV = chronicle_kv:txn(
           kv,
           fun (Txn) ->
                   {Changes, Txn} = upgrade_loop({#{}, Txn}, Version, Config),
                   {commit, maps:fold(
                              fun (K, V, Acc) ->
                                      [{set, K, V} | Acc]
                              end, [], Changes)}
           end),
    case RV of
        {ok, _} ->
            OtherNodes = Nodes -- [node()],
            case chronicle_compat:remote_pull(OtherNodes,
                                              ?UPGRADE_PULL_TIMEOUT) of
                ok ->
                    ok;
                Error ->
                    ale:error(
                      ?USER_LOGGER,
                      "Failed to push chronicle config to some nodes: ~p",
                      [Error]),
                    error
            end;
        Error ->
            ale:error(?USER_LOGGER, "Error upgrading chronicle: ~p", [Error]),
            error
    end.

upgrade_loop(UpgradeTxn, FinalVersion, Config) ->
    CurrentVersion =
        case get_key(cluster_compat_version, UpgradeTxn) of
            {error, not_found} ->
                ?VERSION_70;
            {ok, V} ->
                V
        end,
    case CurrentVersion of
        FinalVersion ->
            UpgradeTxn;
        _ ->
            ?log_info("Upgading chronicle from ~p. Final version = ~p",
                      [CurrentVersion, FinalVersion]),
            {NewVersion, NewTxn} = upgrade_to(CurrentVersion, UpgradeTxn,
                                              Config),
            upgrade_loop(set_key(cluster_compat_version, NewVersion, NewTxn),
                         FinalVersion, Config)
    end.

upgrade_to(?VERSION_70, UpgradeTxn, Config) ->
    {?VERSION_71,
     functools:chain(
       UpgradeTxn,
       [ns_ssl_services_setup:chronicle_upgrade_to_71(_, Config),
        ns_bucket:chronicle_upgrade_to_71(_),
        compaction_daemon:chronicle_upgrade_to_71(_, Config)])};

upgrade_to(?VERSION_71, UpgradeTxn, _Config) ->
<<<<<<< HEAD
    {?VERSION_72, UpgradeTxn};

upgrade_to(?VERSION_72, UpgradeTxn, _Config) ->
    {?VERSION_ELIXIR,
     functools:chain(
       UpgradeTxn,
       [ns_bucket:chronicle_upgrade_to_elixir(_)])}.
=======
    {?VERSION_72, ns_bucket:chronicle_upgrade_to_72(UpgradeTxn)}.
>>>>>>> 1702cada
<|MERGE_RESOLUTION|>--- conflicted
+++ resolved
@@ -94,14 +94,10 @@
         compaction_daemon:chronicle_upgrade_to_71(_, Config)])};
 
 upgrade_to(?VERSION_71, UpgradeTxn, _Config) ->
-<<<<<<< HEAD
-    {?VERSION_72, UpgradeTxn};
+    {?VERSION_72, ns_bucket:chronicle_upgrade_to_72(UpgradeTxn)};
 
 upgrade_to(?VERSION_72, UpgradeTxn, _Config) ->
     {?VERSION_ELIXIR,
      functools:chain(
        UpgradeTxn,
-       [ns_bucket:chronicle_upgrade_to_elixir(_)])}.
-=======
-    {?VERSION_72, ns_bucket:chronicle_upgrade_to_72(UpgradeTxn)}.
->>>>>>> 1702cada
+       [ns_bucket:chronicle_upgrade_to_elixir(_)])}.