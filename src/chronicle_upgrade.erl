%% @author Couchbase <info@couchbase.com>
%% @copyright 2020-Present Couchbase, Inc.
%%
%% Use of this software is governed by the Business Source License included in
%% the file licenses/BSL-Couchbase.txt.  As of the Change Date specified in that
%% file, in accordance with the Business Source License, use of this software
%% will be governed by the Apache License, Version 2.0, included in the file
%% licenses/APL2.txt.
%%
%% @doc chronicle upgrade
%%

-module(chronicle_upgrade).

-include("cut.hrl").
-include("ns_common.hrl").

-define(UPGRADE_PULL_TIMEOUT, ?get_timeout(upgrade_pull, 60000)).

-export([get_key/2, set_key/3, upgrade/2]).

get_key(Key, {Snapshot, Txn}) ->
    case maps:find(Key, Snapshot) of
        {ok, V} ->
            {ok, V};
        error ->
            case chronicle_kv:txn_get(Key, Txn) of
                {ok, {V, _}} ->
                    {ok, V};
                {error, not_found} ->
                    {error, not_found}
            end
    end.

set_key(Key, Value, {Snapshot, Txn}) ->
    {maps:put(Key, Value, Snapshot), Txn}.

upgrade(Version, Nodes) ->
    Config = ns_config:get(),
    RV = chronicle_kv:txn(
           kv,
           fun (Txn) ->
                   {Changes, Txn} = upgrade_loop({#{}, Txn}, Version, Config),
                   {commit, maps:fold(
                              fun (K, V, Acc) ->
                                      [{set, K, V} | Acc]
                              end, [], Changes)}
           end),
    case RV of
        {ok, _} ->
            OtherNodes = Nodes -- [node()],
            case chronicle_compat:remote_pull(OtherNodes,
                                              ?UPGRADE_PULL_TIMEOUT) of
                ok ->
                    ok;
                Error ->
                    ale:error(
                      ?USER_LOGGER,
                      "Failed to push chronicle config to some nodes: ~p",
                      [Error]),
                    error
            end;
        Error ->
            ale:error(?USER_LOGGER, "Error upgrading chronicle: ~p", [Error]),
            error
    end.

upgrade_loop(UpgradeTxn, FinalVersion, Config) ->
    CurrentVersion =
        case get_key(cluster_compat_version, UpgradeTxn) of
            {error, not_found} ->
                ?VERSION_70;
            {ok, V} ->
                V
        end,
    case CurrentVersion of
        FinalVersion ->
            UpgradeTxn;
        _ ->
            ?log_info("Upgading chronicle from ~p. Final version = ~p",
                      [CurrentVersion, FinalVersion]),
            {NewVersion, NewTxn} = upgrade_to(CurrentVersion, UpgradeTxn,
                                              Config),
            upgrade_loop(set_key(cluster_compat_version, NewVersion, NewTxn),
                         FinalVersion, Config)
    end.

upgrade_to(?VERSION_70, UpgradeTxn, Config) ->
    {?VERSION_71,
     functools:chain(
       UpgradeTxn,
       [ns_ssl_services_setup:chronicle_upgrade_to_71(_, Config),
        ns_bucket:chronicle_upgrade_to_71(_),
        compaction_daemon:chronicle_upgrade_to_71(_, Config)])};
<<<<<<< HEAD

upgrade_to(?VERSION_71, UpgradeTxn, _Config) ->
    {?VERSION_ELIXIR,
     functools:chain(
       UpgradeTxn,
       [ns_bucket:chronicle_upgrade_to_elixir(_)])}.
=======
upgrade_to(?VERSION_71, UpgradeTxn, _Config) ->
    {?VERSION_72, UpgradeTxn}.
>>>>>>> 2f93210e
<|MERGE_RESOLUTION|>--- conflicted
+++ resolved
@@ -92,14 +92,12 @@
        [ns_ssl_services_setup:chronicle_upgrade_to_71(_, Config),
         ns_bucket:chronicle_upgrade_to_71(_),
         compaction_daemon:chronicle_upgrade_to_71(_, Config)])};
-<<<<<<< HEAD
 
 upgrade_to(?VERSION_71, UpgradeTxn, _Config) ->
+    {?VERSION_72, UpgradeTxn};
+
+upgrade_to(?VERSION_72, UpgradeTxn, _Config) ->
     {?VERSION_ELIXIR,
      functools:chain(
        UpgradeTxn,
-       [ns_bucket:chronicle_upgrade_to_elixir(_)])}.
-=======
-upgrade_to(?VERSION_71, UpgradeTxn, _Config) ->
-    {?VERSION_72, UpgradeTxn}.
->>>>>>> 2f93210e
+       [ns_bucket:chronicle_upgrade_to_elixir(_)])}.