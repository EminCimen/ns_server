%% @author Couchbase <info@couchbase.com>
%% @copyright 2012 Couchbase, Inc.
%%
%% Licensed under the Apache License, Version 2.0 (the "License");
%% you may not use this file except in compliance with the License.
%% You may obtain a copy of the License at
%%
%%      http://www.apache.org/licenses/LICENSE-2.0
%%
%% Unless required by applicable law or agreed to in writing, software
%% distributed under the License is distributed on an "AS IS" BASIS,
%% WITHOUT WARRANTIES OR CONDITIONS OF ANY KIND, either express or implied.
%% See the License for the specific language governing permissions and
%% limitations under the License.

-module(cluster_compat_mode).

-include("ns_common.hrl").

-export([get_compat_version/0, is_enabled/1, is_enabled_at/2,
         is_cluster_25/0,
         force_compat_version/1, un_force_compat_version/0,
         consider_switching_compat_mode/0,
         is_index_aware_rebalance_on/0,
         is_index_pausing_on/0,
         rebalance_ignore_view_compactions/0,
         is_node_compatible/2,
         split_live_nodes_by_version/1,
         is_cluster_30/0,
         is_cluster_40/0,
<<<<<<< HEAD
         compat_mode_string_40/0,
         is_cluster_watson/0,
=======
         is_cluster_41/0,
         is_cluster_41/1,
         compat_mode_string_40/0,
>>>>>>> 1a3d6703
         is_enterprise/0,
         is_goxdcr_enabled/0,
         is_goxdcr_enabled/1,
         is_ldap_enabled/0,
         min_supported_compat_version/0,
         effective_cluster_compat_version/0,
         effective_cluster_compat_version_for/1]).

%% NOTE: this is rpc:call-ed by mb_master
-export([supported_compat_version/0, mb_master_advertised_version/0]).

-export([pre_force_compat_version/0, post_force_compat_version/0]).


get_compat_version() ->
    get_compat_version(ns_config:latest()).

get_compat_version(Config) ->
    ns_config:search(Config, cluster_compat_version, undefined).

%% NOTE: this is rpc:call-ed by mb_master of 2.0.0
supported_compat_version() ->
<<<<<<< HEAD
    ?LATEST_VERSION_NUM.
=======
    [4, 1].
>>>>>>> 1a3d6703

min_supported_compat_version() ->
    [2, 5].

%% NOTE: this is rpc:call-ed by mb_master of 2.0.1+
%%
%% I.e. we want later version to be able to take over mastership even
%% without requiring compat mode upgrade
mb_master_advertised_version() ->
<<<<<<< HEAD
    ?LATEST_VERSION_NUM ++ [0].

check_is_progress_tracking_supported() ->
    are_all_nodes_compatible([2,0,2]).
=======
    [4, 1, 0].
>>>>>>> 1a3d6703

is_enabled_at(undefined = _ClusterVersion, _FeatureVersion) ->
    false;
is_enabled_at(ClusterVersion, FeatureVersion) ->
    ClusterVersion >= FeatureVersion.

is_enabled(FeatureVersion) ->
    is_enabled(ns_config:latest(), FeatureVersion).

is_enabled(Config, FeatureVersion) ->
    is_enabled_at(get_compat_version(Config), FeatureVersion).

is_cluster_30() ->
    is_enabled([3, 0]).

is_cluster_25() ->
    is_enabled([2, 5]).

is_cluster_40() ->
    is_enabled([4, 0]).

<<<<<<< HEAD
=======
is_cluster_41() ->
    is_cluster_41(ns_config:latest()).

is_cluster_41(Config) ->
    is_enabled(Config, [4, 1]).

>>>>>>> 1a3d6703
compat_mode_string_40() ->
    "4.0".
is_cluster_watson() ->
    is_enabled(?WATSON_VERSION_NUM).

is_index_aware_rebalance_on() ->
    Disabled = ns_config:read_key_fast(index_aware_rebalance_disabled, false),
    (not Disabled) andalso is_enabled([2, 0]).

is_index_pausing_on() ->
    is_index_aware_rebalance_on() andalso
        (not ns_config:read_key_fast(index_pausing_disabled, false)).

is_enterprise() ->
    ns_config:read_key_fast({node, node(), is_enterprise}, false).

is_goxdcr_enabled() ->
    is_goxdcr_enabled(ns_config:latest()).

is_goxdcr_enabled(Config) ->
    is_cluster_40() andalso
        ns_config:search(Config, goxdcr_enabled, true) andalso
        (not ns_config:search(Config, {node, node(), stop_xdcr}, false)).

is_ldap_enabled() ->
    is_cluster_40() andalso is_enterprise() andalso
        ns_config:search(ns_config:latest(),
                         {node, node(), ldap_enabled}, false).

get_compat_version_three_elements() ->
    case get_compat_version() of
        undefined ->
            undefined;
        Ver ->
            Ver ++ [0]
    end.

is_node_compatible(Node, Version) ->
    case is_enabled_at(get_compat_version_three_elements(), Version) of
        true ->
            true;
        _ ->
            NodeVer = case Node =:= node() of
                          true ->
                              mb_master_advertised_version();
                          false ->
                              Status = ns_doctor:get_node(Node),
                              proplists:get_value(advertised_version, Status, [])
                      end,
            NodeVer >= Version
    end.

split_live_nodes_by_version(Version) ->
    Nodes = ns_node_disco:nodes_actual_proper(),
    lists:partition(fun (Node) ->
                            is_node_compatible(Node, Version)
                    end, Nodes).

rebalance_ignore_view_compactions() ->
    ns_config:read_key_fast(rebalance_ignore_view_compactions, false).

consider_switching_compat_mode() ->
    Config = ns_config:get(),
    CurrentVersion = ns_config:search(Config, cluster_compat_version, undefined),
    case CurrentVersion =:= supported_compat_version() of
        true ->
            ok;
        false ->
            case ns_config:search(Config, forced_cluster_compat_version, false) of
                true ->
                    ok;
                false ->
                    do_consider_switching_compat_mode(Config, CurrentVersion)
            end
    end.

do_consider_switching_compat_mode(Config, CurrentVersion) ->
    NodesWanted = lists:sort(ns_config:search(Config, nodes_wanted, undefined)),
    NodesUp = lists:sort([node() | nodes()]),
    case ordsets:is_subset(NodesWanted, NodesUp) of
        true ->
            NodeInfos = ns_doctor:get_nodes(),
            case consider_switching_compat_mode_loop(NodeInfos, NodesWanted, supported_compat_version()) of
                CurrentVersion ->
                    ok;
                AnotherVersion ->
                    case is_enabled_at(AnotherVersion, CurrentVersion) of
                        true ->
                            case goxdcr_upgrade:maybe_upgrade(CurrentVersion,
                                                              AnotherVersion,Config, NodesWanted) of
                                ok ->
                                    do_switch_compat_mode(AnotherVersion, NodesWanted),
                                    changed;
                                _ ->
                                    ?log_error("Refusing to upgrade the compat "
                                               "version from ~p to ~p due to failure of goxdcr upgrade"
                                               "~nNodesWanted: ~p~nNodeInfos: ~p",
                                               [CurrentVersion, AnotherVersion, NodesWanted, NodeInfos])
                            end;
                        false ->
                            ?log_error("Refusing to downgrade the compat "
                                       "version from ~p to ~p."
                                       "~nNodesWanted: ~p~nNodeInfos: ~p",
                                       [CurrentVersion, AnotherVersion, NodesWanted, NodeInfos]),
                            ok
                    end
            end;
        false ->
            ok
    end.

do_switch_compat_mode(NewVersion, NodesWanted) ->
    ns_online_config_upgrader:upgrade_config(NewVersion),
    try
        ns_config:sync_announcements(),
        case ns_config_rep:synchronize_remote(NodesWanted) of
            ok -> ok;
            {error, BadNodes} ->
                ale:error(?USER_LOGGER, "Was unable to sync cluster_compat_version update to some nodes: ~p", [BadNodes]),
                ok
        end
    catch T:E ->
            ale:error(?USER_LOGGER, "Got problems trying to replicate cluster_compat_version update~n~p", [{T,E,erlang:get_stacktrace()}])
    end.

consider_switching_compat_mode_loop(_NodeInfos, _NodesWanted, _Version = undefined) ->
    undefined;
consider_switching_compat_mode_loop(_NodeInfos, [], Version) ->
    Version;
consider_switching_compat_mode_loop(NodeInfos, [Node | RestNodesWanted], Version) ->
    case dict:find(Node, NodeInfos) of
        {ok, Info} ->
            NodeVersion = proplists:get_value(supported_compat_version, Info, undefined),
            AgreedVersion = case is_enabled_at(NodeVersion, Version) of
                                true ->
                                    Version;
                                false ->
                                    NodeVersion
                            end,
            consider_switching_compat_mode_loop(NodeInfos, RestNodesWanted, AgreedVersion);
        _ ->
            undefined
    end.

force_compat_version(ClusterVersion) ->
    RV0 = rpc:multicall([node() | nodes()], supervisor, terminate_child, [ns_server_sup, mb_master], 15000),
    ale:warn(?USER_LOGGER, "force_compat_version: termination of mb_master results: ~p", [RV0]),
    RV1 = rpc:multicall([node() | nodes()], cluster_compat_mode, pre_force_compat_version, [], 15000),
    ale:warn(?USER_LOGGER, "force_compat_version: pre_force_compat_version results: ~p", [RV1]),
    try
        ns_config:set(cluster_compat_version, ClusterVersion),
        ns_config:set(forced_cluster_compat_version, true),
        ns_config:sync_announcements(),
        ok = ns_config_rep:synchronize_remote(ns_node_disco:nodes_wanted())
    after
        RV2 = (catch rpc:multicall([node() | nodes()], supervisor, restart_child, [ns_server_sup, mb_master], 15000)),
        (catch ale:warn(?USER_LOGGER, "force_compat_version: restart of mb_master results: ~p", [RV2])),
        RV3 = (catch rpc:multicall([node() | nodes()], cluster_compat_mode, post_force_compat_version, [], 15000)),
        (catch ale:warn(?USER_LOGGER, "force_compat_version: post_force_compat_version results: ~p", [RV3]))
    end.

un_force_compat_version() ->
    ns_config:set(forced_cluster_compat_version, false).

pre_force_compat_version() ->
    ok.

post_force_compat_version() ->
    Names = [atom_to_list(Name) || Name <- registered()],
    [erlang:exit(whereis(list_to_atom(Name)), diepls)
     || ("ns_memcached-" ++ _) = Name <- Names],
    ok.

%% undefined is "used" shortly after node is initialized and when
%% there's no compat mode yet
effective_cluster_compat_version_for(undefined) ->
    1;
effective_cluster_compat_version_for([VersionMaj, VersionMin] = _CompatVersion) ->
    VersionMaj * 16#10000 + VersionMin.

effective_cluster_compat_version() ->
    effective_cluster_compat_version_for(get_compat_version()).<|MERGE_RESOLUTION|>--- conflicted
+++ resolved
@@ -28,14 +28,10 @@
          split_live_nodes_by_version/1,
          is_cluster_30/0,
          is_cluster_40/0,
-<<<<<<< HEAD
          compat_mode_string_40/0,
-         is_cluster_watson/0,
-=======
          is_cluster_41/0,
          is_cluster_41/1,
-         compat_mode_string_40/0,
->>>>>>> 1a3d6703
+         is_cluster_watson/0,
          is_enterprise/0,
          is_goxdcr_enabled/0,
          is_goxdcr_enabled/1,
@@ -58,11 +54,7 @@
 
 %% NOTE: this is rpc:call-ed by mb_master of 2.0.0
 supported_compat_version() ->
-<<<<<<< HEAD
     ?LATEST_VERSION_NUM.
-=======
-    [4, 1].
->>>>>>> 1a3d6703
 
 min_supported_compat_version() ->
     [2, 5].
@@ -72,14 +64,7 @@
 %% I.e. we want later version to be able to take over mastership even
 %% without requiring compat mode upgrade
 mb_master_advertised_version() ->
-<<<<<<< HEAD
     ?LATEST_VERSION_NUM ++ [0].
-
-check_is_progress_tracking_supported() ->
-    are_all_nodes_compatible([2,0,2]).
-=======
-    [4, 1, 0].
->>>>>>> 1a3d6703
 
 is_enabled_at(undefined = _ClusterVersion, _FeatureVersion) ->
     false;
@@ -101,17 +86,15 @@
 is_cluster_40() ->
     is_enabled([4, 0]).
 
-<<<<<<< HEAD
-=======
 is_cluster_41() ->
     is_cluster_41(ns_config:latest()).
 
 is_cluster_41(Config) ->
     is_enabled(Config, [4, 1]).
 
->>>>>>> 1a3d6703
 compat_mode_string_40() ->
     "4.0".
+
 is_cluster_watson() ->
     is_enabled(?WATSON_VERSION_NUM).
 
