%% @author Couchbase <info@couchbase.com>
%% @copyright 2016-Present Couchbase, Inc.
%%
%% Use of this software is governed by the Business Source License included in
%% the file licenses/BSL-Couchbase.txt.  As of the Change Date specified in that
%% file, in accordance with the Business Source License, use of this software
%% will be governed by the Apache License, Version 2.0, included in the file
%% licenses/APL2.txt.
%%
%% 1. Permission is defined as a pair {object, operation}
%% 2. Objects are organized in the tree structure with common root []
%% 3. One vertex of this tree can be parametrized: {bucket, bucket_name},
%%    wildcard all can be used in place of bucket_name
%% 4. Permission pattern is a pair {Object pattern, Allowed operations}
%% 5. Allowed operations can be list of operations, all or none
%% 6. Object pattern is a list of vertices that define a certain subtree of the
%%    objects tree
%% 7. Object pattern vertex {bucket, bucket_name} always matches object vertex
%%    {bucket, any}, object pattern vertex {bucket, any} matches
%%    {bucket, bucket_name} with any bucket_name
%%    otherwise vertices match if they are equal
%% 8. Object matches the object pattern if all the vertices of object pattern
%%    match corresponding vertices of the object.
%% 9. Each role is defined as a list of permission patterns.
%% 10.To find which operations are allowed for certain object in certain role
%%    we look for the first permission pattern with matching object pattern in
%%    the permission pattern list of the role.
%% 11.The permission is allowed by the role if its operation is among the
%%    allowed operations for its object.
%% 12.Each user can have multiple roles assigned
%% 13.Certain permission is allowed to the user if it is allowed at least by
%%    one of the roles assigned to user.

%% @doc roles and permissions implementation

-module(menelaus_roles).

-include("ns_common.hrl").
-include("ns_config.hrl").
-include("rbac.hrl").
-include("pipes.hrl").
-include("cut.hrl").

-ifdef(TEST).
-include_lib("eunit/include/eunit.hrl").
-include("ns_test.hrl").
-endif.

-define(DEFAULT_EXTERNAL_ROLES_POLLING_INTERVAL, 10*60*1000).

-export([get_definitions/1,
         get_definitions/2,
         get_public_definitions/1,
         is_allowed/2,
         get_roles/1,
         get_compiled_roles/1,
         compile_roles/3,
         validate_roles/2,
         params_version/1,
         filter_out_invalid_roles/3,
         produce_roles_by_permission/2,
         get_security_roles/1,
         external_auth_polling_interval/0,
         get_param_defs/2,
         ui_folders/0,
         get_visible_role_definitions/0,
         strip_ids/2]).

-export([start_compiled_roles_cache/0]).

%% for RPC from ns_couchdb node
-export([build_compiled_roles/1]).

-spec roles() -> [rbac_role_def(), ...].
roles() ->
    [{admin, [],
      [{name, <<"Full Admin">>},
       {folder, admin},
       {desc, <<"Can manage all cluster features (including security). "
                "This user can access the web console. This user can read and "
                "write all data.">>},
       {ce, true}],
      [{[], all}]},
     {ro_admin, [],
      [{name, <<"Read-Only Admin">>},
       {folder, admin},
       {desc, <<"Can view all cluster statistics. This user can access the "
                "web console.">>},
       {ce, true}],
      [{[{bucket, any}, data], none},
       {[{bucket, any}, fts], none},
       {[{bucket, any}, analytics], none},
       {[admin, security], [read]},
       {[admin, stats_export], [read]},
       {[admin], none},
       {[eventing], none},
       {[analytics], none},
       {[backup], none},
       {[], [read, list]}]},
     {security_admin_local, [],
      [{name, <<"Local User Security Admin">>},
       {folder, admin},
       {desc, <<"Can view all cluster statistics and manage local user "
                "roles, but not grant Full Admin or Security Admin roles to "
                "other users or alter their own role. This user can access "
                "the web console. This user cannot read data.">>}],
      [{[admin, security, admin], none},
       {[admin, security, external], none},
       {[admin, security], all},
       {[admin, logs], none},
       {[admin, event], none},
       {[admin, metakv], none},
       {[admin, settings, metrics], none},
       {[{bucket, any}, data], none},
       {[{bucket, any}, views], none},
       {[{bucket, any}, n1ql], none},
       {[{bucket, any}, fts], none},
       {[{bucket, any}, analytics], none},
       {[{bucket, any}], [read]},
       {[analytics], none},
       {[backup], none},
       {[eventing], none},
       {[xdcr], none},
       {[settings, fts], none},
       {[settings, metrics], none},
       {[], [read, list]}]},
     {security_admin_external, [],
      [{name, <<"External User Security Admin">>},
       {folder, admin},
       {desc, <<"Can view all cluster statistics and manage external user "
                "roles, but not grant Full Admin or Security Admin roles to "
                "other users or alter their own role. This user can access "
                "the web console. This user cannot read data.">>}],
      [{[admin, security, admin], none},
       {[admin, security, local], none},
       {[admin, security], all},
       {[admin, logs], none},
       {[admin, event], none},
       {[admin, metakv], none},
       {[admin, settings], none},
       {[{bucket, any}, data], none},
       {[{bucket, any}, views], none},
       {[{bucket, any}, n1ql], none},
       {[{bucket, any}, fts], none},
       {[{bucket, any}, analytics], none},
       {[{bucket, any}], [read]},
       {[analytics], none},
       {[backup], none},
       {[eventing], none},
       {[xdcr], none},
       {[settings, fts], none},
       {[], [read, list]}]},
     {cluster_admin, [],
      [{name, <<"Cluster Admin">>},
       {folder, admin},
       {desc, <<"Can manage all cluster features except security. This user "
                "can access the web console. This user cannot read data.">>}],
      [{[admin, internal], none},
       {[admin, security], none},
       {[admin, diag], [read]},
       {[admin, event], none},
       {[admin, metakv], none},
       {[admin, settings, metrics], none},
       {[{bucket, any}, data], none},
       {[{bucket, any}, views], none},
       {[{bucket, any}, n1ql], none},
       {[{bucket, any}, fts], none},
       {[{bucket, any}, analytics], none},
       {[n1ql, curl], none},
       {[eventing], none},
       {[analytics], none},
       {[backup], none},
       {[], all}]},
     {eventing_admin, [],
      [{name, <<"Eventing Full Admin">>},
       {folder, admin},
       {desc, <<"Can create/manage eventing functions. This user can access "
                "the web console">>}],
      [{[admin], none},
       {[xdcr], none},
       {[{bucket, any}, xdcr], none},
       %% This role is intentionally given this powerful permission
       %% (see MB-42835).
       {[{bucket, any}], all},
       {[n1ql], all},
       {[eventing], all},
       {[analytics], all},
       {[buckets], all},
       {[settings, metrics], none},
       {[], [read]}]},
     {backup_admin, [],
      [{name, <<"Backup Full Admin">>},
       {folder, admin},
       {desc, <<"Can perform backup related tasks. This user can access "
                "the web console">>}],
      [{[admin], none},
       {[settings, metrics], none},
       {[], all}]},
     {bucket_admin, [bucket_name],
      [{name, <<"Bucket Admin">>},
       {folder, bucket},
       {desc, <<"Can manage ALL bucket features for a given bucket (including "
                "start/stop XDCR). This user can access the web console. This "
                "user cannot read data.">>}],
      [{[{bucket, bucket_name}, xdcr], [read, execute]},
       {[{bucket, bucket_name}, data], none},
       {[{bucket, bucket_name}, views], none},
       {[{bucket, bucket_name}, n1ql], none},
       {[{bucket, bucket_name}, fts], none},
       {[{bucket, any}, analytics], none},
       {[{bucket, bucket_name}], all},
       {[{bucket, any}, settings], [read]},
       {[{bucket, any}], none},
       {[xdcr], none},
       {[admin], none},
       {[eventing], none},
       {[analytics], none},
       {[backup], none},
       {[settings, metrics], none},
       {[], [read]}]},
     {scope_admin, ?RBAC_SCOPE_PARAMS,
      [{name, <<"Manage Scopes">>},
       {folder, bucket},
       {desc, <<"Can create/delete scopes and collections within a given bucket. "
                "This user cannot access the web console.">>}],
      [{[{collection, [bucket_name, scope_name, any]}, collections], all}]},
     {bucket_full_access, [bucket_name],
      [{name, <<"Application Access">>},
       {folder, bucket},
       {desc, <<"Full access to bucket data. This user cannot access the web "
                "console and is intended only for application access. This "
                "user can read and write data except for the _system scope "
                "which can only be read.">>},
       {ce, true}],
      [{[{collection, [bucket_name, "_system", any]}, data], [read]},
       {[{bucket, bucket_name}, data], all},
       {[{bucket, bucket_name}, views], all},
       {[{bucket, bucket_name}, n1ql, index], all},
       {[{bucket, bucket_name}, n1ql], [execute]},
       {[{bucket, bucket_name}], [read, flush]},
       {[{bucket, bucket_name}, settings], [read]},
       {[pools], [read]}]},
     {views_admin, [bucket_name],
      [{name, <<"Views Admin">>},
       {folder, admin},
       {desc, <<"Can create and manage views of a given bucket. This user can "
                "access the web console. This user can read some data.">>}],
      [{[{bucket, bucket_name}, views], all},
       {[{bucket, bucket_name}, data], [read]},
       {[{bucket, bucket_name}, stats], [read]},
       {[{bucket, any}, settings], [read]},
       {[{bucket, any}], none},
       {[{bucket, bucket_name}, n1ql], [execute]},
       {[xdcr], none},
       {[admin], none},
       {[eventing], none},
       {[analytics], none},
       {[backup], none},
       {[settings, metrics], none},
       {[], [read]}]},
     {views_reader, [bucket_name],
      [{name, <<"Views Reader">>},
       {folder, views},
       {desc, <<"Can read data from the views of a given bucket. This user "
                "cannot access the web console and is intended only for "
                "application access. This user can read some data.">>}],
      [{[{bucket, bucket_name}, views], [read]},
       {[{bucket, bucket_name}, data, docs], [read]},
       {[pools], [read]}]},
     {replication_admin, [],
      [{name, <<"XDCR Admin">>},
       {folder, xdcr},
       {desc, <<"Can administer XDCR features to create cluster references and "
                "replication streams out of this cluster. This user can "
                "access the web console. This user can read some data.">>}],
      [{[{bucket, any}, xdcr], all},
       {[{bucket, any}, data], [read]},
       {[{bucket, any}, settings], [read]},
       {[{bucket, any}, stats], [read]},
       {[{bucket, any}, collections], [read]},
       {[{bucket, any}], none},
       {[xdcr, developer], [read]},
       {[xdcr], all},
       {[admin], none},
       {[eventing], none},
       {[analytics], none},
       {[backup], none},
       {[settings, metrics], none},
       {[], [read]}]},
     {data_reader, ?RBAC_COLLECTION_PARAMS,
      [{name, <<"Data Reader">>},
       {folder, data},
       {desc, <<"Can read data from a given bucket, scope or collection. "
                "This user cannot access the web console and is intended only "
                "for application access. This user can read data, but cannot "
                "write it.">>}],
      [{[{collection, ?RBAC_COLLECTION_PARAMS}, data, docs],
        [read, range_scan]},
       {[{bucket, bucket_name}, settings], [read]},
       {[pools], [read]}]},
     {data_writer, ?RBAC_COLLECTION_PARAMS,
      [{name, <<"Data Writer">>},
       {folder, data},
       {desc, <<"Can write data to a given bucket, scope or collection. "
                "This user cannot access the web console and is intended only "
                "for application access. This user can write data, but cannot "
                "read it.">>}],
      [{[{collection, ?RBAC_COLLECTION_PARAMS}, data, docs],
        [insert, upsert, delete]},
       {[{bucket, bucket_name}, settings], [read]},
       {[pools], [read]}]},
     {data_dcp_reader, ?RBAC_COLLECTION_PARAMS,
      [{name, <<"Data DCP Reader">>},
       {folder, data},
       {desc, <<"Can initiate DCP streams for a given bucket, scope or "
                "collection. This user cannot access the web console and is "
                "intended only for application access. "
                "This user can read data.">>}],
      [{[{collection, ?RBAC_COLLECTION_PARAMS}, data, docs], [read]},
       {[{collection, ?RBAC_COLLECTION_PARAMS}, data, dcpstream], [read]},
       {[{collection, ?RBAC_COLLECTION_PARAMS}, data, sxattr], [read]},
       {[{collection, ?RBAC_COLLECTION_PARAMS}, collections], [read]},
       {[{bucket, bucket_name}, data, dcp], [read]},
       {[{bucket, bucket_name}, settings], [read]},
       {[admin, memcached, idle], [write]},
       {[pools], [read]}]},
     {data_backup, [bucket_name],
      [{name, <<"Data Backup & Restore">>},
       {folder, backup},
       {desc, <<"Can backup and restore a given bucket’s data. This user "
                "cannot access the web console and is intended only for "
                "application access. This user can read data.">>}],
      [{[{collection, [bucket_name, any, any]}, collections], all},
       {[{bucket, bucket_name}, data], all},
       {[{bucket, bucket_name}, views], [read, write]},
       {[{bucket, bucket_name}, fts], [read, write, manage]},
       {[{bucket, bucket_name}, stats], [read]},
       {[{bucket, bucket_name}, settings], [read]},
       {[{bucket, bucket_name}, n1ql, index], [create, list, build]},
       {[{bucket, bucket_name}, n1ql, meta], [backup]},
       {[{bucket, bucket_name}, analytics], [manage, select]},
       {[analytics], [select, backup]},
       {[pools], [read]}]},
     {data_monitoring, ?RBAC_COLLECTION_PARAMS,
      [{name, <<"Data Monitor">>},
       {folder, data},
       {desc, <<"Can read statistics for a given bucket, scope or collection. "
                "This user cannot access the web console and is intended only "
                "for application access. This user cannot read data.">>}],
      [{[{collection, ?RBAC_COLLECTION_PARAMS}, stats], [read]},
       {[{collection, ?RBAC_COLLECTION_PARAMS}, collections], [read]},
       {[{bucket, bucket_name}, settings], [read]},
       {[tasks], [read]},
       {[pools], [read]}]},
     {fts_admin, [bucket_name],
      [{name, <<"Search Admin">>},
       {folder, search},
       {desc, <<"Can administer all Full Text Search features. This user can "
                "access the web console. This user can read some data.">>}],
      [{[{bucket, bucket_name}, fts], [read, write, manage]},
       {[{bucket, bucket_name}, collections], [read]},
       {[{bucket, bucket_name}, data, docs], [read]},
       {[settings, fts], [read, write, manage]},
       {[ui], [read]},
       {[pools], [read]},
       {[{bucket, bucket_name}, settings], [read]}]},
     {fts_searcher, ?RBAC_COLLECTION_PARAMS,
      [{name, <<"Search Reader">>},
       {folder, search},
       {desc, <<"Can query Full Text Search indexes for a given bucket, scope "
                "or collection. This user can access the web console. This "
                "user can read some data.">>}],
      [{[{collection, ?RBAC_COLLECTION_PARAMS}, fts], [read]},
       {[settings, fts], [read]},
       {[ui], [read]},
       {[pools], [read]},
       {[{bucket, bucket_name}, settings], [read]}]},
     {query_select, ?RBAC_COLLECTION_PARAMS,
      [{name, <<"Query Select">>},
       {folder, 'query'},
       {desc, <<"Can execute a SELECT statement on a given bucket, scope or "
                "collection to retrieve data. This user can access the web "
                "console and can read data, but not write it.">>}],
      [{[{collection, ?RBAC_COLLECTION_PARAMS}, n1ql, select], [execute]},
       {[{collection, ?RBAC_COLLECTION_PARAMS}, data, docs], [read]},
       {[{bucket, bucket_name}, settings], [read]},
       {[ui], [read]},
       {[pools], [read]}]},
     {query_update, ?RBAC_COLLECTION_PARAMS,
      [{name, <<"Query Update">>},
       {folder, 'query'},
       {desc, <<"Can execute an UPDATE statement on a given bucket, scope or "
                "collection to update data. This user can access the web "
                "console and write data, but cannot read it.">>}],
      [{[{collection, ?RBAC_COLLECTION_PARAMS}, n1ql, update], [execute]},
       {[{collection, ?RBAC_COLLECTION_PARAMS}, data, docs], [upsert]},
       {[{bucket, bucket_name}, settings], [read]},
       {[ui], [read]},
       {[pools], [read]}]},
     {query_insert, ?RBAC_COLLECTION_PARAMS,
      [{name, <<"Query Insert">>},
       {folder, 'query'},
       {desc, <<"Can execute an INSERT statement on a given bucket, scope or "
                "collection to add data. This user can access the web console "
                "and insert data, but cannot read it.">>}],
      [{[{collection, ?RBAC_COLLECTION_PARAMS}, n1ql, insert], [execute]},
       {[{collection, ?RBAC_COLLECTION_PARAMS}, data, docs], [insert]},
       {[{bucket, bucket_name}, settings], [read]},
       {[ui], [read]},
       {[pools], [read]}]},
     {query_delete, ?RBAC_COLLECTION_PARAMS,
      [{name, <<"Query Delete">>},
       {folder, 'query'},
       {desc, <<"Can execute a DELETE statement on a given bucket, scope or "
                "collection to delete data. This user can access the web "
                "console, but cannot read data. This user can delete data.">>}],
      [{[{collection, ?RBAC_COLLECTION_PARAMS}, n1ql, delete], [execute]},
       {[{collection, ?RBAC_COLLECTION_PARAMS}, data, docs], [delete]},
       {[{bucket, bucket_name}, settings], [read]},
       {[ui], [read]},
       {[pools], [read]}]},
     {query_manage_index, ?RBAC_COLLECTION_PARAMS,
      [{name, <<"Query Manage Index">>},
       {folder, 'query'},
       {desc, <<"Can manage indexes for a given bucket, scope or collection. "
                "This user can access the web console, can read statistics "
                "for a given bucket, scope or collection. This user cannot "
                "read data.">>
       }],
      [{[{collection, ?RBAC_COLLECTION_PARAMS}, n1ql, index], all},
       {[{collection, ?RBAC_COLLECTION_PARAMS}, collections], [read]},
       {[{bucket, bucket_name}, settings], [read]},
       {[{bucket, bucket_name}, stats], [read]},
       {[settings, indexes], [read]},
       {[ui], [read]},
       {[pools], [read]}]},
     {query_system_catalog, [],
      [{name, <<"Query System Catalog">>},
       {folder, 'query'},
       {desc, <<"Can look up system catalog information via N1QL. This user "
                "can access the web console, but cannot read user data.">>}],
      [{[{bucket, any}, n1ql, index], [list]},
       {[{bucket, any}, settings], [read]},
       {[n1ql, meta], [read]},
       {[settings, indexes], [read]},
       {[ui], [read]},
       {[pools], [read]}]},
     {query_external_access, [],
      [{name, <<"Query CURL Access">>},
       {folder, 'query'},
       {desc, <<"Can execute the CURL statement from within N1QL. This user "
                "can access the web console, but cannot read data (within "
                "Couchbase).">>}],
      [{[n1ql, curl], [execute]},
       {[{bucket, any}, settings], [read]},
       {[ui], [read]},
       {[pools], [read]}]},
     {query_manage_global_functions, [],
      [{name, <<"Manage Global Functions">>},
       {folder, 'query'},
       {desc, <<"Can manage global n1ql functions">>}],
      [{[n1ql, udf], [manage]},
       {[ui], [read]},
       {[pools], [read]}]},
     {query_execute_global_functions, [],
      [{name, <<"Execute Global Functions">>},
       {folder, 'query'},
       {desc, <<"Can execute global n1ql functions">>}],
      [{[n1ql, udf], [execute]},
       {[ui], [read]},
       {[pools], [read]}]},
     {query_manage_functions, ?RBAC_SCOPE_PARAMS,
      [{name, <<"Manage Scope Functions">>},
       {folder, 'query'},
       {desc, <<"Can manage n1ql functions for a given scope">>}],
      [{[{collection, [bucket_name, scope_name, any]}, n1ql, udf], [manage]},
       {[{collection, [bucket_name, scope_name, any]}, collections], [read]},
       {[ui], [read]},
       {[pools], [read]}]},
     {query_execute_functions, ?RBAC_SCOPE_PARAMS,
      [{name, <<"Execute Scope Functions">>},
       {folder, 'query'},
       {desc, <<"Can execute n1ql functions for a given scope">>}],
      [{[{collection, [bucket_name, scope_name, any]}, n1ql, udf], [execute]},
       {[ui], [read]},
       {[pools], [read]}]},
     {query_manage_global_external_functions, [],
      [{name, <<"Manage Global External Functions">>},
       {folder, 'query'},
       {desc, <<"Can manage global external language functions">>}],
      [{[n1ql, udf_external], [manage]},
       {[ui], [read]},
       {[pools], [read]}]},
     {query_execute_global_external_functions, [],
      [{name, <<"Execute Global External Functions">>},
       {folder, 'query'},
       {desc, <<"Can execute global external language functions">>}],
      [{[n1ql, udf_external], [execute]},
       {[ui], [read]},
       {[pools], [read]}]},
     {query_manage_external_functions, ?RBAC_SCOPE_PARAMS,
      [{name, <<"Manage Scope External Functions">>},
       {folder, 'query'},
       {desc, <<"Can manage external language functions for a given scope">>}],
      [{[{collection, [bucket_name, scope_name, any]}, n1ql,
         udf_external], [manage]},
       {[{collection, [bucket_name, scope_name, any]}, collections], [read]},
       {[ui], [read]},
       {[pools], [read]}]},
     {query_execute_external_functions, ?RBAC_SCOPE_PARAMS,
      [{name, <<"Execute Scope External Functions">>},
       {folder, 'query'},
       {desc, <<"Can execute external language functions for a given scope">>}],
      [{[{collection, [bucket_name, scope_name, any]}, n1ql,
         udf_external], [execute]},
       {[ui], [read]},
       {[pools], [read]}]},
     {replication_target, [bucket_name],
      [{name, <<"XDCR Inbound">>},
       {folder, xdcr},
       {desc, <<"Can create XDCR streams into a given bucket. This user cannot "
                "access the web console.">>}],
      [{[{bucket, bucket_name}, settings], [read]},
       {[{bucket, bucket_name}, data, docs], [read]},
       {[{bucket, bucket_name}, data, meta], [write]},
       {[{bucket, bucket_name}, data, sxattr], [read, write]},
       {[{bucket, bucket_name}, stats], [read]},
       {[{bucket, bucket_name}, collections], [read]},
       {[pools], [read]}]},
     {analytics_manager, [bucket_name],
      [{name, <<"Analytics Manager">>},
       {folder, analytics},
       {desc, <<"Can manage Analytics local links. Can manage datasets on a "
                "given bucket. Can query datasets created on this bucket. "
                "This user can access the web console and read some data.">>}],
      [{[{bucket, bucket_name}, analytics], [manage, select]},
       {[ui], [read]},
       {[pools], [read]}]},
     {analytics_reader, [],
      [{name, <<"Analytics Reader">>},
       {folder, analytics},
       {desc, <<"Can query datasets. This is a global role as datasets may "
                "be created on different buckets. This user can access the "
                "web console and read some data.">>}],
      [{[analytics], [select]},
       {[{bucket, any}, analytics], [select]},
       {[ui], [read]},
       {[pools], [read]}]},
     {analytics_select, ?RBAC_COLLECTION_PARAMS,
      [{name, <<"Analytics Select">>},
       {folder, analytics},
       {desc, <<"Can query datasets on a given bucket, scope or "
                "collection. This user can access the web console and read "
                "some data.">>}],
      [{[{collection, ?RBAC_COLLECTION_PARAMS}, analytics], [select]},
       {[ui], [read]},
       {[pools], [read]}]},
     {analytics_admin, [],
      [{name, <<"Analytics Admin">>},
       {folder, analytics},
       {desc, <<"Can manage dataverses. Can manage all Analytics links. "
                "Can manage all datasets. This user can access the web "
                "console but cannot read data.">>}],
      [{[analytics], [manage]},
       {[{bucket, any}, analytics], [manage]},
       {[ui], [read]},
       {[pools], [read]}]},
     {mobile_sync_gateway, [bucket_name],
      [{name, <<"Sync Gateway">>},
       {folder, mobile},
       {desc, <<"Full access to bucket data as required by Sync Gateway. "
                "This user cannot access the web console and is intended "
                "only for use by Sync Gateway. This user can read and "
                "write data, manage indexes and views, and read some "
                "cluster information.">>}],
      [{[{collection, [bucket_name, ?SYSTEM_SCOPE_NAME, "_mobile"]}, data], all},
       {[{collection, [bucket_name, ?SYSTEM_SCOPE_NAME, any]}, data], none},
       {[{bucket, bucket_name}, data], all},
       {[{bucket, bucket_name}, views], all},
       {[{bucket, bucket_name}, n1ql, index], all},
       {[{bucket, bucket_name}, n1ql], [execute]},
       {[{bucket, bucket_name}], [read, flush]},
       {[{bucket, bucket_name}, settings], [read]},
       {[admin, memcached, idle], [write]},
       {[settings, autocompaction], [read]},
       {[pools], [read]}]},
     {sync_gateway_configurator, ?RBAC_COLLECTION_PARAMS,
      [{name, <<"Sync Gateway Architect">>},
       {folder, mobile},
       {desc, <<"Can manage Sync Gateway databases and users, "
                "and access Sync Gateway's /metrics endpoint. "
                "This user cannot read application data.">>}],
      [{[{collection, [any, any, any]}, sgw, appdata], none},
       {[{collection, [any, any, any]}, sgw, principal_appdata], none},
       {[{collection, [any, any, any]}, sgw, replications], none},
       {[{collection, ?RBAC_COLLECTION_PARAMS}, sgw], all},
       {[admin, stats_export], [read]}]},
     {sync_gateway_app, ?RBAC_COLLECTION_PARAMS,
      [{name, <<"Sync Gateway Application">>},
       {folder, mobile},
       {desc, <<"Can manage Sync Gateway users and roles, and "
                "read and write application data through Sync "
                "Gateway.">>}],
      [{[{collection, ?RBAC_COLLECTION_PARAMS}, sgw, auth], [configure]},
       {[{collection, ?RBAC_COLLECTION_PARAMS}, sgw, principal], [read, write]},
       {[{collection, ?RBAC_COLLECTION_PARAMS}, sgw, appdata], [read, write]},
       {[{collection, ?RBAC_COLLECTION_PARAMS}, sgw, principal_appdata], [read]}]},
     {sync_gateway_app_ro, ?RBAC_COLLECTION_PARAMS,
      [{name, <<"Sync Gateway Application Read Only">>},
       {folder, mobile},
       {desc, <<"Can read Sync Gateway users and roles, and "
                "read application data through Sync Gateway.">>}],
      [{[{collection, ?RBAC_COLLECTION_PARAMS}, sgw, appdata], [read]},
       {[{collection, ?RBAC_COLLECTION_PARAMS}, sgw, principal], [read]},
       {[{collection, ?RBAC_COLLECTION_PARAMS}, sgw, principal_appdata], [read]}]},
     {sync_gateway_replicator, ?RBAC_COLLECTION_PARAMS,
      [{name, <<"Sync Gateway Replicator">>},
       {folder, mobile},
       {desc, <<"Can manage Inter-Sync Gateway Replications. "
                "This user cannot read application data.">>}],
      [{[{collection, ?RBAC_COLLECTION_PARAMS}, sgw, replications], all}]},
     {sync_gateway_dev_ops, [],
      [{name, <<"Sync Gateway Dev Ops">>},
       {folder, mobile},
       {desc, <<"Can manage Sync Gateway node-level configuration, "
                "and access Sync Gateway's /metrics endpoint "
                "for Prometheus integration.">>}],
      [{[sgw, dev_ops], all},
       {[admin, stats_export], [read]}]},
     {external_stats_reader, [],
      [{name, <<"External Stats Reader">>},
       {folder, admin},
       {desc, <<"Access to /metrics endpoint for Prometheus integration. "
                "Can read all stats for all services. This user cannot "
                "access the web console">>}],
      [{[admin, stats_export], [read]}]},
     {eventing_manage_functions, ?RBAC_SCOPE_PARAMS,
      [{name, <<"Manage Scope Functions">>},
       {folder, eventing},
       {desc, <<"Can manage eventing functions for a given scope">>}],
      [{[{collection, [bucket_name, scope_name, any]}, eventing, function], [manage]},
       {[{collection, [bucket_name, scope_name, any]}, collections], [read]},
       {[{bucket, bucket_name}, stats], [read]},
       {[ui], [read]},
       {[pools], [read]}]}
    ].

ui_folders() ->
    [{admin, "Administrative"},
     {bucket, "Bucket"},
     {data, "Data"},
     {views, "Views"},
     {'query', "Query & Index"},
     {search, "Search"},
     {analytics, "Analytics"},
     {eventing, "Eventing"},
     {xdcr, "XDCR"},
     {backup, "Backup"},
     {mobile, "Mobile"}].

internal_roles() ->
    [{stats_reader, [], [],
      [{[admin, internal, stats], [read]}]}].

maybe_add_developer_preview_roles() ->
    DP = cluster_compat_mode:is_developer_preview(),
    add_replication_developer_roles(DP).

add_replication_developer_roles(true) ->
    [{replication_developer, [],
      [{name, <<"XDCR Developer">>},
       {folder, xdcr},
       {desc, <<"Can read and write Custom Conflict Resolution merge "
                "functions. This user cannot access the web console.">>}],
      [{[xdcr, developer], all}]}];
add_replication_developer_roles(false) ->
    [].

maybe_add_serverless_roles() ->
    add_serverless_roles(config_profile:is_serverless()).

add_serverless_roles(true) ->
    [{regulator_access, [],
      [{name, <<"Regulator Access">>},
       {folder, admin},
       {desc, <<"Can access a limited number of REST endpoints.">>}],
      [{[pools], [read]},
       {[{bucket, any}, settings], [read]},
       {[admin, event], all},
       {[admin, metakv], all},
       %% Needed for /internalSettings
       {[admin, settings], [read]}]},
     %% The query_manage_index_regular role is the same as the
     %% query_manage_index role with the exception that it cannot manage
     %% parameterized indexes and cannot alter normal indexes.
     {query_manage_index_regular, ?RBAC_COLLECTION_PARAMS,
      [{name, <<"Query Manage Index (Regular)">>},
       {folder, 'query'},
       {desc, <<"Can manage (except for altering) indexes for a given bucket, "
                "scope or collection. Cannot manage parameterized indexes."
                "This user can access the web console, can read statistics "
                "for a given bucket, scope or collection. This user cannot "
                "read data.">>
       }],
      [{[{collection, ?RBAC_COLLECTION_PARAMS}, n1ql, index, parameterized],
        none},
       {[{collection, ?RBAC_COLLECTION_PARAMS}, n1ql, index],
        [create, drop, list, build]},
       {[{collection, ?RBAC_COLLECTION_PARAMS}, collections], [read]},
       {[{bucket, bucket_name}, settings], [read]},
       {[{bucket, bucket_name}, stats], [read]},
       {[settings, indexes], [read]},
       {[ui], [read]},
       {[pools], [read]}]}];
add_serverless_roles(false) ->
    [].

-spec get_definitions(all | public) -> [rbac_role_def(), ...].
get_definitions(Type) ->
    get_definitions(ns_config:latest(), Type).

-spec get_definitions(ns_config(), all | public) -> [rbac_role_def(), ...].
get_definitions(Config, all) ->
    get_definitions(Config, public) ++ internal_roles();
get_definitions(Config, public) ->
    get_public_definitions(cluster_compat_mode:get_compat_version(Config)).

-spec get_public_definitions(list()) -> [rbac_role_def(), ...].
<<<<<<< HEAD
get_public_definitions(Version) when Version < ?VERSION_66 ->
    menelaus_old_roles:roles_pre_66();
get_public_definitions(Version) when Version < ?VERSION_70 ->
    menelaus_old_roles:roles_pre_70();
get_public_definitions(Version) when Version < ?VERSION_71 ->
    menelaus_old_roles:roles_pre_71();
get_public_definitions(Version) when Version < ?VERSION_ELIXIR ->
    menelaus_old_roles:roles_pre_elixir();
get_public_definitions(_) ->
    roles() ++
        maybe_add_developer_preview_roles() ++
        maybe_add_serverless_roles().
=======
get_public_definitions(Version) ->
    [{_, Fun} | _] = public_definitions(Version),
    Fun().

public_definitions(Version) ->
    lists:dropwhile(fun ({undefined, _}) ->
                            false;
                        ({V, _}) ->
                            Version >= V
                    end, public_definitions()).

public_definitions() ->
    [{?VERSION_66, fun menelaus_old_roles:roles_pre_66/0},
     {?VERSION_70, fun menelaus_old_roles:roles_pre_70/0},
     {?VERSION_71, fun menelaus_old_roles:roles_pre_71/0},
     {undefined, ?cut(roles() ++ maybe_add_developer_preview_roles())}].
>>>>>>> b3125af8

-spec object_match(
        rbac_permission_object(), rbac_permission_pattern_object()) ->
                          boolean().
object_match(_, []) ->
    true;
object_match([], [_|_]) ->
    false;
object_match([Vertex | RestOfObject],
             [FilterVertex | RestOfObjectPattern]) ->
    case vertex_match(Vertex, FilterVertex) of
        true ->
            object_match(RestOfObject, RestOfObjectPattern);
        false ->
            false
    end;
object_match(_, _) ->
    false.

vertex_params_match(Params, FilterParams) ->
    lists:all(fun vertex_param_match/1, lists:zip(Params, FilterParams)).

vertex_param_match({any, _}) ->
    true;
vertex_param_match({_, any}) ->
    true;
vertex_param_match({A, B}) ->
    A =:= B.

is_data_vertex({bucket, _}) ->
    true;
is_data_vertex({scope, _}) ->
    true;
is_data_vertex({collection, _}) ->
    true;
is_data_vertex(_) ->
    false.

get_vertex_param_list({bucket, B}) ->
    [B];
get_vertex_param_list({_, Params}) ->
    Params;
get_vertex_param_list(_) ->
    [].

expand_vertex(Vertex, Pad) ->
    case is_data_vertex(Vertex) of
        true ->
            {collection,
             misc:align_list(get_vertex_param_list(Vertex), 3, Pad)};
        false ->
            Vertex
    end.

vertex_match(PermissionVertex, FilterVertex) ->
    expanded_vertex_match(expand_vertex(PermissionVertex, all),
                          expand_vertex(FilterVertex, any)).

expanded_vertex_match({Same, Params}, {Same, FilterParams}) ->
    vertex_params_match(Params, FilterParams);
expanded_vertex_match(Same, Same) ->
    true;
expanded_vertex_match(_, _) ->
    false.

-spec get_allowed_operations(
        rbac_permission_object(), [rbac_permission_pattern()]) ->
                                    rbac_permission_pattern_operations().
get_allowed_operations(_Object, []) ->
    none;
get_allowed_operations(Object, [{ObjectPattern, AllowedOperations} | Rest]) ->
    case object_match(Object, ObjectPattern) of
        true ->
            AllowedOperations;
        false ->
            get_allowed_operations(Object, Rest)
    end.

-spec operation_allowed(rbac_operation(),
                        rbac_permission_pattern_operations()) ->
                               boolean().
operation_allowed(_, all) ->
    true;
operation_allowed(_, none) ->
    false;
operation_allowed(any, _) ->
    true;
operation_allowed(Operation, AllowedOperations) ->
    lists:member(Operation, AllowedOperations).

-spec is_allowed(rbac_permission(),
                 rbac_identity() | [rbac_compiled_role()]) -> boolean().
is_allowed(Permission, {_, _} = Identity) ->
    Roles = get_compiled_roles(Identity),
    is_allowed(Permission, Roles);
is_allowed({Object, Operation}, Roles) ->
    lists:any(fun (Role) ->
                      Operations = get_allowed_operations(Object, Role),
                      operation_allowed(Operation, Operations)
              end, Roles).

-spec substitute_params([string()],
                        [atom()], [rbac_permission_pattern_raw()]) ->
                               [rbac_permission_pattern()].
substitute_params([], [], Permissions) ->
    Permissions;
substitute_params(Params, ParamDefinitions, Permissions) ->
    ParamPairs = lists:zip(ParamDefinitions, Params),
    lists:map(
      fun ({ObjectPattern, AllowedOperations}) ->
              {lists:map(
                 fun ({Name, List}) when is_list(List) ->
                         {Name, [substitute_param(Param, ParamPairs) ||
                                    Param <- List]};
                     ({Name, Param}) ->
                         {Name, substitute_param(Param, ParamPairs)};
                     (Vertex) ->
                         Vertex
                 end, ObjectPattern), AllowedOperations}
      end, Permissions).

substitute_param(any, _ParamPairs) ->
    any;
substitute_param(Param, ParamPairs) ->
    case lists:keyfind(Param, 1, ParamPairs) of
        {Param, Subst} ->
            Subst;
        false ->
            Param
    end.

compile_param(bucket_name, Name, Snapshot) ->
    find_object(Name,
                fun (BucketName) ->
                        case ns_bucket:uuid(BucketName, Snapshot) of
                            not_present ->
                                undefined;
                            UUID ->
                                {UUID,
                                 collections:get_manifest(BucketName, Snapshot)}
                        end
                end);
compile_param(scope_name, Name, Manifest) ->
    find_object(Name,
                fun (ScopeName) ->
                        case Manifest of
                            undefined ->
                                undefined;
                            _ ->
                                maybe_add_id(collections:get_scope(ScopeName,
                                                                   Manifest))
                        end
                end);
compile_param(collection_name, Name, Scope) ->
    find_object(Name, ?cut(maybe_add_id(collections:get_collection(_, Scope)))).

maybe_add_id(undefined) ->
    undefined;
maybe_add_id(Props) ->
    {collections:get_uid(Props), Props}.

find_object(any, _Find) ->
    {any, any};
find_object({Name, Id}, Find) ->
    case find_object(Name, Find) of
        RV = {{Name, Id}, _} ->
            RV;
        _ ->
            undefined
    end;
find_object(Name, Find) when is_list(Name) ->
    case Find(Name) of
        undefined ->
            undefined;
        {UUID, Props} ->
            {{Name, UUID}, Props}
    end.

params_version() ->
    params_version(ns_bucket:get_snapshot(all, [collections, uuid])).

-spec params_version(map()) -> term().
params_version(Snapshot) ->
    [{Name, ns_bucket:uuid(Name, Snapshot),
      collections:get_uid(
        collections:get_manifest(Name, Snapshot,
                                 collections:default_manifest()))} ||
        Name <- ns_bucket:get_bucket_names(Snapshot)].

compile_params([], [], Acc, _) ->
    lists:reverse(Acc);
compile_params([ParamDef | RestParamDefs], [Param | RestParams], Acc, Ctx) ->
    case compile_param(ParamDef, Param, Ctx) of
        undefined ->
            false;
        {Compiled, NewCtx} ->
            compile_params(RestParamDefs, RestParams, [Compiled | Acc], NewCtx)
    end.

compile_params(ParamDefs, Params, Buckets) ->
    compile_params(ParamDefs, Params, [], Buckets).

compile_role({Name, Params}, CompileRole, Definitions, Snapshot) ->
    case lists:keyfind(Name, 1, Definitions) of
        {Name, ParamDefs, _Props, Permissions} ->
            case compile_params(ParamDefs, Params, Snapshot) of
                false ->
                    false;
                NewParams ->
                    {true, CompileRole(Name, NewParams, ParamDefs, Permissions)}
            end;
        false ->
            false
    end;
compile_role(Name, CompileRole, Definitions, Snapshot) when is_atom(Name) ->
    compile_role({Name, []}, CompileRole, Definitions, Snapshot).

compile_roles(CompileRole, Roles, Definitions, Snapshot) ->
    case do_compile_roles(CompileRole, Roles, Definitions, Snapshot) of
        try_another_version ->
            [_ | OtherDefinitions] =
                public_definitions(cluster_compat_mode:get_compat_version()),
            compile_roles_with_other_definitions(
              CompileRole, Roles, OtherDefinitions, Snapshot);
        Other ->
            Other
    end.

compile_roles_with_other_definitions(_CompileRole, _Roles, [], _Snapshot) ->
    exit(roles_impossible_to_compile);
compile_roles_with_other_definitions(
  CompileRole, Roles, [{Ver, GetDefinitions} | Rest], Snapshot) ->
    case Ver of
        undefined ->
            ?log_debug("Compile roles with latest definitions");
        _ ->
            ?log_debug(
               "Compile roles with definitions for version greater than  ~p",
               [Ver])
    end,
    case do_compile_roles(CompileRole, Roles,
                          GetDefinitions() ++ internal_roles(), Snapshot) of
        try_another_version ->
            compile_roles_with_other_definitions(
              CompileRole, Roles, Rest, Snapshot);
        Other ->
            Other
    end.

do_compile_roles(CompileRole, Roles, Definitions, Snapshot) ->
    try
        lists:filtermap(compile_role(_, CompileRole, Definitions, Snapshot),
                        Roles)
    catch
        T:E:S ->
            ?log_debug("Error compiling roles~n~p", [{T, E, S}]),
            case menelaus_users:upgrade_in_progress() of
                true ->
                    %% compilation crashed during unfinished upgrade
                    %% it could happen that the users database is already
                    %% upgraded, but we are still using old definitions
                    %% because cluster compat version is not yet updated
                    %% let's try to compile with newer definitions
                    try_another_version;
                false ->
                    error(E)
            end
    end.


-spec compile_roles([rbac_role()], [rbac_role_def()] | undefined, map()) ->
                           [rbac_compiled_role()].
compile_roles(_Roles, undefined, _Snapshot) ->
    %% can happen briefly after node joins the cluster on pre 5.0 clusters
    [];
compile_roles(Roles, Definitions, Snapshot) ->
    compile_roles(
      fun (_Name, Params, ParamDefs, Permissions) ->
              substitute_params(strip_ids(ParamDefs, Params),
                                ParamDefs, Permissions)
      end, Roles, Definitions, Snapshot).

-spec get_roles(rbac_identity()) -> [rbac_role()].
get_roles({"", wrong_token}) ->
    case ns_config_auth:is_system_provisioned() of
        false ->
            [admin];
        true ->
            []
    end;
get_roles({"", anonymous}) ->
    case ns_config_auth:is_system_provisioned() of
        false ->
            [admin];
        true ->
            []
    end;
get_roles({_, admin}) ->
    [admin];
get_roles({_, stats_reader}) ->
    [stats_reader];
get_roles({BucketName, bucket}) ->
    [{bucket_full_access, [BucketName]}];
get_roles({_User, external} = Identity) ->
    menelaus_users:get_roles(Identity);
get_roles({_User, local} = Identity) ->
    menelaus_users:get_roles(Identity).

compiled_roles_cache_name() ->
    compiled_roles_cache.

start_compiled_roles_cache() ->
    UsersFilter =
        fun ({user_version, _V}) ->
                true;
            ({group_version, _V}) ->
                true;
            (_) ->
                false
        end,
    ConfigFilter =
        fun (cluster_compat_version) ->
                true;
            (rest_creds) ->
                true;
            (Key) ->
                collections:key_match(Key) =/= false orelse
                    ns_bucket:buckets_change(Key)
        end,
    GetVersion =
        fun () ->
                {cluster_compat_mode:get_compat_version(),
                 menelaus_users:get_users_version(),
                 menelaus_users:get_groups_version(),
                 ns_config_auth:is_system_provisioned(),
                 params_version()}
        end,
    GetEvents =
        case ns_node_disco:couchdb_node() == node() of
            true ->
                fun () ->
                        dist_manager:wait_for_node(
                          fun ns_node_disco:ns_server_node/0),
                        [{{user_storage_events, ns_node_disco:ns_server_node()},
                          UsersFilter},
                         {config_events, ConfigFilter}]
                end;
            false ->
                fun () ->
                        [{user_storage_events, UsersFilter},
                         {config_events, ConfigFilter}]
                end
        end,

    versioned_cache:start_link(
      compiled_roles_cache_name(), 200, fun build_compiled_roles/1,
      GetEvents, GetVersion).

-spec get_compiled_roles(rbac_identity()) -> [rbac_compiled_role()].
get_compiled_roles({_, external} = Identity) ->
    roles_cache:build_compiled_roles(Identity);
get_compiled_roles(Identity) ->
    versioned_cache:get(compiled_roles_cache_name(), Identity).

build_compiled_roles(Identity) ->
    case ns_node_disco:couchdb_node() == node() of
        false ->
            ?log_debug("Compile roles for user ~p",
                       [ns_config_log:tag_user_data(Identity)]),
            Definitions = get_definitions(all),
            compile_roles(get_roles(Identity), Definitions,
                          ns_bucket:get_snapshot(all, [collections, uuid]));
        true ->
            ?log_debug("Retrieve compiled roles for user ~p from ns_server "
                       "node", [ns_config_log:tag_user_data(Identity)]),
            rpc:call(ns_node_disco:ns_server_node(),
                     ?MODULE, build_compiled_roles, [Identity])
    end.

filter_out_invalid_roles(Roles, Definitions, Snapshot) ->
    compile_roles(fun (Name, [], _, _) ->
                          Name;
                      (Name, Params, _, _) ->
                          {Name, Params}
                  end, Roles, Definitions, Snapshot).

get_permission_params({[V | _], _}) ->
    case is_data_vertex(V) of
        true ->
            get_vertex_param_list(V);
        _ ->
            []
    end;
get_permission_params(_) ->
    [].

calculate_possible_param_values(Snapshot, Combination, Permission) ->
    Len = length(Combination),
    PermissionParams = get_permission_params(Permission),
    RawParams =
        lists:usort(
          lists:map(
            fun (I) ->
                    misc:align_list(PermissionParams, I, any) ++
                        lists:duplicate(Len - I, any)
            end, lists:seq(0, length(Combination)))),
    lists:filtermap(
      fun (Params) ->
              case compile_params(Combination, Params, Snapshot) of
                  false ->
                      false;
                  Compiled ->
                      {true, Compiled}
              end
      end, RawParams).

all_params_combinations() ->
    [[], [bucket_name], ?RBAC_SCOPE_PARAMS, ?RBAC_COLLECTION_PARAMS].

-spec calculate_possible_param_values(map(), undefined | rbac_permission()) ->
                                             rbac_all_param_values().
calculate_possible_param_values(Snapshot, Permission) ->
    [{Combination,
      calculate_possible_param_values(Snapshot, Combination, Permission)} ||
        Combination <- all_params_combinations()].

-spec get_possible_param_values([atom()], rbac_all_param_values()) ->
                                       [[rbac_role_param()]].
get_possible_param_values(ParamDefs, AllValues) ->
    {ParamDefs, Values} = lists:keyfind(ParamDefs, 1, AllValues),
    Values.

visible_roles_filter() ->
    case cluster_compat_mode:is_enterprise() of
        true ->
            pipes:filter(fun ({_, _, Props, _}) -> Props =/= [] end);
        false ->
            pipes:filter(fun ({_, _, Props, _}) ->
                                 proplists:get_value(ce, Props, false)
                         end)
    end.

expand_params(AllPossibleValues) ->
    ?make_transducer(
       pipes:foreach(
         ?producer(),
         fun ({Role, [], Props, _}) ->
                 ?yield({Role, Props});
             ({Role, ParamDefs, Props, _}) ->
                 lists:foreach(
                   fun (Values) ->
                           ?yield({{Role, Values}, Props})
                   end, get_possible_param_values(ParamDefs, AllPossibleValues))
         end)).

filter_by_permission(undefined, _Snapshot, _Definitions) ->
    pipes:filter(fun (_) -> true end);
filter_by_permission(Permission, Snapshot, Definitions) ->
    pipes:filter(
      fun ({Role, _}) ->
              is_allowed(Permission,
                         compile_roles([Role], Definitions, Snapshot))
      end).

-spec produce_roles_by_permission(rbac_permission(), map()) ->
                                         pipes:producer(rbac_role()).
produce_roles_by_permission(Permission, Snapshot) ->
    AllValues = calculate_possible_param_values(Snapshot, Permission),
    Definitions = get_definitions(ns_config:latest(), public),
    pipes:compose(
      [pipes:stream_list(Definitions),
       visible_roles_filter(),
       expand_params(AllValues),
       filter_by_permission(Permission, Snapshot, Definitions)]).

strip_id(_, any) ->
    any;
strip_id(_, {P, _Id}) ->
    P;
strip_id(bucket_name, P) ->
    %% to be removed as part of MB-38411
    P.

-spec strip_ids([rbac_role_def_param()], [rbac_role_param()]) ->
                       [rbac_role_param()].
strip_ids(ParamDefs, Params) ->
    [strip_id(ParamDef, Param) || {ParamDef, Param} <-
                                      lists:zip(ParamDefs, Params)].

-spec get_param_defs(rbac_role_name(), [rbac_role_def()]) ->
                            not_found | [rbac_role_def_param()].
get_param_defs(RoleName, Definitions) ->
    case lists:keyfind(RoleName, 1, Definitions) of
        {RoleName, ParamsDef, _, _} ->
            ParamsDef;
        _ ->
            not_found
    end.

-spec validate_role(rbac_role(), [rbac_role_def()], map()) ->
                           false | {ok, rbac_role()}.
validate_role(Role, Definitions, Snapshot) when is_atom(Role) ->
    validate_role(Role, [], Definitions, Snapshot);
validate_role({Role, Params}, Definitions, Snapshot) ->
    validate_role(Role, Params, Definitions, Snapshot).

validate_role(Role, Params, Definitions, Snapshot) ->
    case lists:keyfind(Role, 1, Definitions) of
        {Role, ParamsDef, _, _} when length(Params) =:= length(ParamsDef) ->
            case compile_params(ParamsDef, Params, Snapshot) of
                false ->
                    false;
                [] ->
                    {ok, Role};
                Expanded ->
                    {ok, {Role, Expanded}}
            end;
        _ ->
            false
    end.

get_visible_role_definitions() ->
    pipes:run(pipes:stream_list(get_definitions(public)),
              visible_roles_filter(),
              pipes:collect()).

-spec validate_roles([rbac_role()], map()) ->
                            {GoodRoles :: [rbac_role()],
                             BadRoles :: [rbac_role()]}.
validate_roles(Roles, Snapshot) ->
    Definitions = get_visible_role_definitions(),
    lists:foldl(fun (Role, {Validated, Unknown}) ->
                        case validate_role(Role, Definitions, Snapshot) of
                            false ->
                                {Validated, [Role | Unknown]};
                            {ok, R} ->
                                {[R | Validated], Unknown}
                        end
                end, {[], []}, Roles).

-spec get_security_roles(map()) -> [rbac_role()].
get_security_roles(Snapshot) ->
    pipes:run(produce_roles_by_permission({[admin, security], any}, Snapshot),
              pipes:collect()).

external_auth_polling_interval() ->
    ns_config:read_key_fast(external_auth_polling_interval,
                            ?DEFAULT_EXTERNAL_ROLES_POLLING_INTERVAL).


-ifdef(TEST).
setup_meck() ->
    meck:new(cluster_compat_mode, [passthrough]),
    meck:expect(cluster_compat_mode, is_cluster_elixir,
                fun () -> true end),
    meck:new(ns_config, [passthrough]),
    meck:expect(ns_config, search_node_with_default,
                fun (_, Default) -> Default end).

teardown_meck() ->
    meck:unload(cluster_compat_mode),
    meck:unload(ns_config).

filter_out_invalid_roles_test() ->
    Roles = [{role1, [{"bucket1", <<"id1">>}]},
             {role2, [{"bucket2", <<"id2">>}]}],
    Definitions = [{role1, [bucket_name],
                    [{name,<<"">>},{desc, <<"">>}],
                    [{[{bucket,bucket_name},settings],[read]}]},
                   {role2, [bucket_name],
                    [{name,<<"">>},{desc, <<"">>}],
                    [{[{bucket,bucket_name},n1ql,update],[execute]}]}],
    Snapshot = ns_bucket:toy_buckets([{"bucket1", [{uuid, <<"id1">>}]}]),
    ?assertEqual([{role1, [{"bucket1", <<"id1">>}]}],
                 filter_out_invalid_roles(Roles, Definitions, Snapshot)).

%% assertEqual is used instead of assert and assertNot to avoid
%% dialyzer warnings
object_match_test() ->
    ?assertEqual(true, object_match([], [])),
    ?assertEqual(false, object_match([], [o1, o2])),
    ?assertEqual(true, object_match([o3], [])),
    ?assertEqual(true, object_match([o1, o2], [o1, o2])),
    ?assertEqual(false, object_match([o1], [o1, o2])),
    ?assertEqual(true, object_match([o1, o2], [o1])),
    ?assertEqual(true, object_match([{bucket, "a"}], [{bucket, "a"}])),
    ?assertEqual(false, object_match([{bucket, "a"}], [{bucket, "b"}])),
    ?assertEqual(true, object_match([{bucket, any}], [{bucket, "b"}])),
    ?assertEqual(true, object_match([{bucket, "a"}], [{bucket, any}])),
    ?assertEqual(true, object_match([{bucket, any}], [{bucket, any}])),
    ?assertEqual(true, object_match([{bucket, all}], [{bucket, any}])),
    ?assertEqual(false, object_match([{bucket, all}], [{bucket, "a"}])).

object_match_with_collections_test() ->
    ?assertEqual(true, object_match([{collection, ["b", "s", "c"]}],
                                    [{bucket, "b"}])),
    ?assertEqual(true, object_match([{collection, ["b", "s", all]}],
                                    [{bucket, "b"}])),
    ?assertEqual(true, object_match([{collection, ["b", all, all]}],
                                    [{bucket, "b"}])),
    ?assertEqual(true, object_match([{scope, ["b", "s"]}], [{bucket, "b"}])),
    ?assertEqual(true, object_match([{scope, ["b", all]}], [{bucket, "b"}])),
    ?assertEqual(true, object_match([{collection, ["b", "s", "c"]}],
                                    [{collection, ["b", "s", "c"]}])),
    ?assertEqual(false, object_match([{collection, ["b", "s", "c1"]}],
                                     [{collection, ["b", "s", "c"]}])),
    ?assertEqual(false, object_match([{collection, ["b", "s", all]}],
                                     [{collection, ["b", "s", "c"]}])),
    ?assertEqual(true, object_match([{collection, ["b", "s", any]}],
                                    [{collection, ["b", "s", "c"]}])),
    ?assertEqual(false, object_match([{scope, ["b", "s"]}],
                                     [{collection, ["b", "s", "c"]}])),
    ?assertEqual(true, object_match([{scope, ["b", "s"]}],
                                    [{collection, ["b", "s", any]}])),
    ?assertEqual(false, object_match([{bucket, "b"}],
                                     [{collection, ["b", "s", "c"]}])),
    ?assertEqual(false, object_match([{bucket, "b"}],
                                     [{collection, ["b", "s", any]}])),
    ?assertEqual(true, object_match([{bucket, "b"}],
                                    [{collection, ["b", any, any]}])),
    ?assertEqual(false, object_match([{bucket, "b"}],
                                     [{collection, ["b1", any, any]}])).

toy_buckets_props() ->
    [{"test", [{uuid, <<"test_id">>}]},
     {"default", [{uuid, <<"default_id">>}, {collections, toy_manifest()}]}].

toy_buckets() ->
    ns_bucket:toy_buckets(toy_buckets_props()).

toy_manifest() ->
    [{uid, 2},
     {scopes, [{"s",  [{uid, 1}, {collections, [{"c",  [{uid, 1}]},
                                                {"c1", [{uid, 2}]}]}]},
               {"s1", [{uid, 2}, {collections, [{"c",  [{uid, 3}]}]}]}]}].

compile_roles(Roles, Definitions) ->
    compile_roles(Roles, Definitions, toy_buckets()).

compile_roles_test() ->
    StripId = fun ({N, _Id}) -> N; (N) -> N end,
    PermissionFilters =
        fun([B, S, C]) ->
                [{[{bucket, StripId(B)}], oper1},
                 {[{bucket, any}, docs], oper2},
                 {[v1, v2], oper3},
                 {[{collection, [StripId(B), StripId(S), StripId(C)]}],
                  oper4}]
        end,

    Definitions = [{simple_role, [], [],
                    [{[admin], all}]},
                   {test_role, [bucket_name], [],
                    [{[{bucket, bucket_name}], none}]},
                   {test_role1, ?RBAC_COLLECTION_PARAMS, [],
                    PermissionFilters(?RBAC_COLLECTION_PARAMS)},
                   {test_role2, ?RBAC_SCOPE_PARAMS, [],
                    PermissionFilters(?RBAC_SCOPE_PARAMS ++ [any])}],

    ?assertEqual([[{[admin], all}]],
                 compile_roles([simple_role, wrong_role], Definitions)),
    ?assertEqual([[{[{bucket, "test"}], none}]],
                 compile_roles([{test_role, ["test"]}], Definitions)),
    ?assertEqual([[{[{bucket, "test"}], none}]],
                 compile_roles([{test_role, [{"test", <<"test_id">>}]}],
                               Definitions)),
    ?assertEqual([], compile_roles([{test_role, [{"test", <<"wrong_id">>}]}],
                                   Definitions)),

    TestRole =
        fun (Success, Role, RoleParams, ParamsForExpected) ->
                Expected = [PermissionFilters(ParamsForExpected) || Success],
                ?assertEqual(Expected,
                             compile_roles([{Role, RoleParams}],
                                           Definitions))
        end,

    TestRole1 = ?cut(TestRole(_1, test_role1, _2, _2)),
    TestRole1(true, ["default", "s", "c"]),
    TestRole1(true, [{"default", <<"default_id">>}, {"s", 1}, {"c", 1}]),
    TestRole1(true, [{"default", <<"default_id">>}, {"s", 1}, any]),
    TestRole1(true, [{"default", <<"default_id">>}, any, any]),
    TestRole1(true, [any, any, any]),
    TestRole1(false, [{"default", <<"wrong_id">>}, {"s", 1}, {"c", 1}]),
    TestRole1(false, [{"default", <<"default_id">>}, {"s", 1}, {"c", 2}]),

    TestRole2 = ?cut(TestRole(_1, test_role2, _2, _2 ++ [any])),
    TestRole2(true, ["default", "s"]),
    TestRole2(true, [{"default", <<"default_id">>}, {"s", 1}]),
    TestRole2(true, [{"default", <<"default_id">>}, any]),
    TestRole2(true, [any, any]),
    TestRole1(false, [{"default", <<"wrong_id">>}, {"s", 1}]),
    TestRole1(false, [{"default", <<"default_id">>}, {"s", 2}]).

admin_test() ->
    Roles = compile_roles([admin], roles()),
    ?assertEqual(true, is_allowed({[buckets], create}, Roles)),
    ?assertEqual(true, is_allowed({[something, something], anything}, Roles)).

cluster_admin_test() ->
    Roles = compile_roles([cluster_admin], roles()),
    ?assertEqual(true, is_allowed({[settings, metrics], any}, Roles)),
    ?assertEqual(false, is_allowed({[admin, settings, metrics], any}, Roles)).

eventing_admin_test() ->
    Roles = compile_roles([eventing_admin], roles()),
    ?assertEqual(false, is_allowed({[admin], any}, Roles)),
    ?assertEqual(false, is_allowed({[xdcr], any}, Roles)),
    ?assertEqual(false, is_allowed({[{bucket, "test"}, xdcr], any}, Roles)),
    ?assertEqual(true, is_allowed({[buckets], create}, Roles)),
    ?assertEqual(true, is_allowed({[n1ql], all}, Roles)),
    ?assertEqual(true, is_allowed({[analytics], all}, Roles)),
    ?assertEqual(true, is_allowed({[eventing], all}, Roles)),
    ?assertEqual(true, is_allowed({[anything], read}, Roles)),
    ?assertEqual(false, is_allowed({[anything], write}, Roles)).

backup_admin_test() ->
    Roles = compile_roles([backup_admin], roles()),
    ?assertEqual(false, is_allowed({[admin], any}, Roles)),
    ?assertEqual(true, is_allowed({[buckets], create}, Roles)),
    ?assertEqual(true, is_allowed({[backup], all}, Roles)),
    ?assertEqual(true, is_allowed({[anything], all}, Roles)).

ro_admin_test() ->
    Roles = compile_roles([ro_admin], roles()),
    ?assertEqual(false, is_allowed({[{bucket, "test"}, data], read}, Roles)),
    ?assertEqual(true,
                 is_allowed({[{bucket, "test"}, something], read}, Roles)),
    ?assertEqual(false,
                 is_allowed({[{bucket, "test"}, something], write}, Roles)),
    ?assertEqual(false, is_allowed({[admin, security], write}, Roles)),
    ?assertEqual(true, is_allowed({[admin, security], read}, Roles)),
    ?assertEqual(false, is_allowed({[admin, event], write}, Roles)),
    ?assertEqual(false, is_allowed({[admin, event], read}, Roles)),
    ?assertEqual(false, is_allowed({[admin, metakv], write}, Roles)),
    ?assertEqual(false, is_allowed({[admin, other], write}, Roles)),
    ?assertEqual(false, is_allowed({[admin, settings, metrics], write}, Roles)),
    ?assertEqual(false, is_allowed({[admin, settings, metrics], read}, Roles)),
    ?assertEqual(false, is_allowed({[settings, metrics], write}, Roles)),
    ?assertEqual(true, is_allowed({[settings, metrics], read}, Roles)),
    ?assertEqual(true, is_allowed({[anything], read}, Roles)),
    ?assertEqual(false, is_allowed({[anything], write}, Roles)).

regulator_access_test() ->
    Roles = compile_roles([regulator_access],
                          roles() ++ add_serverless_roles(true)),
    ?assertEqual(false, is_allowed({[{bucket, "test"}, data], read}, Roles)),
    ?assertEqual(false,
                 is_allowed({[{bucket, "test"}, something], read}, Roles)),
    ?assertEqual(false,
                 is_allowed({[{bucket, "test"}, something], write}, Roles)),
    ?assertEqual(false, is_allowed({[admin, security], write}, Roles)),
    ?assertEqual(false, is_allowed({[admin, security], read}, Roles)),
    ?assertEqual(true, is_allowed({[admin, event], write}, Roles)),
    ?assertEqual(true, is_allowed({[admin, event], read}, Roles)),
    ?assertEqual(true, is_allowed({[admin, metakv], write}, Roles)),
    ?assertEqual(false, is_allowed({[admin, other], write}, Roles)),
    ?assertEqual(false, is_allowed({[admin, settings, metrics], write}, Roles)),
    ?assertEqual(true, is_allowed({[admin, settings, metrics], read}, Roles)),
    ?assertEqual(false, is_allowed({[settings, metrics], write}, Roles)),
    ?assertEqual(false, is_allowed({[settings, metrics], read}, Roles)),
    ?assertEqual(false, is_allowed({[anything], read}, Roles)),
    ?assertEqual(false, is_allowed({[anything], write}, Roles)).

%% Extracts all the role names and bucket argument (if applicable).
extract_all_names(Roles) ->
    lists:foldl(
      fun ({Name, [], _Description, _Filters}, AccIn) ->
              [{Name, []} | AccIn];
          ({Name, [bucket_name], _Description, _Filters}, AccIn) ->
              [{Name, ["default"]} | AccIn];
          ({Name, ?RBAC_SCOPE_PARAMS, _Description, _Filters}, AccIn) ->
              [{Name, ["default", "s"]} | AccIn];
          ({Name, ?RBAC_COLLECTION_PARAMS, _Description, _Filters},
           AccIn) ->
              [{Name, ["default", "s", "c"]} | AccIn]
      end, [], Roles).

remove_exempted_names(AllNames, ExemptedNames) ->
    lists:filter(
      fun ({Name, _}) ->
              not lists:member(Name, ExemptedNames)
      end, AllNames).

roles_with_admin_event_metakv_permissions() ->
    [regulator_access, admin].

%% Ensure none of the roles, except those who are granted permission,
%% have access to the admin event/metakv permission.
admin_event_metakv_permissions_test() ->
    AllRoles = roles() ++ add_serverless_roles(true),
    AllNames0 = extract_all_names(AllRoles),
    AllNames =
        remove_exempted_names(AllNames0,
                              roles_with_admin_event_metakv_permissions()),
    Roles = compile_roles(AllNames, AllRoles),

    ?assertEqual(false, is_allowed({[admin, event], write}, Roles)),
    ?assertEqual(false, is_allowed({[admin, event], read}, Roles)),
    ?assertEqual(false, is_allowed({[admin, metakv], write}, Roles)).

bucket_views_admin_check_global(Roles) ->
    ?assertEqual(false, is_allowed({[xdcr], read}, Roles)),
    ?assertEqual(false, is_allowed({[admin], read}, Roles)),
    ?assertEqual(true, is_allowed({[something], read}, Roles)),
    ?assertEqual(false, is_allowed({[something], write}, Roles)),
    ?assertEqual(false, is_allowed({[buckets], create}, Roles)).

bucket_views_admin_check_another(Roles) ->
    ?assertEqual(false, is_allowed({[{bucket, "another"}, xdcr], read}, Roles)),
    ?assertEqual(false,
                 is_allowed({[{bucket, "another"}, views], read}, Roles)),
    ?assertEqual(false, is_allowed({[{bucket, "another"}, data], read}, Roles)),
    ?assertEqual(true,
                 is_allowed({[{bucket, "another"}, settings], read}, Roles)),
    ?assertEqual(false,
                 is_allowed({[{bucket, "another"}, settings], write}, Roles)),
    ?assertEqual(false, is_allowed({[{bucket, "another"}], read}, Roles)),
    ?assertEqual(false, is_allowed({[buckets], create}, Roles)).

bucket_admin_check_default(Roles) ->
    ?assertEqual(true, is_allowed({[{bucket, "default"}, xdcr], read}, Roles)),
    ?assertEqual(true,
                 is_allowed({[{bucket, "default"}, xdcr], execute}, Roles)),
    ?assertEqual(
       true, is_allowed({[{bucket, "default"}, anything], anything}, Roles)),
    ?assertEqual(
       true, is_allowed({[{bucket, "default"}, anything], anything}, Roles)).

bucket_admin_test() ->
    Roles = compile_roles([{bucket_admin, ["default"]}], roles()),
    bucket_admin_check_default(Roles),
    bucket_views_admin_check_another(Roles),
    bucket_views_admin_check_global(Roles).

bucket_admin_wildcard_test() ->
    Roles = compile_roles([{bucket_admin, [any]}], roles()),
    bucket_admin_check_default(Roles),
    bucket_views_admin_check_global(Roles).

views_admin_check_default(Roles) ->
    ?assertEqual(true,
                 is_allowed({[{bucket, "default"}, views], anything}, Roles)),
    ?assertEqual(true,
                 is_allowed({[{bucket, "default"}, data], read}, Roles)),
    ?assertEqual(false,
                 is_allowed({[{bucket, "default"}, data], write}, Roles)),
    ?assertEqual(true,
                 is_allowed({[{bucket, "default"}, settings], read}, Roles)),
    ?assertEqual(false,
                 is_allowed({[{bucket, "default"}, settings], write}, Roles)),
    ?assertEqual(false, is_allowed({[{bucket, "default"}], read}, Roles)).

views_admin_test() ->
    Roles = compile_roles([{views_admin, ["default"]}], roles()),
    views_admin_check_default(Roles),
    bucket_views_admin_check_another(Roles),
    bucket_views_admin_check_global(Roles).

views_admin_wildcard_test() ->
    Roles = compile_roles([{views_admin, [any]}], roles()),
    views_admin_check_default(Roles),
    bucket_views_admin_check_global(Roles).

bucket_full_access_check(Roles, Bucket, Allowed) ->
    ?assertEqual(Allowed,
                 is_allowed({[{bucket, Bucket}, data], anything}, Roles)),
    ?assertEqual(Allowed, is_allowed({[{bucket, Bucket}], flush}, Roles)),
    ?assertEqual(Allowed, is_allowed({[{bucket, Bucket}], flush}, Roles)),
    ?assertEqual(false, is_allowed({[{bucket, Bucket}], write}, Roles)).

bucket_full_access_test() ->
    Roles = compile_roles([{bucket_full_access, ["default"]}], roles()),
    bucket_full_access_check(Roles, "default", true),
    bucket_full_access_check(Roles, "another", false),
    ?assertEqual(true, is_allowed({[pools], read}, Roles)),
    ?assertEqual(false, is_allowed({[another], read}, Roles)).

replication_admin_test() ->
    Roles = compile_roles([replication_admin], roles()),
    ?assertEqual(true,
                 is_allowed({[{bucket, "default"}, xdcr], anything}, Roles)),
    ?assertEqual(false,
                 is_allowed({[{bucket, "default"}, views], read}, Roles)),
    ?assertEqual(true,
                 is_allowed({[{bucket, "default"}, settings], read}, Roles)),
    ?assertEqual(false,
                 is_allowed({[{bucket, "default"}, settings], write}, Roles)),
    ?assertEqual(true,
                 is_allowed({[{bucket, "default"}, data], read}, Roles)),
    ?assertEqual(false,
                 is_allowed({[{bucket, "default"}, data], write}, Roles)),
    ?assertEqual(true, is_allowed({[xdcr, developer], read}, Roles)),
    ?assertEqual(false, is_allowed({[xdcr, developer], write}, Roles)),
    ?assertEqual(true, is_allowed({[xdcr], anything}, Roles)),
    ?assertEqual(false, is_allowed({[admin], read}, Roles)),
    ?assertEqual(true, is_allowed({[other], read}, Roles)).

compile_and_assert(Role, Permissions, Params, Results) ->
    Roles = compile_roles([{Role, Params}], roles()),
    ?assertEqual(Results, lists:map(
        fun (Permission) ->
            {Object, Operations} = Permission,
            case is_list(Operations) of
                true ->
                    lists:all(fun(Operation) ->
                                is_allowed({Object, Operation}, Roles)
                              end, Operations);
                false ->
                    is_allowed(Permission, Roles)
            end
        end, Permissions)).

data_reader_collection_test_() ->
    Permissions =
        [{[{collection, ["default", "s", "c"]}, data, docs],
             [read, range_scan]},
         {[{collection, ["default", "s", "c1"]}, data, docs],
             [read, range_scan]},
         {[{collection, ["default", "s", "c2"]}, data, docs],
             [read, range_scan]},
         {[{scope, ["default", "s"]}, data, docs],
             [read, range_scan]},
         {[{scope, ["default", "s1"]}, data, docs],
             [read, range_scan]},
         {[{scope, ["default", "s2"]}, data, docs],
             [read, range_scan]},
         {[{bucket, "default"}, data, docs],
             [read, range_scan]},
         {[{bucket, "default"}, settings], read}],

    Test = ?cut(fun () ->
                        compile_and_assert(data_reader, Permissions, _, _)
                end),

    {foreach, fun () -> ok end,
     [{"existing collection with id's",
       Test([{"default", <<"default_id">>}, {"s", 1}, {"c", 1}],
            [true, false, false, false, false, false, false, true])},
      {"wrong collection id",
       Test([{"default", <<"default_id">>}, {"s", 1}, {"c", 2}],
            [false, false, false, false, false, false, false, false])},
      {"existing collection without id's",
       Test(["default", "s", "c"],
            [true, false, false, false, false, false, false, true])},
      {"scope",
       Test(["default", "s", any],
            [true, true, true, true, false, false, false, true])},
      {"whole bucket",
       Test(["default", any, any],
            [true, true, true, true, true, true, true, true])},
      {"another bucket",
       Test(["test", any, any],
            [false, false, false, false, false, false, false, false])}
     ]}.

query_functions_test_() ->
    Roles = [{query_manage_functions, [n1ql, udf], manage},
             {query_execute_functions, [n1ql, udf], execute},
             {query_manage_external_functions, [n1ql, udf_external], manage},
             {query_execute_external_functions, [n1ql, udf_external], execute}],

    Sources = [{scope, ["default", "s"]},
               {scope, ["default", "s1"]},
               {scope, ["default", "s2"]},
               {bucket, "default"}],

    Tests =
        lists:flatmap(
          fun ({Role, Object, Oper}) ->
                  RoleStr = atom_to_list(Role),
                  Permissions = [{[S | Object], Oper} || S <- Sources],
                  Test =
                      ?cut(fun () ->
                                   compile_and_assert(Role, Permissions, _, _)
                           end),

                  [{"existing scope with id's : " ++ RoleStr,
                    Test([{"default", <<"default_id">>}, {"s", 1}],
                         [true, false, false, false])},
                   {"wrong scope id : " ++ RoleStr,
                    Test([{"default", <<"default_id">>}, {"s", 2}],
                         [false, false, false, false])},
                   {"existing scope without id's : " ++ RoleStr,
                    Test(["default", "s"],
                         [true, false, false, false])},
                   {"whole bucket",
                    Test(["default", any],
                         [true, true, true, true])},
                   {"another bucket",
                    Test(["test", any],
                         [false, false, false, false])}]
          end, Roles),

    {foreach, fun () -> ok end, Tests}.

eventing_functions_test_() ->
    Roles = [{eventing_manage_functions, [eventing, function], manage}],

    Sources = [{scope, ["default", "s"]},
               {scope, ["default", "s1"]},
               {bucket, "default"}],

    Tests =
        lists:flatmap(
          fun ({Role, Object, Oper}) ->
                  RoleStr = atom_to_list(Role),
                  Permissions = [{[S | Object], Oper} || S <- Sources],
                  Test =
                    ?cut(fun () ->
                                 compile_and_assert(Role, Permissions, _, _)
                         end),

                    [{"existing scope with id's : " ++ RoleStr,
                      Test([{"default", <<"default_id">>}, {"s", 1}],
                           [true, false, false])},
                     {"whole bucket",
                      Test(["default", any],
                           [true, true, true])},
                     {"another bucket",
                      Test(["test", any],
                           [false, false, false])}]
          end, Roles),

        {foreach, fun () -> ok end, Tests}.

validate_role_test() ->
    ValidateRole = validate_role(_, roles(), toy_buckets()),
    ?assertEqual({ok, admin}, ValidateRole(admin)),
    ?assertEqual({ok, {bucket_admin, [{"test", <<"test_id">>}]}},
                 ValidateRole({bucket_admin, ["test"]})),
    ?assertEqual({ok, {views_admin, [any]}},
                 ValidateRole({views_admin, [any]})),
    ?assertEqual(false, ValidateRole(something)),
    ?assertEqual(false, ValidateRole({bucket_admin, ["something"]})),
    ?assertEqual(false, ValidateRole({something, ["test"]})),
    ?assertEqual(false, ValidateRole({admin, ["test"]})),
    ?assertEqual(false, ValidateRole(bucket_admin)),
    ?assertEqual(false, ValidateRole({bucket_admin, ["test", "test"]})),
    ?assertEqual(false, ValidateRole({data_reader, ["default"]})),
    ?assertEqual(false, ValidateRole({data_reader, ["default", "s"]})),
    DataReader =
        {data_reader, [{"default", <<"default_id">>}, {"s", 1}, {"c", 1}]},
    ?assertEqual({ok, DataReader},
                 ValidateRole({data_reader, ["default", "s", "c"]})),
    ?assertEqual(false, ValidateRole({data_reader, ["default", "s", "d"]})),
    ?assertEqual({ok, DataReader}, ValidateRole(DataReader)),
    ?assertEqual(false, ValidateRole(
                          {data_reader,
                           [{"default", <<"test_id">>}, {"s", 1}, {"c", 2}]})),
    QMF = {query_manage_functions, [{"default", <<"default_id">>}, {"s", 1}]},
    ?assertEqual({ok, QMF}, ValidateRole(QMF)),
    ?assertEqual({ok, QMF}, ValidateRole({query_manage_functions,
                                          ["default", "s"]})),
    ?assertEqual(false, ValidateRole({query_manage_functions,
                                      [{"default", <<"test_id">>}, {"s", 1}]})),
    ?assertEqual(false, ValidateRole({query_manage_functions,
                                      [{"default", <<"default_id">>},
                                       {"s", 2}]})).

enum_roles(Roles, ParamsList) ->
    Definitions = roles(),
    lists:flatmap(
      fun (Params) ->
              lists:map(
                fun (Role) ->
                        Length = length(get_param_defs(Role, Definitions)),
                        {Role, misc:align_list(Params, Length, any)}
                end, Roles)
      end, ParamsList).

produce_roles_by_permission_test_() ->
    GetRoles =
        fun (Permission) ->
                proplists:get_keys(
                  pipes:run(produce_roles_by_permission(Permission,
                                                        toy_buckets()),
                            pipes:collect()))
        end,
    Test =
        fun (Roles, Permission) ->
                fun () ->
                        ?assertListsEqual(Roles, GetRoles(Permission))
                end
        end,
    TestBucket = {"test", <<"test_id">>},
    DefaultBucket = {"default", <<"default_id">>},
    {foreach,
     fun() ->
             meck:new(cluster_compat_mode, [passthrough]),
             meck:expect(cluster_compat_mode, is_enterprise,
                         fun () -> true end),
             meck:expect(cluster_compat_mode, get_compat_version,
                         fun (_) -> ?LATEST_VERSION_NUM end),
             meck:expect(cluster_compat_mode, is_developer_preview,
                         fun () -> false end)
     end,
     fun (_) ->
             meck:unload(cluster_compat_mode)
     end,
     [{"security permission",
       Test([admin, ro_admin, security_admin_external, security_admin_local],
            {[admin, security], any})},
      {"pools read",
       fun () ->
               Roles = GetRoles({[pools], read}),
               ?assertListsEqual(
                  [],
                  [admin, analytics_reader,
                   {data_reader, [any, any, any]}] -- Roles)
       end},
      {"bucket settings read",
       Test([admin, cluster_admin, query_external_access, query_system_catalog,
             replication_admin, ro_admin, security_admin_external,
             security_admin_local, eventing_admin, backup_admin] ++
                enum_roles([bucket_full_access, bucket_admin, views_admin,
                            data_backup, data_dcp_reader,
                            data_monitoring, data_writer, data_reader,
                            fts_admin, fts_searcher, query_delete,
                            query_insert, query_manage_index, query_select,
                            query_update, replication_target,
                            mobile_sync_gateway],
                           [[any], [TestBucket]]),
            {[{bucket, "test"}, settings], read})},
      {"docs insert for bucket",
       Test([admin, eventing_admin, backup_admin] ++
                enum_roles([bucket_full_access, data_backup, data_writer,
                            mobile_sync_gateway, query_insert],
                           [[any], [TestBucket]]),
            {[{bucket, "test"}, data, docs], insert})},
      {"docs insert for wrong bucket",
       Test([admin, eventing_admin, backup_admin] ++
                enum_roles([bucket_full_access, data_backup, data_writer,
                            mobile_sync_gateway, query_insert],
                           [[any]]),
            {[{bucket, "wrong"}, data, docs], insert})},
      {"docs insert for collection",
       Test([admin, eventing_admin, backup_admin] ++
                enum_roles([bucket_full_access, data_backup, data_writer,
                            mobile_sync_gateway, query_insert],
                           [[any], [DefaultBucket]]) ++
                enum_roles([data_writer, query_insert],
                           [[DefaultBucket, {"s", 1}]]) ++
                enum_roles([data_writer, query_insert],
                           [[DefaultBucket, {"s", 1}, {"c", 1}]]),
            {[{collection, ["default", "s", "c"]}, data, docs], insert})},
      {"docs insert for wrong collection",
       Test([admin, eventing_admin, backup_admin] ++
                enum_roles([bucket_full_access, data_backup, data_writer,
                            mobile_sync_gateway, query_insert],
                           [[any], [DefaultBucket]]) ++
                enum_roles([data_writer, query_insert],
                           [[DefaultBucket, {"s", 1}]]),
            {[{collection, ["default", "s", "w"]}, data, docs], insert})},
      {"docs insert for scope",
       Test([admin, eventing_admin, backup_admin] ++
                enum_roles([bucket_full_access, data_backup, data_writer,
                            mobile_sync_gateway, query_insert],
                           [[any], [DefaultBucket]]) ++
                enum_roles([data_writer, query_insert],
                           [[DefaultBucket, {"s", 1}]]),
            {[{scope, ["default", "s"]}, data, docs], insert})},
      {"docs insert for wrong scope",
       Test([admin, eventing_admin, backup_admin] ++
                enum_roles([bucket_full_access, data_backup, data_writer,
                            mobile_sync_gateway, query_insert],
                           [[any], [DefaultBucket]]),
            {[{scope, ["default", "w"]}, data, docs], insert})},
      {"any bucket",
       Test([admin, eventing_admin, backup_admin] ++
                enum_roles([bucket_full_access, data_backup, data_writer,
                            mobile_sync_gateway, query_insert],
                           [[any]]),
            {[{bucket, any}, data, docs], insert})},
      {"wrong bucket",
       Test([admin, eventing_admin, backup_admin] ++
                enum_roles([bucket_full_access, data_backup, data_writer,
                            mobile_sync_gateway, query_insert],
                           [[any]]),
            {[{bucket, "wrong"}, data, docs], insert})}]}.


params_version_test() ->
    setup_meck(),

    Test = ?cut(params_version(ns_bucket:toy_buckets(_))),
    Update = ?cut(lists:keyreplace("test", 1, toy_buckets_props(),
                                   {"test", _})),

    Version1 = Test(toy_buckets_props()),
    Version2 = Test(lists:keydelete("test", 1, toy_buckets_props())),
    Version3 = Test(Update([{uuid, <<"test_id1">>}])),
    Version4 = Test(Update([{uuid, <<"test_id">>},
                            {collections, toy_manifest()}])),
    ?assertNotEqual(Version1, Version2),
    ?assertNotEqual(Version1, Version3),
    ?assertNotEqual(Version1, Version4),

    teardown_meck().

validate_roles(Roles) ->
    lists:all(
      fun ({Name, Params, Desc, Permissions}) when is_atom(Name),
                                                   is_list(Params),
                                                   is_list(Desc),
                                                   is_list(Permissions) ->
          ?assert(lists:member(Params, all_params_combinations())),
          ?assert(lists:all(fun ({_, _}) -> true; (_) -> false end, Desc)),
          ValidateObject =
              fun (Obj) ->
                  ?assert(lists:all(
                            fun (A) when is_atom(A) -> true;
                                ({A, _}) when is_atom(A) -> true;
                                (_) -> false
                            end, Obj)),
                  true
              end,
          ?assert(lists:all(
                    fun ({Object, all}) -> ValidateObject(Object);
                        ({Object, none}) -> ValidateObject(Object);
                        ({Object, Ops}) when is_list(Ops) ->
                            ?assert(lists:all(fun (A) -> is_atom(A) end, Ops)),
                            ValidateObject(Object)
                    end, Permissions)),
          true
      end, Roles).

roles_format_test() ->
    setup_meck(),

    ?assert(validate_roles(roles())),
    ?assert(validate_roles(menelaus_old_roles:roles_pre_71())),
    ?assert(validate_roles(menelaus_old_roles:roles_pre_70())),
    ?assert(validate_roles(menelaus_old_roles:roles_pre_66())),

    teardown_meck().

-endif.<|MERGE_RESOLUTION|>--- conflicted
+++ resolved
@@ -726,20 +726,6 @@
     get_public_definitions(cluster_compat_mode:get_compat_version(Config)).
 
 -spec get_public_definitions(list()) -> [rbac_role_def(), ...].
-<<<<<<< HEAD
-get_public_definitions(Version) when Version < ?VERSION_66 ->
-    menelaus_old_roles:roles_pre_66();
-get_public_definitions(Version) when Version < ?VERSION_70 ->
-    menelaus_old_roles:roles_pre_70();
-get_public_definitions(Version) when Version < ?VERSION_71 ->
-    menelaus_old_roles:roles_pre_71();
-get_public_definitions(Version) when Version < ?VERSION_ELIXIR ->
-    menelaus_old_roles:roles_pre_elixir();
-get_public_definitions(_) ->
-    roles() ++
-        maybe_add_developer_preview_roles() ++
-        maybe_add_serverless_roles().
-=======
 get_public_definitions(Version) ->
     [{_, Fun} | _] = public_definitions(Version),
     Fun().
@@ -755,8 +741,9 @@
     [{?VERSION_66, fun menelaus_old_roles:roles_pre_66/0},
      {?VERSION_70, fun menelaus_old_roles:roles_pre_70/0},
      {?VERSION_71, fun menelaus_old_roles:roles_pre_71/0},
-     {undefined, ?cut(roles() ++ maybe_add_developer_preview_roles())}].
->>>>>>> b3125af8
+     {?VERSION_ELIXIR, fun menelaus_old_roles:roles_pre_elixir/0},
+     {undefined, ?cut(roles() ++ maybe_add_developer_preview_roles()
+                      ++ maybe_add_serverless_roles())}].
 
 -spec object_match(
         rbac_permission_object(), rbac_permission_pattern_object()) ->
