--- conflicted
+++ resolved
@@ -1310,11 +1310,19 @@
                 fun () -> true end),
     meck:new(ns_config, [passthrough]),
     meck:expect(ns_config, search_node_with_default,
-                fun (_, Default) -> Default end).
+                fun (_, Default) -> Default end),
+
+    meck:new(ns_bucket, [passthrough]),
+    meck:expect(ns_bucket,
+        get_bucket,
+        fun(_) ->
+            {ok, [{type, membase}, {storage_mode, magma}]}
+        end).
 
 teardown_meck() ->
     meck:unload(cluster_compat_mode),
-    meck:unload(ns_config).
+    meck:unload(ns_config),
+    meck:unload(ns_bucket).
 
 filter_out_invalid_roles_test() ->
     Roles = [{role1, [{"bucket1", <<"id1">>}]},
@@ -1948,16 +1956,7 @@
 
 
 params_version_test() ->
-<<<<<<< HEAD
     setup_meck(),
-=======
-    meck:new(ns_bucket, [passthrough]),
-    meck:expect(ns_bucket,
-                get_bucket,
-                fun(_) ->
-                        {ok, [{type, membase}, {storage_mode, magma}]}
-                end),
->>>>>>> ea1f9099
 
     Test = ?cut(params_version(ns_bucket:toy_buckets(_))),
     Update = ?cut(lists:keyreplace("test", 1, toy_buckets_props(),
