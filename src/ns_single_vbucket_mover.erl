%% @author Couchbase, Inc <info@couchbase.com>
%% @copyright 2011-Present Couchbase, Inc.
%%
%% Use of this software is governed by the Business Source License included
%% in the file licenses/BSL-Couchbase.txt.  As of the Change Date specified
%% in that file, in accordance with the Business Source License, use of this
%% software will be governed by the Apache License, Version 2.0, included in
%% the file licenses/APL2.txt.
%%

-module(ns_single_vbucket_mover).

-export([spawn_mover/5, mover/6]).

-include("ns_common.hrl").
-ifdef(TEST).
-include_lib("eunit/include/eunit.hrl").
-endif.

spawn_mover(Bucket, VBucket, OldChain, NewChain, Quirks) ->
    Parent = self(),
    Pid = proc_lib:spawn_link(ns_single_vbucket_mover, mover,
                              [Parent, Bucket,
                               VBucket, OldChain, NewChain, Quirks]),
    ?rebalance_debug("Spawned single vbucket mover: ~p (~p)",
                     [[Parent, Bucket, VBucket,
                       OldChain, NewChain, Quirks], Pid]),
    Pid.

get_cleanup_list() ->
    case erlang:get(cleanup_list) of
        undefined -> [];
        X -> X
    end.

cleanup_list_add(Pid) ->
    List = get_cleanup_list(),
    List2 = ordsets:add_element(Pid, List),
    erlang:put(cleanup_list, List2).

cleanup_list_del(Pid) ->
    List = get_cleanup_list(),
    List2 = ordsets:del_element(Pid, List),
    erlang:put(cleanup_list, List2).

mover(Parent, Bucket, VBucket, OldChain, NewChain, Quirks) ->
    master_activity_events:note_vbucket_mover(self(), Bucket, hd(OldChain),
                                              VBucket, OldChain, NewChain),
    misc:try_with_maybe_ignorant_after(
      fun () ->
              process_flag(trap_exit, true),
              mover_inner(Parent, Bucket, VBucket, OldChain, NewChain, Quirks),
              on_move_done(Parent, Bucket, VBucket, OldChain, NewChain)
      end,
      fun () ->
              misc:sync_shutdown_many_i_am_trapping_exits(get_cleanup_list())
      end),

    ns_vbucket_mover:note_move_done(Parent, self()).

spawn_and_wait(Body) ->
    WorkerPid = proc_lib:spawn_link(Body),
    cleanup_list_add(WorkerPid),
    receive
        {'EXIT', From, Reason} = ExitMsg ->
            case From =:= WorkerPid andalso Reason =:= normal of
                true ->
                    cleanup_list_del(WorkerPid),
                    ok;
                false ->
                    self() ! ExitMsg,

                    case misc:is_shutdown(Reason) of
                        true ->
                            ?log_debug("Got shutdown exit signal ~p. "
                                       "Assuming it's from our parent", [ExitMsg]),
                            exit(Reason);
                        false ->
                            ?log_error("Got unexpected exit signal ~p", [ExitMsg]),
                            exit({unexpected_exit, ExitMsg})
                    end
            end
    end.

wait_index_updated(Bucket, Parent, NewNode, ReplicaNodes, VBucket) ->
    case ns_config:read_key_fast(rebalance_index_waiting_disabled, false) of
        false ->
            master_activity_events:note_wait_index_updated_started(Bucket, NewNode, VBucket),
            spawn_and_wait(
              fun () ->
                      ok = janitor_agent:wait_index_updated(Bucket, Parent, NewNode, ReplicaNodes, VBucket)
              end),
            master_activity_events:note_wait_index_updated_ended(Bucket, NewNode, VBucket);
        _ ->
            ok
    end.

maybe_inhibit_view_compaction(_Parent, _Node, _Bucket, _NewNode, false) ->
    ok;
maybe_inhibit_view_compaction(Parent, Node, Bucket, NewNode, true) ->
    inhibit_view_compaction(Parent, Node, Bucket, NewNode).

inhibit_view_compaction(Parent, Node, Bucket, NewNode) ->
    case cluster_compat_mode:rebalance_ignore_view_compactions() of
        false ->
            spawn_and_wait(
              fun () ->
                      InhibitedNodes = lists:usort([Node, NewNode]),
                      ns_vbucket_mover:inhibit_view_compaction(Bucket, Parent,
                                                               InhibitedNodes)
              end);
        _ ->
            ok
    end.

maybe_initiate_indexing(_Bucket, _Parent, _JustBackfillNodes, _ReplicaNodes, _VBucket, false) ->
    ok;
maybe_initiate_indexing(Bucket, Parent, JustBackfillNodes, ReplicaNodes, VBucket, true) ->
    ok = janitor_agent:initiate_indexing(Bucket, Parent, JustBackfillNodes, ReplicaNodes, VBucket),
    master_activity_events:note_indexing_initiated(Bucket, JustBackfillNodes, VBucket).

mover_inner(Parent, Bucket, VBucket,
            [undefined|_] = _OldChain,
            [NewMaster|_] = _NewChain, _Quirks) ->
    set_vbucket_state(Bucket, NewMaster, Parent, VBucket,
                      active, undefined, undefined, undefined);
mover_inner(Parent, Bucket, VBucket,
            [OldMaster|OldReplicas] = OldChain,
            [NewMaster|_] = NewChain, Quirks) ->
    IndexAware = cluster_compat_mode:is_index_aware_rebalance_on(),

    maybe_inhibit_view_compaction(Parent, OldMaster, Bucket, NewMaster, IndexAware),

    %% build new chain as replicas of existing master
    {ReplicaNodes, JustBackfillNodes} =
        get_replica_and_backfill_nodes(OldMaster, NewChain),

    maybe_reset_replicas(Bucket, Parent, VBucket,
                         ReplicaNodes ++ JustBackfillNodes, Quirks),

    %% setup replication streams to replicas from the existing master
    set_initial_vbucket_state(Bucket, Parent, VBucket, OldMaster, ReplicaNodes, JustBackfillNodes),

    %% initiate indexing on new master (replicas are ignored for now)
    %% at this moment since the stream to new master is created (if there is a new master)
    %% ep-engine guarantees that it can support indexing
    maybe_initiate_indexing(Bucket, Parent, JustBackfillNodes, ReplicaNodes, VBucket, IndexAware),

    master_activity_events:note_backfill_phase_started(Bucket, VBucket),
    %% wait for backfill on all the opened streams
    AllBuiltNodes = JustBackfillNodes ++ ReplicaNodes,
    wait_dcp_data_move(Bucket, Parent, OldMaster, AllBuiltNodes, VBucket),

    %% grab the seqno from the old master and wait till this seqno is
    %% persisted on all the replicas
    wait_master_seqno_persisted_on_replicas(Bucket, VBucket, Parent,
                                            OldMaster, AllBuiltNodes),

    ?rebalance_debug("Backfill of vBucket ~p completed after waiting for "
                     "persistence of high sequence number.", [VBucket]),

    master_activity_events:note_backfill_phase_ended(Bucket, VBucket),

    %% notify parent that the backfill is done, so it can start rebalancing
    %% next vbucket
    ns_vbucket_mover:note_backfill_done(Parent, self()),

    ok = ns_rebalancer:check_test_condition(backfill_done, Bucket),

    case OldMaster =:= NewMaster of
        true ->
            %% if there's nothing to move, we're done
            %% we're safe if old and new masters are the same; basically our
            %% replication streams are already established
            set_dual_topology(Bucket, OldMaster, Parent, VBucket,
                              undefined, OldChain, NewChain, AllBuiltNodes);
        false ->
            case IndexAware of
                true ->
                    %% pause index on old master node
                    case cluster_compat_mode:is_index_pausing_on() of
                        true ->
                            ns_server_stats:notify_counter(<<"index_pausing_runs">>),
                            set_vbucket_state(Bucket, OldMaster, Parent, VBucket,
                                              active, paused, undefined,
                                              [OldChain]),
                            wait_master_seqno_persisted_on_replicas(Bucket, VBucket, Parent, OldMaster,
                                                                    AllBuiltNodes);
                        false ->
                            ok
                    end,

                    wait_index_updated(Bucket, Parent, NewMaster, ReplicaNodes, VBucket),

                    ?rebalance_debug("Index is updated on new master. Bucket ~p, partition ~p",
                                     [Bucket, VBucket]);
                false ->
                    ok
            end,

            set_dual_topology(Bucket, OldMaster, Parent, VBucket,
                              paused, OldChain, NewChain, AllBuiltNodes),

            master_activity_events:note_takeover_started(Bucket, VBucket, OldMaster,
                                                         NewMaster),

            AllReplicaNodes = lists:usort(ReplicaNodes ++ OldReplicas) -- [undefined],
            dcp_takeover(Bucket, Parent,
                         OldMaster, NewMaster,
                         AllReplicaNodes, VBucket, Quirks),

            master_activity_events:note_takeover_ended(Bucket, VBucket, OldMaster, NewMaster),

            set_vbucket_state(Bucket, NewMaster, Parent, VBucket,
                              active, undefined, undefined, undefined),

            %% Vbucket on the old master is dead.
            %% Cleanup replication streams from the old master to the
            %% new and old replica nodes.
            %% We need to cleanup streams to the old replicas as well
            %% to prevent race condition like the one described below.
            %%
            %% At the end of the vbucket move,
            %% update_replication_post_move performs bulk vbucket state
            %% update. Based on how the old and new chains are, one possible
            %% set of state transitions are as follows:
            %%  - change state of vbucket, say vb1, on old master to replica
            %%  - change state of vb1 on old replicas. This results in closing
            %%    of streams from old master to the old replicas.
            %% Ideally, we want all replication streams from the old master
            %% to close before we change the state of the vbucket on the
            %% old master. But, bulk vbucket state change is racy which causes
            %% other races. Consider this sequence which can occur
            %% if state of vb on old master changes before the replication
            %% streams from it are closed.
            %%  1. State of vb1 on old master changes to replica. Replication
            %%     stream from old master to the old replicas are still active.
            %%  2. Because of the state change, EP engine sends dcp stream
            %%     end to old replicas.
            %%  3. Old replica is in middle of processing the dcp stream end.
            %%     There is a few milisecond window when
            %%     ns-server has processed dcp stream end but EP engine has not.
            %%  4. Setup replication stream for some other vbucket comes in
            %%     during the above window. It tries to add back the
            %%     replication stream from old master to the old replicas.
            %%     Since EP engine has not processed the dcp stream end
            %%     yet, the stream add fails with eexist causing rebalance to
            %%     fail.
            %% Since state of the vb on old master is no longer active, we
            %% should not be trying to add a stream from it.
            %% If all replication streams from old master are closed
            %% here before the vbucket state changes on the old master,
            %% then we will not end up in race conditions like these.

            OldReplicaNodes = [N || N <- OldReplicas,
                                    N =/= undefined,
                                    N =/= NewMaster],
            CleanupNodes = lists:subtract(OldReplicaNodes, ReplicaNodes) ++
                ReplicaNodes,
            cleanup_old_streams(Bucket, CleanupNodes, Parent, VBucket)
    end.

maybe_reset_replicas(Bucket, RebalancerPid, VBucket, Nodes, Quirks) ->
    case rebalance_quirks:is_enabled(reset_replicas, Quirks) of
        true ->
            ?log_info("Resetting replicas for "
                      "bucket ~p, vbucket ~p on nodes ~p",
                      [Bucket, VBucket, Nodes]),

            cleanup_old_streams(Bucket, Nodes, RebalancerPid, VBucket),
            spawn_and_wait(
              fun () ->
                      ok = janitor_agent:delete_vbucket_copies(
                             Bucket, RebalancerPid, Nodes, VBucket)
              end);
        false ->
            ok
    end.

set_dual_topology(Bucket, ActiveNode,
                  RebalancerPid, VBucket, VBucketRebalanceState,
                  OldTopology, NewTopology, AllBuiltNodes) ->
    case cluster_compat_mode:is_cluster_65() of
        true ->
            DualTopology = [OldTopology, NewTopology],
            set_vbucket_state_65(Bucket, ActiveNode, RebalancerPid,
                                        VBucket, active, VBucketRebalanceState,
                                        undefined, DualTopology),
            %% We wait for seqno because we may not have sync write on NewChain
            %% but have been committed on the OldChain.
            wait_master_seqno_persisted_on_replicas(Bucket,
                                                    VBucket, RebalancerPid,
                                                    ActiveNode, AllBuiltNodes);
        false ->
            ok
    end.

set_vbucket_state(Bucket, Node, RebalancerPid, VBucket,
                  VBucketState, VBucketRebalanceState, ReplicateFrom,
                  Topology) ->
    case cluster_compat_mode:is_cluster_65() of
        true ->
            set_vbucket_state_65(Bucket, Node,
                                        RebalancerPid, VBucket, VBucketState,
                                        VBucketRebalanceState,
                                        ReplicateFrom, Topology);
        false ->
            set_vbucket_state_pre_65(Bucket, Node,
                                            RebalancerPid, VBucket,
                                            VBucketState, VBucketRebalanceState,
                                            ReplicateFrom)
    end.

set_vbucket_state_pre_65(Bucket, Node,
                                RebalancerPid, VBucket, VBucketState,
                                VBucketRebalanceState, ReplicateFrom) ->
    spawn_and_wait(
      fun () ->
              ok = janitor_agent:set_vbucket_state(
                     Bucket, Node, RebalancerPid, VBucket,
                     VBucketState, VBucketRebalanceState, ReplicateFrom)
      end).

set_vbucket_state_65(Bucket, Node, RebalancerPid, VBucket,
                            VBucketState, VBucketRebalanceState, ReplicateFrom,
                            Topology) ->
    spawn_and_wait(
      fun () ->
              ok = janitor_agent:set_vbucket_state(
                     Bucket, Node, RebalancerPid, VBucket,
                     VBucketState, VBucketRebalanceState, ReplicateFrom,
                     Topology)
      end).

%% This ensures that all streams into new set of replicas (either replica
%% building streams or old replications) are closed. It's needed because
%% ep-engine doesn't like it when there are two consumer connections for the
%% same vbucket on a node.
%%
%% Note that some of the same streams appear to be cleaned up in
%% update_replication_post_move, but this is done in unpredictable order
%% there, so it's still possible to add a stream before the old one is
%% closed. In addition to that, it's also not enough to just clean up old
%% replications, because we also create rebalance-specific streams that can
%% lead to the same problems.
cleanup_old_streams(Bucket, Nodes, RebalancerPid, VBucket) ->
    Changes = [{Node, replica, undefined, undefined} || Node <- Nodes],
    spawn_and_wait(
      fun () ->
              ok = janitor_agent:bulk_set_vbucket_state(Bucket, RebalancerPid, VBucket, Changes)
      end).

dcp_takeover(Bucket, Parent,
             OldMaster, NewMaster, ReplicaNodes, VBucket, Quirks) ->
    case rebalance_quirks:is_enabled(takeover_via_orchestrator, Quirks) of
        true ->
            dcp_takeover_via_orchestrator(Bucket, Parent,
                                          OldMaster, NewMaster,
                                          ReplicaNodes, VBucket, Quirks);
        false ->
            dcp_takeover_regular(Bucket, Parent, OldMaster, NewMaster, VBucket)
    end.

dcp_takeover_via_orchestrator(Bucket, Parent,
                              OldMaster, NewMaster,
                              ReplicaNodes, VBucket, Quirks) ->
    ?log_info("Performing special takeover~n"
              "Bucket = ~p, VBucket = ~p~n"
              "OldMaster = ~p, NewMaster = ~p",
              [Bucket, VBucket, OldMaster, NewMaster]),

    ?log_info("Tearing down replication for "
              "vbucket ~p (bucket ~p) from ~p to ~p",
              [VBucket, Bucket, OldMaster, NewMaster]),
    set_vbucket_state(Bucket, NewMaster, Parent,
                      VBucket, pending, passive, undefined, undefined),

    DisableOldMaster = rebalance_quirks:is_enabled(disable_old_master, Quirks),
    case DisableOldMaster of
        true ->
            %% The subsequent vbucket state change on the old master will
            %% result in these replications being terminated anyway. But that
            %% will happen asynchronously. So once we create post-rebalance
            %% replications, we won't be able to reliably know that
            %% replications don't exist anymore (or rather, that ep-engine
            %% processed the stream_end messages sent by the old
            %% master). That's why we terminate these replications in advance
            %% synchronously.
            ?log_info("Terminating replications for "
                      "vbucket ~p (bucket ~p) from ~p to nodes ~p",
                      [VBucket, Bucket, OldMaster, ReplicaNodes]),
            cleanup_old_streams(Bucket, ReplicaNodes, Parent, VBucket),

            ?log_info("Disabling vbucket ~p (bucket ~p) on ~p",
                      [VBucket, Bucket, OldMaster]),
            set_vbucket_state(Bucket, OldMaster, Parent,
                              VBucket, replica, passive, undefined, undefined);
        false ->
            ok
    end,

    ?log_info("Spawning takeover replicator for vbucket ~p (bucket ~p) from ~p to ~p",
              [VBucket, Bucket, OldMaster, NewMaster]),
    Pid = start_takeover_replicator(NewMaster, OldMaster, Bucket, VBucket),
    cleanup_list_add(Pid),
    spawn_and_wait(
      fun () ->
              ?log_info("Starting takeover for vbucket ~p (bucket ~p) from ~p to ~p",
                        [VBucket, Bucket, OldMaster, NewMaster]),
              do_takeover(DisableOldMaster, Pid, Bucket, VBucket),
              ?log_info("Takeover for vbucket ~p (bucket ~p) from ~p to ~p finished",
                        [VBucket, Bucket, OldMaster, NewMaster])
      end).

start_takeover_replicator(NewMaster, OldMaster, Bucket, VBucket) ->
    ConnName = get_takeover_connection_name(NewMaster, OldMaster, Bucket,
                                            VBucket),

    RepFeatures = dcp_sup:get_replication_features(),
    {ok, Pid} = dcp_replicator:start_link(undefined, NewMaster, OldMaster,
                                          Bucket, ConnName, RepFeatures),
    Pid.

get_takeover_connection_name(NewMaster, OldMaster, Bucket, VBucket) ->
    ConnName0 = lists:concat(["replication:takeover:",
                              binary_to_list(couch_uuids:random()), ":",
                              atom_to_list(OldMaster), "->",
                              atom_to_list(NewMaster), ":",
                              Bucket, ":",
                              integer_to_list(VBucket)]),

    case length(ConnName0) =< ?MAX_DCP_CONNECTION_NAME of
        true ->
            ConnName0;
        false ->
            {OldM, NewM} = dcp_replicator:trim_common_prefix(
                             OldMaster, NewMaster),
            ConnName1 =
                lists:concat(["replication:takeover:",
                              binary_to_list(couch_uuids:random()), ":",
                              OldM, "->",
                              NewM, ":",
                              string:slice(Bucket, 0, 60), ":",
                              integer_to_list(VBucket)]),
<<<<<<< HEAD
                true = length(ConnName1) =< ?MAX_DCP_CONNECTION_NAME,
                ConnName1
=======
            true = length(ConnName1) =< ?MAX_DCP_CONNECTION_NAME,
            ConnName1
>>>>>>> 2fddafde
    end.

do_takeover(false, Pid, _Bucket, VBucket) ->
    do_takeover(Pid, VBucket);
do_takeover(true, Pid, Bucket, VBucket) ->
    Timeout = ns_config:get_timeout(takeover_via_orchestrator, 10000),
    {ok, TRef} = timer:exit_after(Timeout,
                                  {takeover_timeout, Bucket, VBucket}),
    try
        do_takeover(Pid, VBucket)
    after
        timer:cancel(TRef)
    end.

do_takeover(Pid, VBucket) ->
    ok = dcp_replicator:takeover(Pid, VBucket).

dcp_takeover_regular(Bucket, Parent, OldMaster, NewMaster, VBucket) ->
    spawn_and_wait(
      fun () ->
              ok = janitor_agent:dcp_takeover(Bucket, Parent, OldMaster, NewMaster, VBucket)
      end).

wait_dcp_data_move(Bucket, Parent, SrcNode, DstNodes, VBucket) ->
    spawn_and_wait(
      fun () ->
              ?rebalance_debug(
                 "Will wait for backfill on all opened streams for bucket = ~p partition ~p src node = ~p dest nodes = ~p",
                 [Bucket, VBucket, SrcNode, DstNodes]),
              case janitor_agent:wait_dcp_data_move(Bucket, Parent, SrcNode, DstNodes, VBucket) of
                  ok ->
                      ?rebalance_debug(
                         "DCP data is up to date for bucket = ~p partition ~p src node = ~p dest nodes = ~p",
                         [Bucket, VBucket, SrcNode, DstNodes]),
                      ok;
                  Error ->
                      erlang:error({dcp_wait_for_data_move_failed,
                                    Bucket, VBucket, SrcNode, DstNodes, Error})
              end
      end).

wait_master_seqno_persisted_on_replicas(Bucket, VBucket, Parent, MasterNode, ReplicaNodes) ->
    SeqNo = janitor_agent:get_vbucket_high_seqno(Bucket, Parent, MasterNode, VBucket),
    master_activity_events:note_seqno_waiting_started(Bucket, VBucket, SeqNo, ReplicaNodes),
    wait_seqno_persisted_many(Bucket, Parent, ReplicaNodes, VBucket, SeqNo),
    master_activity_events:note_seqno_waiting_ended(Bucket, VBucket, SeqNo, ReplicaNodes).

wait_seqno_persisted_many(Bucket, Parent, Nodes, VBucket, SeqNo) ->
    spawn_and_wait(
      fun () ->
              RVs = misc:parallel_map(
                      fun (Node) ->
                              {Node, (catch janitor_agent:wait_seqno_persisted(Bucket, Parent, Node, VBucket, SeqNo))}
                      end, Nodes, infinity),
              NonOks = [P || {_N, V} = P <- RVs,
                             V =/= ok],
              case NonOks =:= [] of
                  true -> ok;
                  false ->
                      erlang:error({wait_seqno_persisted_failed, Bucket, VBucket, SeqNo, NonOks})
              end
      end).

get_replica_and_backfill_nodes(MasterNode, [NewMasterNode|_] = NewChain) ->
    ReplicaNodes = [N || N <- NewChain,
                         N =/= MasterNode,
                         N =/= undefined,
                         N =/= NewMasterNode],
    JustBackfillNodes = [N || N <- [NewMasterNode],
                              N =/= MasterNode],
    true = (JustBackfillNodes =/= [undefined]),
    {ReplicaNodes, JustBackfillNodes}.

set_initial_vbucket_state(Bucket, Parent, VBucket, SrcNode, ReplicaNodes, JustBackfillNodes) ->
    Changes = [{Replica, replica, undefined, SrcNode}
               || Replica <- ReplicaNodes]
        ++ [{FutureMaster, replica, passive, SrcNode}
            || FutureMaster <- JustBackfillNodes],
    spawn_and_wait(
      fun () ->
              janitor_agent:bulk_set_vbucket_state(Bucket, Parent, VBucket, Changes)
      end).

%% @private
%% @doc {Src, Dst} pairs from a chain with unmapped nodes filtered out.
pairs([undefined | _]) ->
    [];
pairs([Master | Replicas]) ->
    [{Master, R} || R <- Replicas, R =/= undefined].

%% @private
%% @doc Perform post-move replication fixup.
update_replication_post_move(RebalancerPid, BucketName, VBucket, OldChain, NewChain) ->
    ChangeReplica = fun (Dst, Src) ->
                            {Dst, replica, undefined, Src}
                    end,
    %% destroy remnants of old replication chain
    DelChanges = [ChangeReplica(D, undefined) || {_, D} <- pairs(OldChain),
                                                 not lists:member(D, NewChain)],
    %% just start new chain of replications. Old chain is dead now
    AddChanges = [ChangeReplica(D, S) || {S, D} <- pairs(NewChain)],
    ok = janitor_agent:bulk_set_vbucket_state(BucketName, RebalancerPid,
                                              VBucket, AddChanges ++ DelChanges).

on_move_done(RebalancerPid, Bucket, VBucket, OldChain, NewChain) ->
    WorkerPid = self(),

    spawn_and_wait(
      fun () ->
              on_move_done_body(RebalancerPid, WorkerPid,
                                Bucket, VBucket, OldChain, NewChain)
      end).

on_move_done_body(RebalancerPid, WorkerPid, Bucket, VBucket, OldChain,
                  [NewMaster | _] = NewChain) ->
    update_vbucket_map(RebalancerPid, WorkerPid, Bucket, VBucket),

    case cluster_compat_mode:is_cluster_65() of
        true ->
            %% Set topology on the NewMaster.
            janitor_agent:set_vbucket_state(
              Bucket, NewMaster, RebalancerPid, VBucket,
              active, undefined, undefined, [NewChain]);
        false ->
            ok
    end,

    update_replication_post_move(RebalancerPid, Bucket, VBucket, OldChain, NewChain),

    OldCopies0 = OldChain -- NewChain,
    OldCopies = [OldCopyNode || OldCopyNode <- OldCopies0,
                                OldCopyNode =/= undefined],
    ?rebalance_info("Moving vbucket ~p done. Will delete it on: ~p", [VBucket, OldCopies]),
    case janitor_agent:delete_vbucket_copies(Bucket, RebalancerPid, OldCopies, VBucket) of
        ok ->
            ok;
        {errors, BadDeletes} ->
            ?log_error("Deleting some old copies of vbucket failed: ~p", [BadDeletes])
    end.

update_vbucket_map(RebalancerPid, WorkerPid, Bucket, VBucket) ->
    ?log_debug("Updating vbucket map "
               "for bucket ~p, vbucket ~p", [Bucket, VBucket]),

    Start = erlang:monotonic_time(microsecond),
    case ns_vbucket_mover:update_vbucket_map(RebalancerPid, WorkerPid) of
        ok ->
            End = erlang:monotonic_time(microsecond),
            ?log_debug("Updated vbucket map for bucket ~p, vbucket ~p in ~b us",
                       [Bucket, VBucket, End - Start]);
        Error ->
            ?log_error("Failed to update vbucket "
                       "map for bucket ~p, vbucket ~p:~n~p",
                       [Bucket, VBucket, Error]),
            exit({failed_to_update_vbucket_map, Bucket, VBucket, Error})
    end.

-ifdef(TEST).
get_takeover_connection_name_test() ->
    meck:new(couch_uuids, [passthrough]),
    meck:expect(couch_uuids, random,
                fun () -> <<"a5292f34ef9062cae8dc4a86e82ac3c8">> end),

    %% Connection name fits into the maximum allowed

    NodeA = 'nodeA.eng.couchbase.com',
    NodeB = 'nodeB.eng.couchbase.com',
    BucketAB = "bucket1",
    ConnAB = get_takeover_connection_name(NodeA, NodeB, BucketAB, 0),
    ?assertEqual("replication:takeover:a5292f34ef9062cae8dc4a86e82ac3c8:"
                 "nodeB.eng.couchbase.com->nodeA.eng.couchbase.com:bucket1:0",
                 ConnAB),
    ?assertEqual(true, length(ConnAB) =< ?MAX_DCP_CONNECTION_NAME),

    %% Test where the connection name, using the pre-NEO method, won't
    %% fit into the maximum allowed.

    Node1 = "ns_1@platform-couchbase-cluster-0000.platform-couchbase-cluster."
            "couchbase-new-pxxxxxxx.svc",
    Node2 = "ns_1@platform-couchbase-cluster-0001.platform-couchbase-cluster."
            "couchbase-new-pxxxxxxx.svc",
    Bucket12 = "com.yyyyyy.digital.ms.shoppingcart.shoppingcart.1234567890"
               "12345678901234567890",
    Conn12 = get_takeover_connection_name(list_to_atom(Node1),
                                          list_to_atom(Node2),
                                          Bucket12, 1023),
    ?assertEqual("replication:takeover:a5292f34ef9062cae8dc4a86e82ac3c8:1."
                 "platform-couchbase-cluster.couchb->0.platform-couchbase-"
                 "cluster.couchb:com.yyyyyy.digital.ms.shoppingcart."
                 "shoppingcart.123456789012:1023", Conn12),

    %% Test that the node names aren't shortened too much (note the only
    %% difference is the last character).

    Node3 = "ManyManyManyManyCommonCharacters_ns_1@platform-couchbase-cluster"
            "-0000",
    Node4 = "ManyManyManyManyCommonCharacters_ns_1@platform-couchbase-cluster"
            "-0001",
    LongBucket = "travel-sample-with-a-very-very-very-very-long-bucket-name",
    Conn34 = get_takeover_connection_name(list_to_atom(Node3),
                                          list_to_atom(Node4),
                                          LongBucket, 777),
    ?assertEqual("replication:takeover:a5292f34ef9062cae8dc4a86e82ac3c8:"
                 "s_1@platform-couchbase-cluster-0001->s_1@platform-couchbase-"
                 "cluster-0000:travel-sample-with-a-very-very-very-very-"
                 "long-bucket-name:777", Conn34),

    %% Test with unique node names but one is much longer than the other.

    Node5 = "AShortNodeName",
    Node6 = "ManyManyManyManyCommonCharacters_ns_1@platform-couchbase-cluster"
            "-AndEvenMoreCharactersToMakeThisNodeNameLongEnoughToRequireIt"
            "ToBeShortened",
    Conn56 = get_takeover_connection_name(list_to_atom(Node5),
                                          list_to_atom(Node6),
                                          LongBucket, 789),
    ?assertEqual("replication:takeover:a5292f34ef9062cae8dc4a86e82ac3c8:"
                 "ManyManyManyManyCommonCharacters_ns->AShortNodeName:"
                 "travel-sample-with-a-very-very-very-very-long-bucket-name:"
                 "789", Conn56),

    %% Long node names with no common prefix.

    Node7 = "ManyManyManyManyCommonCharacters_ns_1@platform-couchbase-cluster"
            "-AndEvenMoreCharactersToMakeThisNodeNameLongEnoughToRequireIt"
            "ToBeShortened",
    Node8 = "NoCommonPrefixManyCommonCharacters_ns_1@platform-couchbase-cluster"
            "-AndEvenMoreCharactersToMakeThisNodeNameLongEnoughToRequireIt"
            "ToBeShortened",
    Conn78 = get_takeover_connection_name(list_to_atom(Node7),
                                          list_to_atom(Node8),
                                          LongBucket, 222),
    ?assertEqual("replication:takeover:a5292f34ef9062cae8dc4a86e82ac3c8:"
                 "NoCommonPrefixManyCommonCharacters_->ManyManyManyMany"
                 "CommonCharacters_ns:travel-sample-with-a-very-very-very-"
                 "very-long-bucket-name:222", Conn78),

    meck:unload(couch_uuids).

-endif.<|MERGE_RESOLUTION|>--- conflicted
+++ resolved
@@ -442,13 +442,8 @@
                               NewM, ":",
                               string:slice(Bucket, 0, 60), ":",
                               integer_to_list(VBucket)]),
-<<<<<<< HEAD
-                true = length(ConnName1) =< ?MAX_DCP_CONNECTION_NAME,
-                ConnName1
-=======
             true = length(ConnName1) =< ?MAX_DCP_CONNECTION_NAME,
             ConnName1
->>>>>>> 2fddafde
     end.
 
 do_takeover(false, Pid, _Bucket, VBucket) ->
