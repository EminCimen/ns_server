--- conflicted
+++ resolved
@@ -467,8 +467,7 @@
 %% @doc Send flush command to specified bucket
 -spec flush(bucket_name()) -> ok.
 flush(Bucket) ->
-<<<<<<< HEAD
-    do_call({server(Bucket, stats), node()}, flush, ?TIMEOUT).
+    do_call({server(Bucket, stats), node()}, flush, ?TIMEOUT_VERY_HEAVY).
 
 
 %% @doc send an add command to memcached instance
@@ -562,10 +561,6 @@
     do_call({server(Bucket, data), node()},
             {sync, Key, VBucket, CAS}, ?TIMEOUT * 2).
 
-=======
-    do_call({server(Bucket), node()}, flush, ?TIMEOUT_VERY_HEAVY).
->>>>>>> bc2d9361
-
 %% @doc Returns true if backfill is running on this node for the given bucket.
 -spec backfilling(bucket_name()) ->
                          boolean().
@@ -584,23 +579,14 @@
 -spec delete_vbucket(bucket_name(), vbucket_id()) ->
                             ok | mc_error().
 delete_vbucket(Bucket, VBucket) ->
-<<<<<<< HEAD
-    do_call(server(Bucket, stats), {delete_vbucket, VBucket}, ?TIMEOUT).
-=======
-    do_call(server(Bucket), {delete_vbucket, VBucket}, ?TIMEOUT_VERY_HEAVY).
->>>>>>> bc2d9361
+    do_call(server(Bucket, stats), {delete_vbucket, VBucket}, ?TIMEOUT_VERY_HEAVY).
 
 
 -spec delete_vbucket(node(), bucket_name(), vbucket_id()) ->
                             ok | mc_error().
 delete_vbucket(Node, Bucket, VBucket) ->
-<<<<<<< HEAD
     do_call({server(Bucket, stats), Node}, {delete_vbucket, VBucket},
-            ?TIMEOUT).
-=======
-    do_call({server(Bucket), Node}, {delete_vbucket, VBucket},
-                    ?TIMEOUT_VERY_HEAVY).
->>>>>>> bc2d9361
+            ?TIMEOUT_VERY_HEAVY).
 
 
 -spec get_vbucket(node(), bucket_name(), vbucket_id()) ->
@@ -666,23 +652,14 @@
 -spec set_vbucket(bucket_name(), vbucket_id(), vbucket_state()) ->
                          ok | mc_error().
 set_vbucket(Bucket, VBucket, VBState) ->
-<<<<<<< HEAD
-    do_call(server(Bucket, stats), {set_vbucket, VBucket, VBState}, ?TIMEOUT).
-=======
-    do_call(server(Bucket), {set_vbucket, VBucket, VBState}, ?TIMEOUT_HEAVY).
->>>>>>> bc2d9361
+    do_call(server(Bucket, stats), {set_vbucket, VBucket, VBState}, ?TIMEOUT_HEAVY).
 
 
 -spec set_vbucket(node(), bucket_name(), vbucket_id(), vbucket_state()) ->
                          ok | mc_error().
 set_vbucket(Node, Bucket, VBucket, VBState) ->
-<<<<<<< HEAD
     do_call({server(Bucket, stats), Node}, {set_vbucket, VBucket, VBState},
-            ?TIMEOUT).
-=======
-    do_call({server(Bucket), Node}, {set_vbucket, VBucket, VBState},
-                    ?TIMEOUT_HEAVY).
->>>>>>> bc2d9361
+            ?TIMEOUT_HEAVY).
 
 
 -spec stats(bucket_name()) ->
@@ -703,11 +680,7 @@
     do_call({server(Bucket, stats), Node}, {stats, Key}, ?TIMEOUT).
 
 sync_bucket_config(Bucket) ->
-<<<<<<< HEAD
-    do_call(server(Bucket, stats), sync_bucket_config, ?TIMEOUT).
-=======
-    do_call(server(Bucket), sync_bucket_config, infinity).
->>>>>>> bc2d9361
+    do_call(server(Bucket, stats), sync_bucket_config, infinity).
 
 -spec deregister_tap_client(Bucket::bucket_name(),
                             TapName::binary()) -> ok.
@@ -733,11 +706,7 @@
                            VBucketId::vbucket_id()) -> [{node(), integer() | missing}].
 get_vbucket_open_checkpoint(Nodes, Bucket, VBucketId) ->
     StatName = <<"vb_", (iolist_to_binary(integer_to_list(VBucketId)))/binary, ":open_checkpoint_id">>,
-<<<<<<< HEAD
-    {OkNodes, BadNodes} = gen_server:multi_call(Nodes, server(Bucket, stats), {stats, <<"checkpoint">>}, ?TIMEOUT),
-=======
-    {OkNodes, BadNodes} = gen_server:multi_call(Nodes, server(Bucket), {stats, <<"checkpoint">>}, ?TIMEOUT_OPEN_CHECKPOINT),
->>>>>>> bc2d9361
+    {OkNodes, BadNodes} = gen_server:multi_call(Nodes, server(Bucket, stats), {stats, <<"checkpoint">>}, ?TIMEOUT_OPEN_CHECKPOINT),
     case BadNodes of
         [] -> ok;
         _ ->
