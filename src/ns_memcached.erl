%% @author Northscale <info@northscale.com>
%% @copyright 2010 NorthScale, Inc.
%%
%% Licensed under the Apache License, Version 2.0 (the "License");
%% you may not use this file except in compliance with the License.
%% You may obtain a copy of the License at
%%
%%      http://www.apache.org/licenses/LICENSE-2.0
%%
%% Unless required by applicable law or agreed to in writing, software
%% distributed under the License is distributed on an "AS IS" BASIS,
%% WITHOUT WARRANTIES OR CONDITIONS OF ANY KIND, either express or implied.
%% See the License for the specific language governing permissions and
%% limitations under the License.
%%
%% This module lets you treat a memcached process as a gen_server.
%% Right now we have one of these registered per node, which stays
%% connected to the local memcached server as the admin user. All
%% communication with that memcached server is expected to pass
%% through distributed erlang, not using memcached prototocol over the
%% LAN.
%%
-module(ns_memcached).

-behaviour(gen_server).

-include("ns_common.hrl").

-define(CHECK_INTERVAL, 10000).
-define(CHECK_WARMUP_INTERVAL, 500).
-define(VBUCKET_POLL_INTERVAL, 100).
-define(TIMEOUT, 30000).
-define(CONNECTED_TIMEOUT, 5000).
%% half-second is definitely 'slow' for any definition of slow
-define(SLOW_CALL_THRESHOLD_MICROS, 500000).

-define(CONNECTION_ATTEMPTS, 5).

%% gen_server API
-export([start_link/1]).
-export([init/1, handle_call/3, handle_cast/2,
         handle_info/2, terminate/2, code_change/3]).

-record(state, {
          timer::any(),
          status::atom(),
          start_time::tuple(),
          bucket::nonempty_string(),
          sock::port(),
          type::atom()
         }).

%% external API
-export([active_buckets/0,
         backfilling/1,
         backfilling/2,
         connected/2,
         connected/3,
         connected_buckets/0,
         connected_buckets/1,
         delete_vbucket/2, delete_vbucket/3,
         get_vbucket/3,
         host_port/1,
         host_port_str/1,
         list_vbuckets/1, list_vbuckets/2,
         list_vbuckets_prevstate/2,
         list_vbuckets_multi/2,
         set_vbucket/3, set_vbucket/4,
         server/2,
         stats/1, stats/2, stats/3,
         topkeys/1,
         raw_stats/5,
         sync_bucket_config/1,
         deregister_tap_client/2,
         flush/1,
         set/4,
         ready_nodes/4,
         sync/4, add/4, get/3, delete/3, delete/4,
         get_meta/3,
         set_with_meta/5, set_with_meta/6, set_with_meta/8,
         add_with_meta/5, add_with_meta/7,
         delete_with_meta/5, delete_with_meta/4]).

-include("mc_constants.hrl").
-include("mc_entry.hrl").

%%
%% gen_server API implementation
%%

start_link({Bucket, Type} = Tuple) ->
    %% Use proc_lib so that start_link doesn't fail if we can't
    %% connect.
    gen_server:start_link({local, server(Bucket, Type)}, ?MODULE, Tuple, []).


%%
%% gen_server callback implementation
%%

<<<<<<< HEAD
init({Bucket, Type}) ->

    Sock = connect(),

    Timer = case Type of
        stats ->
            {ok, Tmp} = timer:send_interval(?CHECK_WARMUP_INTERVAL, check_started),
            ensure_bucket(Sock, Bucket),
            Tmp;
        _ ->
            ok = mc_client_binary:select_bucket(Sock, Bucket)
    end,


    % this trap_exit is necessary for terminate callback to work
    process_flag(trap_exit, true),

    case Type of
        stats -> gen_event:notify(buckets_events, {started, Bucket});
        _ -> ok
    end,

    {ok, #state{
       timer=Timer,
       status=init,
       start_time=now(),
       sock=Sock,
       bucket=Bucket,
       type=Type}
    }.
=======
init(Bucket) ->
    %% this trap_exit is necessary for terminate callback to work
    process_flag(trap_exit, true),

    {ok, Timer} = timer:send_interval(?CHECK_WARMUP_INTERVAL, check_started),
    case connect() of
        {ok, Sock} ->
            ensure_bucket(Sock, Bucket),
            gen_event:notify(buckets_events, {started, Bucket}),
            {ok, #state{
               timer=Timer,
               status=init,
               start_time=now(),
               sock=Sock,
               bucket=Bucket}};
        {error, _} = Error ->
            Error
    end.
>>>>>>> ee07291f

handle_call(Msg, From, #state{type=stats} = State) ->
    StartTS = os:timestamp(),
    try
        do_handle_call(Msg, From, State)
    after
        EndTS = os:timestamp(),
        Diff = timer:now_diff(EndTS, StartTS),
        if
            Diff > ?SLOW_CALL_THRESHOLD_MICROS ->
                ?log_error("call ~p took too long: ~p us", [Msg, Diff]);
            true ->
                ok
        end
    end;
handle_call(Msg, From, State) ->
    do_handle_call(Msg, From, State).

do_handle_call({raw_stats, SubStat, StatsFun, StatsFunState}, _From, State) ->
    try mc_client_binary:stats(State#state.sock, SubStat, StatsFun, StatsFunState) of
        Reply ->
            {reply, Reply, State}
    catch T:E ->
            {reply, {exception, {T, E}}, State}
    end;
do_handle_call(backfilling, _From, State) ->
    End = <<":pending_backfill">>,
    ES = byte_size(End),
    {ok, Reply} = mc_client_binary:stats(
                    State#state.sock, <<"tap">>,
                    fun (<<"eq_tapq:", K/binary>>, <<"true">>, Acc) ->
                            S = byte_size(K) - ES,
                            case K of
                                <<_:S/binary, End/binary>> ->
                                    true;
                                _ ->
                                    Acc
                            end;
                        (_, _, Acc) ->
                            Acc
                    end, false),
    {reply, Reply, State};
do_handle_call({delete_vbucket, VBucket}, _From, #state{sock=Sock} = State) ->
    case mc_client_binary:delete_vbucket(Sock, VBucket) of
        ok ->
            {reply, ok, State};
        {memcached_error, einval, _} ->
            ok = mc_client_binary:set_vbucket(Sock, VBucket,
                                              dead),
            Reply = mc_client_binary:delete_vbucket(Sock, VBucket),
            {reply, Reply, State}
    end;
do_handle_call({get_vbucket, VBucket}, _From, State) ->
    Reply = mc_client_binary:get_vbucket(State#state.sock, VBucket),
    {reply, Reply, State};
do_handle_call(list_buckets, _From, State) ->
    Reply = mc_client_binary:list_buckets(State#state.sock),
    {reply, Reply, State};
do_handle_call(list_vbuckets_prevstate, _From, State) ->
    Reply = mc_client_binary:stats(
              State#state.sock, <<"prev-vbucket">>,
              fun (<<"vb_", K/binary>>, V, Acc) ->
                      [{list_to_integer(binary_to_list(K)),
                        binary_to_existing_atom(V, latin1)} | Acc]
              end, []),
    {reply, Reply, State};
do_handle_call(list_vbuckets, _From, State) ->
    Reply = mc_client_binary:stats(
              State#state.sock, <<"vbucket">>,
              fun (<<"vb_", K/binary>>, V, Acc) ->
                      [{list_to_integer(binary_to_list(K)),
                        binary_to_existing_atom(V, latin1)} | Acc]
              end, []),
    {reply, Reply, State};
do_handle_call(connected, _From, #state{status=Status} = State) ->
    {reply, Status =:= connected, State};
do_handle_call(flush, _From, State) ->
    Reply = mc_client_binary:flush(State#state.sock),
    {reply, Reply, State};

do_handle_call({delete, Key, VBucket, CAS}, _From, State) ->
    Reply = mc_client_binary:cmd(?DELETE, State#state.sock, undefined, undefined,
                                 {#mc_header{vbucket = VBucket},
                                  #mc_entry{key = Key, cas = CAS}}),
    {reply, Reply, State};

do_handle_call({delete_with_meta, Key, VBucket, Meta, CAS}, _From, State) ->
    Reply = mc_client_binary:delete_with_meta(State#state.sock,
                                              Key, VBucket, Meta, CAS),
    {reply, Reply, State};

do_handle_call({set, Key, VBucket, Val}, _From, State) ->
    Reply = mc_client_binary:cmd(?SET, State#state.sock, undefined, undefined,
                                 {#mc_header{vbucket = VBucket},
                                  #mc_entry{key = Key, data = Val}}),
    {reply, Reply, State};

do_handle_call({set_with_meta, Key, VBucket, Value, Meta, CAS, Flags, Expiration},
            _From, State) ->
    Reply = mc_client_binary:set_with_meta(State#state.sock, Key, VBucket,
                                           Value, Meta, CAS, Flags, Expiration),
    {reply, Reply, State};

do_handle_call({add, Key, VBucket, Val}, _From, State) ->
    Reply = mc_client_binary:cmd(?ADD, State#state.sock, undefined, undefined,
                                 {#mc_header{vbucket = VBucket},
                                  #mc_entry{key = Key, data = Val}}),
    {reply, Reply, State};

do_handle_call({add_with_meta, Key, VBucket, Value, Meta, Flags, Expiration},
            _From, State) ->
    Reply = mc_client_binary:add_with_meta(State#state.sock, Key, VBucket,
                                           Value, Meta, Flags, Expiration),
    {reply, Reply, State};

do_handle_call({get, Key, VBucket}, _From, State) ->
    Reply = mc_client_binary:cmd(?GET, State#state.sock, undefined, undefined,
                                 {#mc_header{vbucket = VBucket},
                                  #mc_entry{key = Key}}),
    {reply, Reply, State};

do_handle_call({get_meta, Key, VBucket}, _From, State) ->
    Reply = mc_client_binary:get_meta(State#state.sock, Key, VBucket),
    {reply, Reply, State};

do_handle_call({sync, Key, VBucket, CAS}, _From, State) ->
    {reply, mc_client_binary:sync(State#state.sock, VBucket, Key, CAS), State};

do_handle_call({set_flush_param, Key, Value}, _From, State) ->
    Reply = mc_client_binary:set_flush_param(State#state.sock, Key, Value),
    {reply, Reply, State};
do_handle_call({set_vbucket, VBucket, VBState}, _From,
            #state{sock=Sock} = State) ->
    %% This happens asynchronously, so there's no guarantee the
    %% vbucket will be in the requested state when it returns.
    Reply = mc_client_binary:set_vbucket(Sock, VBucket, VBState),
    {reply, Reply, State};
do_handle_call({stats, Key}, _From, State) ->
    Reply = mc_client_binary:stats(
              State#state.sock, Key,
              fun (K, V, Acc) ->
                      [{K, V} | Acc]
              end, []),
    {reply, Reply, State};
do_handle_call(topkeys, _From, State) ->
    Reply = mc_client_binary:stats(
              State#state.sock, <<"topkeys">>,
              fun (K, V, Acc) ->
                      VString = binary_to_list(V),
                      Tokens = string:tokens(VString, ","),
                      [{binary_to_list(K),
                        lists:map(fun (S) ->
                                          [Key, Value] = string:tokens(S, "="),
                                          {list_to_atom(Key),
                                           list_to_integer(Value)}
                                  end,
                                  Tokens)} | Acc]
              end,
              []),
    {reply, Reply, State};
do_handle_call(sync_bucket_config, _From, State) ->
    handle_info(check_config, State),
    {reply, ok, State};
do_handle_call({deregister_tap_client, TapName}, _From, State) ->
    mc_client_binary:deregister_tap_client(State#state.sock, TapName),
    {reply, ok, State};
do_handle_call(_, _From, State) ->
    {reply, unhandled, State}.


handle_cast(_, State) ->
    {noreply, State}.


handle_info(check_started, #state{status=connected} = State) ->
    {noreply, State};
handle_info(check_started, #state{timer=Timer, start_time=Start,
                                  sock=Sock, bucket=Bucket} = State) ->
    case has_started(Sock) of
        true ->
            {ok, cancel} = timer:cancel(Timer),
            ?user_log(1, "Bucket ~p loaded on node ~p in ~p seconds.",
                      [Bucket, node(), timer:now_diff(now(), Start) div 1000000]),
            gen_event:notify(buckets_events, {loaded, Bucket}),
            timer:send_interval(?CHECK_INTERVAL, check_config),
            {noreply, State#state{status=connected}};
        false ->
            {noreply, State}
    end;
handle_info(check_config, State) ->
    misc:flush(check_config),
    ensure_bucket(State#state.sock, State#state.bucket),
    {noreply, State};
handle_info({'EXIT', _, Reason} = Msg, State) ->
    ?log_info("Got ~p. Exiting.", [Msg]),
    {stop, Reason, State};
handle_info(Msg, State) ->
    ?log_info("handle_info(~p, ~p)", [Msg, State]),
    {noreply, State}.


terminate(_Reason, #state{bucket=Bucket, sock=Sock, type=data}) ->
    unregister(server(Bucket, data)),
    ok = gen_tcp:close(Sock);

terminate(Reason, #state{bucket=Bucket, sock=Sock, type=stats}) ->
    NsConfig = try ns_config:get()
               catch T:E ->
                       ?log_error("Failed to reach ns_config:get() ~p:~p~n~p~n",
                                  [T,E,erlang:get_stacktrace()]),
                       undefined
               end,
    BucketConfigs = ns_bucket:get_buckets(NsConfig),
    NoBucket = NsConfig =/= undefined andalso not lists:member(Bucket, ns_bucket:node_bucket_names(node(), BucketConfigs)),
    NodeDying = NsConfig =/= undefined andalso ns_config:search(NsConfig, i_am_a_dead_man),
    Deleting = NoBucket orelse NodeDying,

    if
        Reason == normal; Reason == shutdown ->
            ?user_log(2, "Shutting down bucket ~p on ~p for ~s",
                      [Bucket, node(), case Deleting of
                                           true -> "deletion";
                                           false -> "server shutdown"
                                       end]),
            try
                ok = mc_client_binary:delete_bucket(Sock, Bucket, [{force, Deleting}])
            catch
                E2:R2 ->
                    ?log_error("Failed to delete bucket ~p: ~p",
                               [Bucket, {E2, R2}])
            after
                case NoBucket of
                    %% if node is being ejected db files will be mass
                    %% deleted (and possibly backed up) by ns_cluster.
                    %% So we delete db files only when bucket was regularly deleted
                    true -> ns_storage_conf:delete_databases(Bucket);
                    _ -> ok
                end
            end;
        true ->
            ?user_log(4,
                      "Control connection to memcached on ~p disconnected: ~p",
                      [node(), Reason])
    end,
    gen_event:notify(buckets_events, {stopped, Bucket, Deleting, Reason}),
    ok = gen_tcp:close(Sock),
    ok.


code_change(_OldVsn, State, _Extra) ->
    {ok, State}.


%%
%% API
%%

-spec active_buckets() -> [bucket_name()].
active_buckets() ->
    [Bucket || ?MODULE_STRING "-" ++ Bucket <-
        [atom_to_list(Name) || Name <- registered()], not is_data(Bucket)].

is_data("$data-" ++ _Name) ->
    true;
is_data(_) ->
    false.

-spec connected(node(), bucket_name(), integer() | infinity) -> boolean().
connected(Node, Bucket, Timeout) ->
    Address = {server(Bucket, stats), Node},
    try
        gen_server:call(Address, connected, Timeout)
    catch
        _:_ ->
            false
    end.

-spec connected(node(), bucket_name()) -> boolean().
connected(Node, Bucket) ->
    connected(Node, Bucket, ?CONNECTED_TIMEOUT).

-spec ready_nodes([node()], bucket_name(), up | connected, pos_integer() | infinity | default) -> [node()].
ready_nodes(Nodes, Bucket, Type, default) ->
    ready_nodes(Nodes, Bucket, Type, ?CONNECTED_TIMEOUT);
ready_nodes(Nodes, Bucket, Type, Timeout) ->
    UpNodes = ordsets:intersection(ordsets:from_list(Nodes),
                                   ordsets:from_list([node() | nodes()])),
    {Replies, _BadNodes} = gen_server:multi_call(UpNodes, server(Bucket, stats),
                                                 connected, Timeout),
    case Type of
        up ->
            [N || {N, _} <- Replies];
        connected ->
            [N || {N, true} <- Replies]
    end.

connected_buckets() ->
    connected_buckets(?CONNECTED_TIMEOUT).

connected_buckets(Timeout) ->
    lists:filter(fun (N) ->
                         connected(node(), N, Timeout)
                 end, active_buckets()).

%% @doc Send flush command to specified bucket
-spec flush(bucket_name()) -> ok.
flush(Bucket) ->
    gen_server:call({server(Bucket, stats), node()}, flush, ?TIMEOUT).


%% @doc send an add command to memcached instance
-spec add(bucket_name(), binary(), integer(), binary()) ->
    {ok, #mc_header{}, #mc_entry{}, any()}.
add(Bucket, Key, VBucket, Value) ->
    gen_server:call({server(Bucket, data), node()},
                    {add, Key, VBucket, Value}, ?TIMEOUT).


-spec add_with_meta(bucket_name(), binary(),
                    integer(), binary(), any(), integer(), integer()) ->
    {ok, #mc_header{}, #mc_entry{}} | mc_error() | {error, invalid_meta}.
add_with_meta(Bucket, Key, VBucket, Value, Meta, Flags, Expiration) ->
    gen_server:call({server(Bucket, data), node()},
                    {add_with_meta,
                     Key, VBucket, Value, Meta, Flags, Expiration}, ?TIMEOUT).

add_with_meta(Bucket, Key, VBucket, Value, Meta) ->
    add_with_meta(Bucket, Key, VBucket, Value, Meta, 0, 0).


%% @doc send an add command to memcached instance
-spec get(bucket_name(), binary(), integer()) ->
    {ok, #mc_header{}, #mc_entry{}, any()}.
get(Bucket, Key, VBucket) ->
    gen_server:call({server(Bucket, data), node()}, {get, Key, VBucket}, ?TIMEOUT).


%% @doc send an get metadata command to memcached
-spec get_meta(bucket_name(), binary(), integer()) ->
    {ok, #mc_header{}, #mc_entry{}, any()}
    | {memcached_error, key_enoent, integer()}
    | mc_error().
get_meta(Bucket, Key, VBucket) ->
    gen_server:call({server(Bucket, data), node()},
                    {get_meta, Key, VBucket}, ?TIMEOUT).


%% @doc send a set command to memcached instance
-spec delete(bucket_name(), binary(), integer(), integer()) ->
    {ok, #mc_header{}, #mc_entry{}, any()}.
delete(Bucket, Key, VBucket, CAS) ->
    gen_server:call({server(Bucket, data), node()},
                    {delete, Key, VBucket, CAS}, ?TIMEOUT).


delete(Bucket, Key, VBucket) ->
    delete(Bucket, Key, VBucket, 0).


-spec delete_with_meta(bucket_name(), binary(), integer(), any(), integer()) ->
    {ok, #mc_header{}, #mc_entry{}} | mc_error() | {error, invalid_meta}.
delete_with_meta(Bucket, Key, VBucket, Meta, CAS) ->
    gen_server:call({server(Bucket, data), node()},
                    {delete_with_meta, Key, VBucket, Meta, CAS}, ?TIMEOUT).


delete_with_meta(Bucket, Key, VBucket, Meta) ->
    delete_with_meta(Bucket, Key, VBucket, Meta, 0).


%% @doc send a set command to memcached instance
-spec set(bucket_name(), binary(), integer(), binary()) ->
    {ok, #mc_header{}, #mc_entry{}, any()}.
set(Bucket, Key, VBucket, Value) ->
    gen_server:call({server(Bucket, data), node()},
                    {set, Key, VBucket, Value}, ?TIMEOUT).


-spec set_with_meta(bucket_name(), binary(), integer(), binary(), term(),
                    integer(), integer(), integer()) ->
    {ok, #mc_header{}, #mc_entry{}} | mc_error() | {error, invalid_meta}.
set_with_meta(Bucket, Key, VBucket, Value, Meta, CAS, Flags, Expiration) ->
    gen_server:call({server(Bucket, data), node()},
                    {set_with_meta,
                     Key, VBucket, Value, Meta, CAS, Flags, Expiration},
                    ?TIMEOUT).

set_with_meta(Bucket, Key, VBucket, Value, Meta) ->
    set_with_meta(Bucket, Key, VBucket, Value, Meta, 0, 0, 0).

set_with_meta(Bucket, Key, VBucket, Value, Meta, CAS) ->
    set_with_meta(Bucket, Key, VBucket, Value, Meta, CAS, 0, 0).


%% @doc send a sync command to memcached instance
-spec sync(bucket_name(), binary(), integer(), integer()) ->
    {ok, #mc_header{}, #mc_entry{}, any()}.
sync(Bucket, Key, VBucket, CAS) ->
    gen_server:call({server(Bucket, data), node()},
                    {sync, Key, VBucket, CAS}, ?TIMEOUT * 2).


%% @doc Returns true if backfill is running on this node for the given bucket.
-spec backfilling(bucket_name()) ->
                         boolean().
backfilling(Bucket) ->
    backfilling(node(), Bucket).

%% @doc Returns true if backfill is running on the given node for the given
%% bucket.
-spec backfilling(node(), bucket_name()) ->
                         boolean().
backfilling(Node, Bucket) ->
    gen_server:call({server(Bucket, stats), Node}, backfilling, ?TIMEOUT).

%% @doc Delete a vbucket. Will set the vbucket to dead state if it
%% isn't already, blocking until it successfully does so.
-spec delete_vbucket(bucket_name(), vbucket_id()) ->
                            ok | mc_error().
delete_vbucket(Bucket, VBucket) ->
    gen_server:call(server(Bucket, stats), {delete_vbucket, VBucket}, ?TIMEOUT).


-spec delete_vbucket(node(), bucket_name(), vbucket_id()) ->
                            ok | mc_error().
delete_vbucket(Node, Bucket, VBucket) ->
    gen_server:call({server(Bucket, stats), Node}, {delete_vbucket, VBucket},
                    ?TIMEOUT).


-spec get_vbucket(node(), bucket_name(), vbucket_id()) ->
                         {ok, vbucket_state()} | mc_error().
get_vbucket(Node, Bucket, VBucket) ->
    gen_server:call({server(Bucket, stats), Node}, {get_vbucket, VBucket}, ?TIMEOUT).


-spec host_port(node()) ->
                           {nonempty_string(), pos_integer()}.
host_port(Node) ->
    Config = ns_config:get(),
    DefaultPort = ns_config:search_node_prop(Node, Config, memcached, port),
    Port = ns_config:search_node_prop(Node, Config,
                                      memcached, dedicated_port, DefaultPort),
    {_Name, Host} = misc:node_name_host(Node),
    {Host, Port}.

-spec host_port_str(node()) ->
                           nonempty_string().
host_port_str(Node) ->
    {Host, Port} = host_port(Node),
    Host ++ ":" ++ integer_to_list(Port).


-spec list_vbuckets(bucket_name()) ->
    {ok, [{vbucket_id(), vbucket_state()}]} | mc_error().
list_vbuckets(Bucket) ->
    list_vbuckets(node(), Bucket).


-spec list_vbuckets(node(), bucket_name()) ->
    {ok, [{vbucket_id(), vbucket_state()}]} | mc_error().
list_vbuckets(Node, Bucket) ->
    gen_server:call({server(Bucket, stats), Node}, list_vbuckets, ?TIMEOUT).

-spec list_vbuckets_prevstate(node(), bucket_name()) ->
    {ok, [{vbucket_id(), vbucket_state()}]} | mc_error().
list_vbuckets_prevstate(Node, Bucket) ->
    gen_server:call({server(Bucket, stats), Node}, list_vbuckets_prevstate, ?TIMEOUT).


-spec list_vbuckets_multi([node()], bucket_name()) ->
                                 {[{node(), {ok, [{vbucket_id(),
                                                   vbucket_state()}]}}],
                                  [node()]}.
list_vbuckets_multi(Nodes, Bucket) ->
    UpNodes = [node()|nodes()],
    {LiveNodes, DeadNodes} = lists:partition(
                               fun (Node) ->
                                       lists:member(Node, UpNodes)
                               end, Nodes),
    {Replies, Zombies} =
        gen_server:multi_call(LiveNodes, server(Bucket, stats), list_vbuckets,
                              ?TIMEOUT),
    {Replies, Zombies ++ DeadNodes}.


-spec set_vbucket(bucket_name(), vbucket_id(), vbucket_state()) ->
                         ok | mc_error().
set_vbucket(Bucket, VBucket, VBState) ->
    gen_server:call(server(Bucket, stats), {set_vbucket, VBucket, VBState}, ?TIMEOUT).


-spec set_vbucket(node(), bucket_name(), vbucket_id(), vbucket_state()) ->
                         ok | mc_error().
set_vbucket(Node, Bucket, VBucket, VBState) ->
    gen_server:call({server(Bucket, stats), Node}, {set_vbucket, VBucket, VBState},
                    ?TIMEOUT).


-spec stats(bucket_name()) ->
                   {ok, [{binary(), binary()}]} | mc_error().
stats(Bucket) ->
    stats(Bucket, <<>>).


-spec stats(bucket_name(), binary() | string()) ->
                   {ok, [{binary(), binary()}]} | mc_error().
stats(Bucket, Key) ->
    gen_server:call(server(Bucket, stats), {stats, Key}, ?TIMEOUT).


-spec stats(node(), bucket_name(), binary()) ->
                   {ok, [{binary(), binary()}]} | mc_error().
stats(Node, Bucket, Key) ->
    gen_server:call({server(Bucket, stats), Node}, {stats, Key}, ?TIMEOUT).

sync_bucket_config(Bucket) ->
    gen_server:call(server(Bucket, stats), sync_bucket_config, ?TIMEOUT).

-spec deregister_tap_client(Bucket::bucket_name(),
                            TapName::binary()) -> ok.
deregister_tap_client(Bucket, TapName) ->
    gen_server:call(server(Bucket, stats), {deregister_tap_client, TapName}).


-spec topkeys(bucket_name()) ->
                     {ok, [{nonempty_string(), [{atom(), integer()}]}]} |
                     mc_error().
topkeys(Bucket) ->
    gen_server:call(server(Bucket, stats), topkeys, ?TIMEOUT).


-spec raw_stats(node(), bucket_name(), binary(), fun(), any()) -> {ok, any()} | {exception, any()} | {error, any()}.
raw_stats(Node, Bucket, SubStats, Fn, FnState) ->
    gen_server:call({ns_memcached:server(Bucket, stats), Node},
                    {raw_stats, SubStats, Fn, FnState}).


%%
%% Internal functions
%%

connect() ->
    connect(?CONNECTION_ATTEMPTS).

connect(0) ->
    {error, couldnt_connect_to_memcached};
connect(Tries) ->
    Config = ns_config:get(),
    Port = ns_config:search_node_prop(Config, memcached, dedicated_port),
    User = ns_config:search_node_prop(Config, memcached, admin_user),
    Pass = ns_config:search_node_prop(Config, memcached, admin_pass),
    try
        {ok, S} = gen_tcp:connect("127.0.0.1", Port,
                                  [binary, {packet, 0}, {active, false}]),
        ok = mc_client_binary:auth(S, {<<"PLAIN">>,
                                       {list_to_binary(User),
                                        list_to_binary(Pass)}}),
        S of
        Sock -> {ok, Sock}
    catch
        E:R ->
            ?log_warning("Unable to connect: ~p, retrying.", [{E, R}]),
            timer:sleep(1000), % Avoid reconnecting too fast.
            connect(Tries - 1)
    end.


ensure_bucket(Sock, Bucket) ->
    try ns_bucket:config_string(Bucket) of
        {Engine, ConfigString, BucketType, ExtraParams} ->
            case mc_client_binary:select_bucket(Sock, Bucket) of
                ok ->
                    ensure_bucket_config(Sock, Bucket, BucketType, ExtraParams);
                {memcached_error, key_enoent, _} ->
                    case mc_client_binary:create_bucket(Sock, Bucket, Engine,
                                                        ConfigString) of
                        ok ->
                            ?log_info("Created bucket ~p with config string ~p",
                                      [Bucket, ConfigString]),
                            ok = mc_client_binary:select_bucket(Sock, Bucket);
                        {memcached_error, key_eexists, <<"Bucket exists: stopping">>} ->
                            %% Waiting for an old bucket with this name to shut down
                            ?log_info("Waiting for ~p to finish shutting down before we start it.",
                                      [Bucket]),
                            timer:sleep(1000),
                            ensure_bucket(Sock, Bucket);
                        Error ->
                            {error, {bucket_create_error, Error}}
                    end;
                Error ->
                    {error, {bucket_select_error, Error}}
            end
    catch
        E:R ->
            ?log_error("Unable to get config for bucket ~p: ~p",
                       [Bucket, {E, R, erlang:get_stacktrace()}]),
            {E, R}
    end.


-spec ensure_bucket_config(port(), bucket_name(), bucket_type(),
                           {pos_integer(), nonempty_string()}) ->
                                  ok | no_return().
ensure_bucket_config(Sock, Bucket, membase, {MaxSize, DBDir}) ->
    MaxSizeBin = list_to_binary(integer_to_list(MaxSize)),
    DBDirBin = list_to_binary(DBDir),
    {ok, {ActualMaxSizeBin,
          ActualDBDirBin}} = mc_client_binary:stats(
                               Sock, <<>>,
                               fun (<<"ep_max_data_size">>, V, {_, Path}) ->
                                       {V, Path};
                                   (<<"ep_dbname">>, V, {S, _}) ->
                                       {S, V};
                                   (_, _, CD) ->
                                       CD
                               end, {missing_max_size, missing_path}),
    case ActualMaxSizeBin of
        MaxSizeBin ->
            ok;
        X1 when is_binary(X1) ->
            ?log_info("Changing max_size of ~p from ~s to ~s", [Bucket, X1,
                                                                MaxSizeBin]),
            ok = mc_client_binary:set_flush_param(Sock, <<"max_size">>, MaxSizeBin)
    end,
    case ActualDBDirBin of
        DBDirBin ->
            ok;
        X2 when is_binary(X2) ->
            ?log_info("Changing dbname of ~p from ~s to ~s", [Bucket, X2,
                                                              DBDirBin]),
            %% Just exit; this will delete and recreate the bucket
            exit(normal)
    end;
ensure_bucket_config(Sock, _Bucket, memcached, _MaxSize) ->
    %% TODO: change max size of memcached bucket also
    %% Make sure it's a memcached bucket
    {ok, present} = mc_client_binary:stats(
                      Sock, <<>>,
                      fun (<<"evictions">>, _, _) ->
                              present;
                          (_, _, CD) ->
                              CD
                      end, not_present),
    ok.


server(Bucket, data) ->
    list_to_atom(?MODULE_STRING ++ "-$data-" ++ Bucket);
server(Bucket, stats) ->
    list_to_atom(?MODULE_STRING ++ "-" ++ Bucket).

has_started(Sock) ->
    Fun = fun (<<"ep_warmup_thread">>, V, _) -> V;
              (_, _, CD) -> CD
          end,
    case mc_client_binary:stats(Sock, <<"warmup">>, Fun, missing_stat) of
        {ok, <<"complete">>} ->
            true;
        %% this is memcached bucket, warmup is done :)
        {memcached_error, key_enoent, _} ->
            true;
        {ok, V} ->
            true = is_binary(V),
            false
    end.<|MERGE_RESOLUTION|>--- conflicted
+++ resolved
@@ -98,57 +98,34 @@
 %% gen_server callback implementation
 %%
 
-<<<<<<< HEAD
 init({Bucket, Type}) ->
-
-    Sock = connect(),
-
-    Timer = case Type of
-        stats ->
-            {ok, Tmp} = timer:send_interval(?CHECK_WARMUP_INTERVAL, check_started),
-            ensure_bucket(Sock, Bucket),
-            Tmp;
-        _ ->
-            ok = mc_client_binary:select_bucket(Sock, Bucket)
-    end,
-
-
-    % this trap_exit is necessary for terminate callback to work
-    process_flag(trap_exit, true),
-
-    case Type of
-        stats -> gen_event:notify(buckets_events, {started, Bucket});
-        _ -> ok
-    end,
-
-    {ok, #state{
-       timer=Timer,
-       status=init,
-       start_time=now(),
-       sock=Sock,
-       bucket=Bucket,
-       type=Type}
-    }.
-=======
-init(Bucket) ->
     %% this trap_exit is necessary for terminate callback to work
     process_flag(trap_exit, true),
 
-    {ok, Timer} = timer:send_interval(?CHECK_WARMUP_INTERVAL, check_started),
     case connect() of
         {ok, Sock} ->
-            ensure_bucket(Sock, Bucket),
-            gen_event:notify(buckets_events, {started, Bucket}),
+            Timer =
+                case Type of
+                    stats ->
+                        {ok, Tmp} = timer:send_interval(?CHECK_WARMUP_INTERVAL, check_started),
+                        ensure_bucket(Sock, Bucket),
+                        gen_event:notify(buckets_events, {started, Bucket}),
+                        Tmp;
+                    _ ->
+                        ok = mc_client_binary:select_bucket(Sock, Bucket)
+                end,
+
             {ok, #state{
                timer=Timer,
                status=init,
                start_time=now(),
                sock=Sock,
-               bucket=Bucket}};
+               bucket=Bucket,
+               type=Type}
+            };
         {error, _} = Error ->
             Error
     end.
->>>>>>> ee07291f
 
 handle_call(Msg, From, #state{type=stats} = State) ->
     StartTS = os:timestamp(),
