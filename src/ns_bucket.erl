%% @author Northscale <info@northscale.com>
%% @copyright 2009 NorthScale, Inc.
%%
%% Licensed under the Apache License, Version 2.0 (the "License");
%% you may not use this file except in compliance with the License.
%% You may obtain a copy of the License at
%%
%%      http://www.apache.org/licenses/LICENSE-2.0
%%
%% Unless required by applicable law or agreed to in writing, software
%% distributed under the License is distributed on an "AS IS" BASIS,
%% WITHOUT WARRANTIES OR CONDITIONS OF ANY KIND, either express or implied.
%% See the License for the specific language governing permissions and
%% limitations under the License.
%%
-module(ns_bucket).

-include("ns_common.hrl").
-include("ns_config.hrl").
-include_lib("eunit/include/eunit.hrl").

%% API
-export([auth_type/1,
         bucket_nodes/1,
         bucket_type/1,
         config_string/1,
         create_bucket/3,
         credentials/1,
         delete_bucket/1,
         delete_bucket_returning_config/1,
         failover_warnings/0,
         get_bucket/1,
         get_bucket_light/1,
         get_bucket/2,
         get_bucket_names/0,
         get_bucket_names/1,
         couchbase_bucket_exists/1,
         get_buckets/0,
         get_buckets/1,
         is_persistent/1,
         is_port_free/1,
         is_port_free/2,
         is_valid_bucket_name/1,
         json_map_from_config/2,
         live_bucket_nodes/1,
<<<<<<< HEAD
         map_to_replicas/2,
         map_to_replicas_chain/1,
         map_to_replicas_star/1,
         replicated_vbuckets/4,
=======
         live_bucket_nodes_from_config/1,
         map_to_replicas/1,
         replicated_vbuckets/3,
>>>>>>> 8ade2ab6
         maybe_get_bucket/2,
         moxi_port/1,
         name_conflict/1,
         name_conflict/2,
         names_conflict/2,
         node_locator/1,
         num_replicas/1,
         ram_quota/1,
         raw_ram_quota/1,
         sasl_password/1,
         set_bucket_config/2,
         set_fast_forward_map/2,
         set_map/2,
         set_servers/2,
         filter_ready_buckets/1,
         update_bucket_props/2,
         update_bucket_props/3,
         node_bucket_names/1,
         node_bucket_names/2,
         node_bucket_names_of_type/2,
         all_node_vbuckets/1,
         update_vbucket_map_history/2,
         past_vbucket_maps/0,
         config_to_map_options/1]).


%%%===================================================================
%%% API
%%%===================================================================

%% @doc Configuration parameters to start up the bucket on a node.
config_string(BucketName) ->
    Config = ns_config:get(),
    BucketConfigs = ns_config:search_prop(Config, buckets, configs),
    BucketConfig = proplists:get_value(BucketName, BucketConfigs),
    Engines = ns_config:search_node_prop(Config, memcached, engines),
    MemQuota = proplists:get_value(ram_quota, BucketConfig),
    BucketType =  proplists:get_value(type, BucketConfig),
    EngineConfig = proplists:get_value(BucketType, Engines),
    Engine = proplists:get_value(engine, EngineConfig),
    BucketUUID = proplists:get_value(uuid, BucketConfig),
    StaticConfigString =
        proplists:get_value(
          static_config_string, BucketConfig,
          proplists:get_value(static_config_string, EngineConfig)),
    ExtraConfigString =
        proplists:get_value(
          extra_config_string, BucketConfig,
          proplists:get_value(extra_config_string, EngineConfig, "")),
    {DynamicConfigString, ExtraParams, ReturnDBDir} =
        case BucketType of
            membase ->
                {ok, DBSubDir} = ns_storage_conf:this_node_bucket_dbdir(BucketName),
                CouchPort = ns_config:search_node_prop(Config, memcached, mccouch_port, 11213),
                AccessLog = filename:join(DBSubDir, "access.log"),
                NumVBuckets = proplists:get_value(num_vbuckets, BucketConfig),
                NumThreads = proplists:get_value(num_threads, BucketConfig, 3),
                %% MemQuota is our per-node bucket memory limit
                CFG =
                    io_lib:format(
                      "ht_size=~B;ht_locks=~B;"
                      "tap_noop_interval=~B;max_txn_size=~B;"
                      "max_size=~B;"
                      "tap_keepalive=~B;dbname=~s;"
                      "allow_data_loss_during_shutdown=true;"
                      "backend=couchdb;couch_bucket=~s;couch_port=~B;max_vbuckets=~B;"
                      "alog_path=~s;data_traffic_enabled=false;max_num_workers=~B;"
                      "uuid=~s",
                      [proplists:get_value(
                         ht_size, BucketConfig,
                         misc:getenv_int("MEMBASE_HT_SIZE", 3079)),
                       proplists:get_value(
                         ht_locks, BucketConfig,
                         misc:getenv_int("MEMBASE_HT_LOCKS", 5)),
                       proplists:get_value(
                         tap_noop_interval, BucketConfig,
                         misc:getenv_int("MEMBASE_TAP_NOOP_INTERVAL", 20)),
                       proplists:get_value(
                         max_txn_size, BucketConfig,
                         misc:getenv_int("MEMBASE_MAX_TXN_SIZE", 10000)),
                       MemQuota,
                       %% Five minutes, should be enough time for
                       %% ebucketmigrator to restart.
                       proplists:get_value(
                         tap_keepalive, BucketConfig,
                         misc:getenv_int("MEMBASE_TAP_KEEPALIVE", 300)),
                       DBSubDir,
                       BucketName,
                       CouchPort,
                       NumVBuckets,
                       AccessLog,
                       NumThreads,
                       BucketUUID]),
                {CFG, {MemQuota, DBSubDir, NumThreads}, DBSubDir};
            memcached ->
                {io_lib:format("cache_size=~B;uuid=~s", [MemQuota, BucketUUID]),
                 MemQuota, undefined}
        end,
    ConfigString = lists:flatten([DynamicConfigString, $;, StaticConfigString,
                                  $;, ExtraConfigString]),
    {Engine, ConfigString, BucketType, ExtraParams, ReturnDBDir}.

%% @doc Return {Username, Password} for a bucket.
-spec credentials(nonempty_string()) ->
                         {nonempty_string(), string()}.
credentials(Bucket) ->
    {ok, BucketConfig} = get_bucket(Bucket),
    {Bucket, proplists:get_value(sasl_password, BucketConfig, "")}.

-spec couchbase_bucket_exists(binary()) -> boolean().
couchbase_bucket_exists(Bucket) ->
    case get_bucket(binary_to_list(Bucket)) of
        {ok, Config} ->
            case proplists:get_value(type, Config) of
                membase -> true;
                _ -> false
            end;
        not_present ->
            false
    end.

get_bucket(Bucket) ->
    RV = ns_config:eval(
           fun (#config{dynamic=[PList]}) ->
                   {_, V} = lists:keyfind(buckets, 1, PList),
                   BucketsPList = case V of
                                      [{'_vclock', _}, {configs, X}] -> X;
                                      [{configs, X}] -> X
                                  end,
                   case lists:keyfind(Bucket, 1, BucketsPList) of
                       false -> not_present;
                       {_, BucketConfig} ->
                           {ok, BucketConfig}
                   end
           end),
    case RV of
        not_present ->
            RV;
        {ok, _} ->
            RV;
        _ ->
            erlang:error({get_bucket_failed, RV})
    end.

get_bucket_light(Bucket) ->
    RV = ns_config:eval(
           fun (#config{dynamic=[PList]}) ->
                   {_, V} = lists:keyfind(buckets, 1, PList),
                   BucketsPList = case V of
                                      [{'_vclock', _}, {configs, X}] -> X;
                                      [{configs, X}] -> X
                                  end,
                   case lists:keyfind(Bucket, 1, BucketsPList) of
                       false -> not_present;
                       {_, BucketConfig} ->
                           {ok, lists:keydelete(map, 1, BucketConfig)}
                   end
           end),
    case RV of
        not_present ->
            RV;
        {ok, _} ->
            RV;
        _ ->
            erlang:error({get_bucket_failed, RV})
    end.


get_bucket(Bucket, Config) ->
    BucketConfigs = get_buckets(Config),
    case lists:keysearch(Bucket, 1, BucketConfigs) of
        {value, {_, BucketConfig}} ->
            {ok, BucketConfig};
        false -> not_present
    end.

maybe_get_bucket(BucketName, undefined) ->
    get_bucket(BucketName);
maybe_get_bucket(_, BucketConfig) ->
    {ok, BucketConfig}.

get_bucket_names() ->
    BucketConfigs = get_buckets(),
    proplists:get_keys(BucketConfigs).

get_bucket_names(Type) ->
    [Name || {Name, Config} <- get_buckets(),
             proplists:get_value(type, Config) == Type].

get_buckets() ->
    get_buckets(ns_config:get()).

get_buckets(Config) ->
    ns_config:search_prop(Config, buckets, configs, []).

live_bucket_nodes(Bucket) ->
    {ok, BucketConfig} = get_bucket(Bucket),
    live_bucket_nodes_from_config(BucketConfig).

live_bucket_nodes_from_config(BucketConfig) ->
    Servers = proplists:get_value(servers, BucketConfig),
    LiveNodes = [node()|nodes()],
    [Node || Node <- Servers, lists:member(Node, LiveNodes) ].

%% returns bucket ram quota multiplied by number of nodes this bucket
%% resides on. I.e. gives amount of ram quota that will be used by
%% across the cluster for this bucket.
-spec ram_quota([{_,_}]) -> integer().
ram_quota(Bucket) ->
    case proplists:get_value(ram_quota, Bucket) of
        X when is_integer(X) ->
            X * length(proplists:get_value(servers, Bucket, []))
    end.

%% returns bucket ram quota for _single_ node. Each node will subtract
%% this much from it's node quota.
-spec raw_ram_quota([{_,_}]) -> integer().
raw_ram_quota(Bucket) ->
    case proplists:get_value(ram_quota, Bucket) of
        X when is_integer(X) ->
            X
    end.

-define(FS_HARD_NODES_NEEDED, 4).
-define(FS_FAILOVER_NEEDED, 3).
-define(FS_REBALANCE_NEEDED, 2).
-define(FS_SOFT_REBALANCE_NEEDED, 1).
-define(FS_OK, 0).

bucket_failover_safety(BucketConfig, LiveNodes, Topology) ->
    ReplicaNum = ns_bucket:num_replicas(BucketConfig),
    case ReplicaNum of
        %% if replica count for bucket is 0 we cannot failover at all
        0 -> {?FS_OK, ok};
        _ ->
            MinLiveCopies = min_live_copies(LiveNodes, BucketConfig),
            BucketNodes = proplists:get_value(servers, BucketConfig),
            BaseSafety =
                if
                    MinLiveCopies =:= undefined -> % janitor run pending
                        case LiveNodes of
                            [_,_|_] -> ?FS_OK;
                            _ -> ?FS_HARD_NODES_NEEDED
                        end;
                    MinLiveCopies =:= undefined orelse MinLiveCopies =< 1 ->
                        %% we cannot failover without losing data
                        %% is some of chain nodes are down ?
                        DownBucketNodes = lists:any(fun (N) -> not lists:member(N, LiveNodes) end,
                                                    BucketNodes),
                        if
                            DownBucketNodes ->
                                %% yes. User should bring them back or failover/replace them (and possibly add more)
                                ?FS_FAILOVER_NEEDED;
                            %% Can we replace missing chain nodes with other live nodes ?
                            LiveNodes =/= [] andalso tl(LiveNodes) =/= [] -> % length(LiveNodes) > 1, but more efficent
                                %% we're generally fault tolerant, just not balanced enough
                                ?FS_REBALANCE_NEEDED;
                            true ->
                                %% we have one (or 0) of live nodes, need at least one more to be fault tolerant
                                ?FS_HARD_NODES_NEEDED
                        end;
                    true ->
                        case ns_rebalancer:unbalanced(proplists:get_value(map, BucketConfig),
                                                      proplists:get_value(servers, BucketConfig),
                                                      Topology) of
                            true ->
                                ?FS_SOFT_REBALANCE_NEEDED;
                            _ ->
                                ?FS_OK
                        end
                end,
            ExtraSafety =
                if
                    length(LiveNodes) =< ReplicaNum andalso BaseSafety =/= ?FS_HARD_NODES_NEEDED ->
                        %% if we don't have enough nodes to put all replicas on
                        softNodesNeeded;
                    true ->
                        ok
                end,
            {BaseSafety, ExtraSafety}
    end.

failover_safety_rec(?FS_HARD_NODES_NEEDED, _ExtraSafety, _, _LiveNodes, _Topology) -> {?FS_HARD_NODES_NEEDED, ok};
failover_safety_rec(BaseSafety, ExtraSafety, [], _LiveNodes, _Topology) -> {BaseSafety, ExtraSafety};
failover_safety_rec(BaseSafety, ExtraSafety, [BucketConfig | RestConfigs], LiveNodes, Topology) ->
    {ThisBaseSafety, ThisExtraSafety} = bucket_failover_safety(BucketConfig, LiveNodes, Topology),
    NewBaseSafety = case BaseSafety < ThisBaseSafety of
                        true -> ThisBaseSafety;
                        _ -> BaseSafety
                    end,
    NewExtraSafety = if ThisExtraSafety =:= softNodesNeeded
                        orelse ExtraSafety =:= softNodesNeeded ->
                             softNodesNeeded;
                        true ->
                             ok
                     end,
    failover_safety_rec(NewBaseSafety, NewExtraSafety,
                        RestConfigs, LiveNodes, Topology).

-spec failover_warnings() -> [failoverNeeded | rebalanceNeeded | hardNodesNeeded | softNodesNeeded].
failover_warnings() ->
    LiveNodes = ns_cluster_membership:actual_active_nodes(),
    {BaseSafety0, ExtraSafety}
        = failover_safety_rec(?FS_OK, ok,
                              [C || {_, C} <- get_buckets(),
                                    membase =:= bucket_type(C)],
                              LiveNodes,
                              cluster_compat_mode:get_replication_topology()),
    BaseSafety = case BaseSafety0 of
                     ?FS_HARD_NODES_NEEDED -> hardNodesNeeded;
                     ?FS_FAILOVER_NEEDED -> failoverNeeded;
                     ?FS_REBALANCE_NEEDED -> rebalanceNeeded;
                     ?FS_SOFT_REBALANCE_NEEDED -> softRebalanceNeeded;
                     ?FS_OK -> ok
                 end,
    [S || S <- [BaseSafety, ExtraSafety], S =/= ok].

map_to_replicas(Map, ReplicationTopology) ->
    case ReplicationTopology of
        chain ->
            map_to_replicas_chain(Map);
        star ->
            map_to_replicas_star(Map)
    end.

map_to_replicas_chain(Map) ->
    map_to_replicas_chain(Map, 0, []).

map_to_replicas_chain([], _, Replicas) ->
    lists:append(Replicas);
map_to_replicas_chain([Chain|Rest], V, Replicas) ->
    Pairs = [{Src, Dst, V} || {Src, Dst} <- misc:pairs(Chain),
                            Src /= undefined andalso Dst /= undefined],
    map_to_replicas_chain(Rest, V+1, [Pairs|Replicas]).

map_to_replicas_star(Map) ->
    lists:foldr(
      fun ({VBucket, [Master | Replicas]}, Acc) ->
              case Master of
                  undefined ->
                      Acc;
                  _ ->
                      [{Master, R, VBucket} || R <- Replicas, R =/= undefined] ++
                          Acc
              end
      end, [], misc:enumerate(Map, 0)).

%% returns _sorted_ list of vbuckets that are replicated from SrcNode
%% to DstNode according to given Map.
replicated_vbuckets(Map, SrcNode, DstNode, Topology) ->
    VBuckets = [V || {S, D, V} <- map_to_replicas(Map, Topology),
                     S =:= SrcNode, DstNode =:= D],
    lists:sort(VBuckets).

%% @doc Return the minimum number of live copies for all vbuckets.
-spec min_live_copies([node()], list()) -> non_neg_integer() | undefined.
min_live_copies(LiveNodes, Config) ->
    case proplists:get_value(map, Config) of
        undefined -> undefined;
        Map ->
            lists:foldl(
              fun (Chain, Min) ->
                      NumLiveCopies =
                          lists:foldl(
                            fun (Node, Acc) ->
                                    case lists:member(Node, LiveNodes) of
                                        true -> Acc + 1;
                                        false -> Acc
                                    end
                            end, 0, Chain),
                      erlang:min(Min, NumLiveCopies)
              end, length(hd(Map)), Map)
    end.

node_locator(BucketConfig) ->
    case proplists:get_value(type, BucketConfig) of
        membase ->
            vbucket;
        memcached ->
            ketama
    end.

-spec num_replicas([{_,_}]) -> integer().
num_replicas(Bucket) ->
    case proplists:get_value(num_replicas, Bucket) of
        X when is_integer(X) ->
            X
    end.

bucket_type(Bucket) ->
    proplists:get_value(type, Bucket).

auth_type(Bucket) ->
    proplists:get_value(auth_type, Bucket).

sasl_password(Bucket) ->
    proplists:get_value(sasl_password, Bucket, "").

moxi_port(Bucket) ->
    proplists:get_value(moxi_port, Bucket).

bucket_nodes(Bucket) ->
    proplists:get_value(servers, Bucket).

json_map_from_config(LocalAddr, BucketConfig) ->
    NumReplicas = num_replicas(BucketConfig),
    Config = ns_config:get(),
    NumReplicas = proplists:get_value(num_replicas, BucketConfig),
    EMap = proplists:get_value(map, BucketConfig, []),
    BucketNodes = proplists:get_value(servers, BucketConfig, []),
    ENodes0 = lists:delete(undefined, lists:usort(lists:append([BucketNodes |
                                                                EMap]))),
    ENodes = case lists:member(node(), ENodes0) of
                 true -> [node() | lists:delete(node(), ENodes0)];
                 false -> ENodes0
             end,
    Servers = lists:map(
                fun (ENode) ->
                        Port = ns_config:search_node_prop(ENode, Config,
                                                          memcached, port),
                        Host = case misc:node_name_host(ENode) of
                                   {_Name, "127.0.0.1"} -> LocalAddr;
                                   {_Name, H} -> H
                               end,
                        list_to_binary(Host ++ ":" ++ integer_to_list(Port))
                end, ENodes),
    {_, NodesToPositions0}
        = lists:foldl(fun (N, {Pos,Dict}) ->
                              {Pos+1, dict:store(N, Pos, Dict)}
                      end, {0, dict:new()}, ENodes),
    NodesToPositions = dict:store(undefined, -1, NodesToPositions0),
    Map = [[dict:fetch(N, NodesToPositions) || N <- Chain] || Chain <- EMap],
    FastForwardMapList =
        case proplists:get_value(fastForwardMap, BucketConfig) of
            undefined -> [];
            FFM ->
                [{vBucketMapForward,
                  [[dict:fetch(N, NodesToPositions) || N <- Chain]
                   || Chain <- FFM]}]
        end,
    {struct, [{hashAlgorithm, <<"CRC">>},
              {numReplicas, NumReplicas},
              {serverList, Servers},
              {vBucketMap, Map} |
              FastForwardMapList]}.

set_bucket_config(Bucket, NewConfig) ->
    update_bucket_config(Bucket, fun (_) -> NewConfig end).

%% Here's code snippet from bucket-engine.  We also disallow '.' &&
%% '..' which cause problems with browsers even when properly
%% escaped. See bug 953
%%
%% static bool has_valid_bucket_name(const char *n) {
%%     bool rv = strlen(n) > 0;
%%     for (; *n; n++) {
%%         rv &= isalpha(*n) || isdigit(*n) || *n == '.' || *n == '%' || *n == '_' || *n == '-';
%%     }
%%     return rv;
%% }
%%
%% Now we also disallow bucket names starting with '.'. It's because couchdb
%% creates (at least now) auxiliary directories which start with dot. We don't
%% want to conflict with them
is_valid_bucket_name([]) -> {error, empty};
is_valid_bucket_name([$. | _]) -> {error, starts_with_dot};
is_valid_bucket_name(BucketName) ->
    case is_valid_bucket_name_inner(BucketName) of
        {error, _} = X ->
            X;
        true ->
            Reserved =
                string:str(string:to_lower(BucketName), "_users.couch.") =:= 1 orelse
                string:str(string:to_lower(BucketName), "_replicator.couch.") =:= 1,
            case Reserved of
                true ->
                    {error, reserved};
                false ->
                    true
            end
    end.

is_valid_bucket_name_inner([Char | Rest]) ->
    case ($A =< Char andalso Char =< $Z)
        orelse ($a =< Char andalso Char =< $z)
        orelse ($0 =< Char andalso Char =< $9)
        orelse Char =:= $. orelse Char =:= $%
        orelse Char =:= $_ orelse Char =:= $- of
        true ->
            case Rest of
                [] -> true;
                _ -> is_valid_bucket_name_inner(Rest)
            end;
        _ -> {error, invalid}
    end.

is_not_a_bucket_port(BucketName, Port) ->
    UsedPorts = lists:filter(fun (undefined) -> false;
                                 (_) -> true
                             end,
                             [proplists:get_value(moxi_port, Config)
                              || {Name, Config} <- get_buckets(),
                                 Name /= BucketName]),
    not lists:member(Port, UsedPorts).

is_not_a_kernel_port(Port) ->
    Env = application:get_all_env(kernel),
    MinPort = case lists:keyfind(inet_dist_listen_min, 1, Env) of
                  false ->
                      1000000;
                  {_, P} ->
                      P
              end,
    MaxPort = case lists:keyfind(inet_dist_listen_max, 1, Env) of
                  false ->
                      0;
                  {_, P1} ->
                      P1
              end,
    Port < MinPort orelse Port > MaxPort.

is_port_free(Port) ->
    is_port_free([], Port).

is_port_free(BucketName, Port) ->
    is_port_free(BucketName, Port, ns_config:get()).

is_port_free(BucketName, Port, Config) ->
    TakenWebPort = case BucketName of
                       [] ->
                           0;
                       _ ->
                           proplists:get_value(port, menelaus_web:webconfig(Config))
                   end,
    Port =/= ns_config:search_node_prop(Config, memcached, port)
        andalso Port =/= ns_config:search_node_prop(Config, memcached, dedicated_port)
        andalso Port =/= ns_config:search_node_prop(Config, moxi, port)
        andalso Port =/= ns_config:search_node_prop(Config, memcached, mccouch_port, 11213)
        andalso Port =/= capi_utils:get_capi_port(node(), Config)
        andalso Port =/= TakenWebPort
        andalso Port =/= 4369 %% default epmd port
        andalso is_not_a_bucket_port(BucketName, Port)
        andalso is_not_a_kernel_port(Port).

validate_bucket_config(BucketName, NewConfig) ->
    case is_valid_bucket_name(BucketName) of
        true ->
            Port = proplists:get_value(moxi_port, NewConfig),
            case is_port_free(BucketName, Port) of
                false ->
                    {error, {port_conflict, Port}};
                true ->
                    ok
            end;
        {error, _} ->
            {error, {invalid_bucket_name, BucketName}}
    end.

new_bucket_default_params(membase) ->
    NumVBuckets = case ns_config:search(couchbase_num_vbuckets_default) of
                      false -> misc:getenv_int("COUCHBASE_NUM_VBUCKETS", 1024);
                      {value, X} -> X
                  end,
    [{type, membase},
     {num_vbuckets, NumVBuckets},
     {num_replicas, 1},
     {ram_quota, 0},
     {servers, []}];
new_bucket_default_params(memcached) ->
    [{type, memcached},
     {num_vbuckets, 0},
     {num_replicas, 0},
     {servers, ns_cluster_membership:active_nodes()},
     {map, []},
     {ram_quota, 0}].

cleanup_bucket_props(Props) ->
    case proplists:get_value(auth_type, Props) of
        sasl -> lists:keydelete(moxi_port, 1, Props);
        none -> lists:keydelete(sasl_password, 1, Props)
    end.

create_bucket(BucketType, BucketName, NewConfig) ->
    case validate_bucket_config(BucketName, NewConfig) of
        ok ->
            MergedConfig0 =
                misc:update_proplist(new_bucket_default_params(BucketType),
                                     NewConfig),
            MergedConfig1 = cleanup_bucket_props(MergedConfig0),
            BucketUUID = couch_uuids:random(),
            MergedConfig = [{uuid, BucketUUID} | MergedConfig1],
            ns_config:update_sub_key(
              buckets, configs,
              fun (List) ->
                      case lists:keyfind(BucketName, 1, List) of
                          false -> ok;
                          Tuple ->
                              exit({already_exists, Tuple})
                      end,
                      [{BucketName, MergedConfig} | List]
              end),
            %% The janitor will handle creating the map.
            ok;
        E -> E
    end.

-spec delete_bucket(bucket_name()) -> ok | {exit, {not_found, bucket_name()}, any()}.
delete_bucket(BucketName) ->
    RV = ns_config:update_sub_key(buckets, configs,
                                  fun (List) ->
                                          case lists:keyfind(BucketName, 1, List) of
                                              false -> exit({not_found, BucketName});
                                              Tuple ->
                                                  lists:delete(Tuple, List)
                                          end
                                  end),
    case RV of
        ok -> ok;
        {exit, {not_found, _}, _} -> ok
    end,
    RV.

-spec delete_bucket_returning_config(bucket_name()) ->
                                            {ok, BucketConfig :: list()} |
                                            {exit, {not_found, bucket_name()}, any()}.
delete_bucket_returning_config(BucketName) ->
    Ref = make_ref(),
    Process = self(),
    RV = ns_config:update_sub_key(buckets, configs,
                                  fun (List) ->
                                          case lists:keyfind(BucketName, 1, List) of
                                              false -> exit({not_found, BucketName});
                                              {_, BucketConfig} = Tuple ->
                                                  Process ! {Ref, BucketConfig},
                                                  lists:delete(Tuple, List)
                                          end
                                  end),
    case RV of
        ok ->
            receive
                {Ref, BucketConfig} ->
                    {ok, BucketConfig}
            after 0 ->
                    exit(this_cannot_happen)
            end;
        {exit, {not_found, _}, _} ->
            RV
    end.

filter_ready_buckets(BucketInfos) ->
    lists:filter(fun ({_Name, PList}) ->
                         case proplists:get_value(servers, PList, []) of
                             [_|_] = List ->
                                 lists:member(node(), List);
                             _ -> false
                         end
                 end, BucketInfos).

%% Updates properties of bucket of given name and type.  Check of type
%% protects us from type change races in certain cases.
%%
%% If bucket with given name exists, but with different type, we
%% should return {exit, {not_found, _}, _}
update_bucket_props(Type, BucketName, Props) ->
    case lists:member(BucketName, get_bucket_names(Type)) of
        true ->
            update_bucket_props(BucketName, Props);
        false ->
            {exit, {not_found, BucketName}, []}
    end.

update_bucket_props(BucketName, Props) ->
    ns_config:update_sub_key(
      buckets, configs,
      fun (List) ->
              RV = misc:key_update(
                     BucketName, List,
                     fun (OldProps) ->
                             NewProps = lists:foldl(
                                          fun ({K, _V} = Tuple, Acc) ->
                                                  [Tuple | lists:keydelete(K, 1, Acc)]
                                          end, OldProps, Props),
                             cleanup_bucket_props(NewProps)
                     end),
              case RV of
                  false -> exit({not_found, BucketName});
                  _ -> ok
              end,
              RV
      end).

set_fast_forward_map(Bucket, Map) ->
    update_bucket_config(
      Bucket,
      fun (OldConfig) ->
              OldMap = proplists:get_value(fastForwardMap, OldConfig, []),
              master_activity_events:note_set_ff_map(Bucket, Map, OldMap),
              lists:keystore(fastForwardMap, 1, OldConfig,
                             {fastForwardMap, Map})
      end).


set_map(Bucket, Map) ->
    true = mb_map:is_valid(Map),
    update_bucket_config(
      Bucket,
      fun (OldConfig) ->
              OldMap = proplists:get_value(map, OldConfig, []),
              master_activity_events:note_set_map(Bucket, Map, OldMap),
              lists:keystore(map, 1, OldConfig, {map, Map})
      end).

set_servers(Bucket, Servers) ->
    update_bucket_config(
      Bucket,
      fun (OldConfig) ->
              lists:keystore(servers, 1, OldConfig, {servers, Servers})
      end).

% Update the bucket config atomically.
update_bucket_config(Bucket, Fun) ->
    ok = ns_config:update_key(
           buckets,
           fun (List) ->
                   Buckets = proplists:get_value(configs, List, []),
                   OldConfig = proplists:get_value(Bucket, Buckets),
                   NewConfig = Fun(OldConfig),
                   NewBuckets = lists:keyreplace(Bucket, 1, Buckets, {Bucket, NewConfig}),
                   lists:keyreplace(configs, 1, List, {configs, NewBuckets})
           end).

%% returns true iff bucket with given names is membase bucket.
is_persistent(BucketName) ->
    {ok, BucketConfig} = get_bucket(BucketName),
    bucket_type(BucketConfig) =:= membase.

names_conflict(BucketNameA, BucketNameB) ->
    string:to_lower(BucketNameA) =:= string:to_lower(BucketNameB).

%% @doc Check if a bucket name exists in the list. Case insensitive.
name_conflict(BucketName, ListOfBuckets) ->
    BucketNameLower = string:to_lower(BucketName),
    lists:any(fun ({Name, _}) -> BucketNameLower == string:to_lower(Name) end,
              ListOfBuckets).

%% @doc Check if a bucket exists. Case insensitive.
name_conflict(BucketName) ->
    name_conflict(BucketName, get_buckets()).

node_bucket_names(Node, BucketsConfigs) ->
    [B || {B, C} <- BucketsConfigs,
          lists:member(Node, proplists:get_value(servers, C, []))].

node_bucket_names(Node) ->
    node_bucket_names(Node, get_buckets()).

node_bucket_names_of_type(Node, Type) ->
    [B || {B, C} <- get_buckets(),
          lists:member(Node, proplists:get_value(servers, C, [])),
          bucket_type(C) =:= Type].


%% All the vbuckets (active or replica) on a node
-spec all_node_vbuckets(term()) -> list(integer()).
all_node_vbuckets(BucketConfig) ->
    VBucketMap = couch_util:get_value(map, BucketConfig, []),
    Node = node(),
    [Ordinal-1 ||
        {Ordinal, VBuckets} <- misc:enumerate(VBucketMap),
        lists:member(Node, VBuckets)].

config_to_map_options(Config) ->
    [{max_slaves, proplists:get_value(max_slaves, Config, 10)}].

update_vbucket_map_history(Map, Options) ->
    History = past_vbucket_maps(),
    SanifiedOptions = lists:ukeysort(1, lists:keydelete(maps_history, 1, Options)),
    NewEntry = {Map, SanifiedOptions},
    History2 = case lists:member(NewEntry, History) of
                   true ->
                       History;
                   false ->
                       History1 = [NewEntry | History],
                       case length(History1) > ?VBMAP_HISTORY_SIZE of
                           true -> lists:sublist(History1, ?VBMAP_HISTORY_SIZE);
                           false -> History1
                       end
               end,
    ns_config:set(vbucket_map_history, History2).

past_vbucket_maps() ->
    case ns_config:search(vbucket_map_history) of
        {value, V} ->
            lists:map(
              fun ({Map, Options} = MapOptions) ->
                      case proplists:get_value(replication_topology, Options) of
                          undefined ->
                              {Map, [{replication_topology, chain} | Options]};
                          _ ->
                              MapOptions
                      end
              end, V);
        false -> []
    end.

%%
%% Internal functions
%%

%%
%% Tests
%%

min_live_copies_test() ->
    ?assertEqual(min_live_copies([node1], []), undefined),
    ?assertEqual(min_live_copies([node1], [{map, undefined}]), undefined),
    Map1 = [[node1, node2], [node2, node1]],
    ?assertEqual(2, min_live_copies([node1, node2], [{map, Map1}])),
    ?assertEqual(1, min_live_copies([node1], [{map, Map1}])),
    ?assertEqual(0, min_live_copies([node3], [{map, Map1}])),
    Map2 = [[undefined, node2], [node2, node1]],
    ?assertEqual(1, min_live_copies([node1, node2], [{map, Map2}])),
    ?assertEqual(0, min_live_copies([node1, node3], [{map, Map2}])).<|MERGE_RESOLUTION|>--- conflicted
+++ resolved
@@ -43,16 +43,11 @@
          is_valid_bucket_name/1,
          json_map_from_config/2,
          live_bucket_nodes/1,
-<<<<<<< HEAD
+         live_bucket_nodes_from_config/1,
          map_to_replicas/2,
          map_to_replicas_chain/1,
          map_to_replicas_star/1,
          replicated_vbuckets/4,
-=======
-         live_bucket_nodes_from_config/1,
-         map_to_replicas/1,
-         replicated_vbuckets/3,
->>>>>>> 8ade2ab6
          maybe_get_bucket/2,
          moxi_port/1,
          name_conflict/1,
