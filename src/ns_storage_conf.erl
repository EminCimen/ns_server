%% @author Couchbase <info@couchbase.com>
%% @copyright 2010-Present Couchbase, Inc.
%%
%% Use of this software is governed by the Business Source License included in
%% the file licenses/BSL-Couchbase.txt.  As of the Change Date specified in that
%% file, in accordance with the Business Source License, use of this software
%% will be governed by the Apache License, Version 2.0, included in the file
%% licenses/APL2.txt.
%%
% A module for retrieving & configuring per-server storage paths,
% storage quotas, mem quotas, etc.
%
-module(ns_storage_conf).

-include("ns_common.hrl").
-include("ns_config.hrl").
-include("cut.hrl").
-include("couch_db.hrl").

-ifdef(TEST).
-include_lib("eunit/include/eunit.hrl").
-endif.

-export([setup_disk_storage_conf/4,
         storage_conf_from_node_status/2,
         query_storage_conf/0,
         this_node_dbdir/0, this_node_ixdir/0, this_node_logdir/0,
         this_node_evdir/0,
         this_node_bucket_dbdir/1,
         delete_unused_buckets_db_files/0,
         delete_old_2i_indexes/0,
         setup_storage_paths/0,
         this_node_cbas_dirs/0,
         this_node_java_home/0,
         update_java_home/1,
         default_config/0,
         get_ini_files/0]).

-export([cluster_storage_info/2, nodes_storage_info/3]).

-export([extract_disk_stats_for_path/2]).

<<<<<<< HEAD
get_ini_files() ->
    case init:get_argument(couch_ini) of
        error ->
            [];
        {ok, [Values]} ->
            Values
    end.

default_config() ->
    IniFiles = get_ini_files(),
    {DbDir, IxDir} = couch_config:get_db_and_ix_paths_from_ini_files(IniFiles),
    [{{node, node(), database_dir}, DbDir},
     {{node, node(), index_dir}, IxDir}].
=======
-define(ENSURE_DELETE_COMMAND_TIMEOUT,
        ?get_timeout(ensure_delete_command, 60000)).
>>>>>>> e32c7d78

setup_storage_paths() ->
    {ok, CfgDbDir} = this_node_dbdir(),
    {ok, CfgIxDir} = this_node_ixdir(),
    IniFiles = get_ini_files(),
    WriteFile = case IniFiles of
                    [_|_] -> lists:last(IniFiles);
                    _ -> undefined
                end,
    ok = couch_config_writer:save_to_file(
           {{"couchdb", "database_dir"}, CfgDbDir}, WriteFile),
    ok = couch_config_writer:save_to_file(
           {{"couchdb", "view_index_dir"}, CfgIxDir}, WriteFile),
    case ns_config:search_node(node(), ns_config:latest(), cbas_dirs) of
        false ->
            {ok, Default} = this_node_ixdir(),
            ok = update_cbas_dirs({ok, [Default]});
        {value, _V} ->
            not_changed
    end,
    case ns_config:search_node(node(), ns_config:latest(), eventing_dir) of
        false ->
            {ok, EvDefault} = this_node_ixdir(),
            ok = update_ev_dir({ok, EvDefault});
        {value, _} ->
            not_changed
    end,
    ignore.

get_db_and_ix_paths() ->
    {ok, DBDir} = this_node_dbdir(),
    {ok, IXDir} = this_node_ixdir(),
    {filename:join([DBDir]), filename:join([IXDir])}.

-spec this_node_bucket_dbdir(bucket_name()) -> {ok, string()}.
this_node_bucket_dbdir(BucketName) ->
    {ok, DBDir} = this_node_dbdir(),
    DBSubDir = filename:join(DBDir, BucketName),
    {ok, DBSubDir}.

-spec this_node_logdir() -> {ok, string()} | {error, any()}.
this_node_logdir() ->
    logdir(ns_config:latest(), node()).

-spec logdir(any(), atom()) -> {ok, string()} | {error, any()}.
logdir(Config, Node) ->
    read_path_from_conf(Config, Node, ns_log, filename).

%% @doc read a path from the configuration, following symlinks
-spec read_path_from_conf(any(), atom(), atom(), atom()) ->
    {ok, string()} | {error, any()}.
read_path_from_conf(Config, Node, Key, SubKey) ->
    {value, PropList} = ns_config:search_node(Node, Config, Key),
    case proplists:get_value(SubKey, PropList) of
        undefined ->
            {error, undefined};
        DBDir ->
            {ok, Base} = file:get_cwd(),
            case misc:realpath(DBDir, Base) of
                {error, Atom, _, _, _} -> {error, Atom};
                {ok, _} = X -> X
            end
    end.


%% @doc sets db, index, analytics, and eventing paths of this node.
%% NOTE: ns_server restart is required to make db and index paths change fully effective.
-spec setup_disk_storage_conf(DbPath::string(), IxPath::string(),
                              CBASDirs::list(), EvPath::string()) ->
    ok | restart | not_changed | {errors, [Msg :: binary()]}.
setup_disk_storage_conf(DbPath, IxPath, CBASDirs, EvPath) ->
    NewDbDir = misc:absname(DbPath),
    NewIxDir = misc:absname(IxPath),
    NewEvDir = misc:absname(EvPath),
    NewCBASDirs = lists:usort(
                    lists:map(
                      fun (Dir) ->
                              case misc:realpath(Dir, "/") of
                                  {ok, RealPath} ->
                                      RealPath;
                                  {error, _, _, _, {error, enoent}} ->
                                      %% We create them later.
                                      undefined
                              end
                      end, CBASDirs)),
    {CurrentDbDir, CurrentIxDir} = get_db_and_ix_paths(),
    CurrentCBASDir = this_node_cbas_dirs(),
    {ok, CurrentEvDir} = this_node_evdir(),

    DbDirChanged = NewDbDir =/= CurrentDbDir,
    IxDirChanged = NewIxDir =/= CurrentIxDir,
    CBASDirChanged = NewCBASDirs =/= CurrentCBASDir,
    EvDirChanged = NewEvDir =/= CurrentEvDir,

    case DbDirChanged orelse IxDirChanged orelse CBASDirChanged orelse
         EvDirChanged of
        true ->
            case ns_config_auth:is_system_provisioned() andalso
                 not ns_cluster_membership:is_newly_added_node(node()) of
                true ->
                    %% MB-7344: we had 1.8.1 instructions allowing that. And
                    %% 2.0 works very differently making that original
                    %% instructions lose data. Thus we decided it's much safer
                    %% to un-support this path.
                    Msg = <<"Changing paths of nodes that are part of "
                            "provisioned cluster is not supported">>,
                    {errors, [Msg]};
                false ->
                    do_setup_disk_storage_conf(NewDbDir, NewIxDir, CBASDirs,
                                               NewEvDir)
            end;
        false ->
            not_changed
    end.

do_setup_disk_storage_conf(NewDbDir, NewIxDir, CBASDirs, NewEvDir) ->
    Results = [prepare_db_ix_dirs(NewDbDir, NewIxDir),
               prepare_cbas_dirs(CBASDirs),
               prepare_ev_dir(NewEvDir)],

    Errors = lists:append([E || {errors, E} <- Results]),
    case Errors of
        [] ->
            [DbIxPrep, CbasPrep, EvPrep] = Results,
            Results2 = [update_db_ix_dirs(DbIxPrep, NewDbDir, NewIxDir),
                        update_cbas_dirs(CbasPrep),
                        update_ev_dir(EvPrep)],
            case lists:member(restart, Results2) of
                true ->
                    restart;
                false ->
                    case lists:member(ok, Results2) of
                        true ->
                            ok;
                        _ ->
                            [] = [R || R <- Results2, R =/= not_changed],
                            not_changed
                    end
            end;
        _ ->
            {errors, Errors}
    end.


prepare_db_ix_dirs(NewDbDir, NewIxDir) ->
    {CurrentDbDir, CurrentIxDir} = get_db_and_ix_paths(),

    case NewDbDir =/= CurrentDbDir orelse NewIxDir =/= CurrentIxDir of
        true ->
            case misc:ensure_writable_dirs([NewDbDir, NewIxDir]) of
                ok ->
                    case NewDbDir =:= CurrentDbDir of
                        true ->
                            ok;
                        false ->
                            ?log_info("Removing all unused database files in ~p", [CurrentDbDir]),
                            case delete_unused_buckets_db_files() of
                                ok ->
                                    ok;
                                Error ->
                                    Msg = iolist_to_binary(
                                            io_lib:format(
                                              "Could not delete unused database files in ~p: ~p.",
                                              [CurrentDbDir, Error])),
                                    {errors, [Msg]}
                            end
                    end;
                error ->
                    {errors, [<<"Could not set the storage path. It must be a directory writable by 'couchbase' user.">>]}
            end;
        false ->
            not_changed
    end.

update_db_ix_dirs(not_changed, _NewDbDir, _NewIxDir) ->
    not_changed;
update_db_ix_dirs(ok, NewDbDir, NewIxDir) ->
    ale:info(?USER_LOGGER, "Setting database directory path to ~s and index "
    "directory path to ~s", [NewDbDir, NewIxDir]),
    update_db_dir(filename:join([NewDbDir])),
    update_ix_dir(filename:join([NewIxDir])),
    restart.

prepare_cbas_dirs(CBASDirs) ->
    case misc:ensure_writable_dirs(CBASDirs) of
        ok ->
            RealDirs = lists:usort(
                         lists:map(fun (Dir) ->
                                           {ok, RealPath} = misc:realpath(Dir, "/"),
                                           RealPath
                                   end, CBASDirs)),
            case length(RealDirs) =:= length(CBASDirs) of
                false ->
                    {errors,
                     [<<"Could not set analytics storage. Different directories should not resolve "
                        "into the same physical location.">>]};
                true ->
                    case this_node_cbas_dirs() of
                        RealDirs ->
                            not_changed;
                        _ ->
                            {ok, RealDirs}
                    end
            end;
        error ->
            {errors,
             [<<"Could not set analytics storage. All directories must be writable by 'couchbase' user.">>]}
    end.

update_cbas_dirs(not_changed) ->
    not_changed;
update_cbas_dirs({ok, CBASDirs}) ->
    ns_config:set({node, node(), cbas_dirs}, CBASDirs).

this_node_cbas_dirs() ->
    node_cbas_dirs(ns_config:latest(), node()).

node_cbas_dirs(Config, Node) ->
   case cluster_compat_mode:is_cbas_enabled() of
        true ->
           {value, Dirs} =  ns_config:search_node(Node, Config, cbas_dirs),
           Dirs;
        false ->
            []
    end.

this_node_java_home() ->
    node_java_home(ns_config:latest(), node()).

node_java_home(Config, Node) ->
    ns_config:search_node_with_default(Node, Config, java_home, undefined).

update_java_home(not_changed) ->
    not_changed;
update_java_home([]) ->
    case this_node_java_home() of
        undefined ->
            not_changed;
        _ ->
            ns_config:delete({node, node(), java_home})
    end;
update_java_home(JavaHome) ->
    case this_node_java_home() of
        JavaHome ->
            not_changed;
        _ ->
            ns_config:set({node, node(), java_home}, JavaHome)
    end.

prepare_ev_dir(NewEvDir) ->
    {ok, CurrentEvDir} = this_node_evdir(),
    case NewEvDir =/= CurrentEvDir of
        true ->
            case misc:ensure_writable_dirs([NewEvDir]) of
                ok ->
                    {ok, NewEvDir};
                error ->
                    {errors, [<<"Could not set eventing path.  It must be a "
                                "directory writable by 'couchbase' user.">>]}
            end;
        false ->
            not_changed
    end.

get_node_dir(TypeDir) ->
    {value, Dir} = ns_config:search_node(TypeDir),
    Dir.

update_db_dir(DbDir) ->
    ns_config:set({node, node(), database_dir}, DbDir).

-spec this_node_dbdir() -> {ok, string()} | {error, binary()}.
this_node_dbdir() ->
    {ok, get_node_dir(database_dir)}.

update_ix_dir(IxDir) ->
    ns_config:set({node, node(), index_dir}, IxDir).

-spec this_node_ixdir() -> {ok, string()} | {error, binary()}.
this_node_ixdir() ->
    {ok, get_node_dir(index_dir)}.

update_ev_dir(not_changed) ->
    not_changed;
update_ev_dir({ok, EvDir}) ->
    ns_config:set({node, node(), eventing_dir}, EvDir).

this_node_evdir() ->
    {ok, get_node_dir(eventing_dir)}.

node_ev_dir(Config, Node) ->
    {value, Dir} = ns_config:search_node(Node, Config, eventing_dir),
    Dir.

% Returns a proplist of lists of proplists.
%
% A quotaMb of none means no quota. Disks can get full, disappear,
% etc, so non-ok state is used to signal issues.
%
% NOTE: in current implementation node disk quota is supported and
% state is always ok
%
% NOTE: current node supports only single storage path and does not
% support dedicated ssd (versus hdd) path
%
% NOTE: 1.7/1.8 nodes will not have storage conf returned in current
% implementation.
%
% [{ssd, []},
%  {hdd, [[{path, /some/nice/disk/path}, {quotaMb, 1234}, {state, ok}],
%         [{path", /another/good/disk/path}, {quotaMb, 5678}, {state, ok}]]}]
%
storage_conf_from_node_status(Node, NodeStatus) ->
    StorageConf = proplists:get_value(node_storage_conf, NodeStatus, []),
    HDDInfo = case proplists:get_value(db_path, StorageConf) of
                  undefined -> [];
                  DBDir ->
                      [{path, DBDir},
                       {index_path, proplists:get_value(index_path, StorageConf, DBDir)},
                       {cbas_dirs, node_cbas_dirs(ns_config:latest(), Node)},
                       {eventing_path, node_ev_dir(ns_config:latest(), Node)},
                       {java_home, node_java_home(ns_config:latest(), Node)},
                       {quotaMb, none},
                       {state, ok}]
              end,
    [{ssd, []},
     {hdd, [HDDInfo]}].

query_storage_conf() ->
    {DbDir, IxDir} = get_db_and_ix_paths(),
    StorageConf = [{db_path, DbDir}, {index_path, IxDir}],
    lists:map(
      fun ({Key, Path}) ->
              %% db_path and index_path are guaranteed to be absolute
              {ok, RealPath} = misc:realpath(Path, "/"),
              {Key, RealPath}
      end, StorageConf).

extract_node_storage_info(Config, Node, NodeInfo) ->
    {RAMTotal, RAMUsed, _} = proplists:get_value(memory_data, NodeInfo),
    DiskStats = proplists:get_value(disk_data, NodeInfo),
    StorageConf = proplists:get_value(node_storage_conf, NodeInfo, []),
    DiskPaths = [X || {PropName, X} <- StorageConf,
                      PropName =:= db_path orelse PropName =:= index_path] ++
                 node_cbas_dirs(Config, Node) ++
                 [node_ev_dir(Config, Node)],
    {DiskTotal, DiskUsed} = extract_disk_totals(DiskPaths, DiskStats),
    [{ram, [{total, RAMTotal},
            {used, RAMUsed}
           ]},
     {hdd, [{total, DiskTotal},
            {quotaTotal, DiskTotal},
            {used, DiskUsed},
            {free, DiskTotal - DiskUsed}
           ]}].

-spec extract_disk_totals(list(), list()) -> {integer(), integer()}.
extract_disk_totals(DiskPaths, DiskStats) ->

    F = fun (Path, {UsedMounts, ATotal, AUsed} = Tuple) ->
                case extract_disk_stats_for_path(DiskStats, Path) of
                    none -> Tuple;
                    {ok, {MPoint, KBytesTotal, Cap}} ->
                        case lists:member(MPoint, UsedMounts) of
                            true -> Tuple;
                            false ->
                                Total = KBytesTotal * 1024,
                                Used = (Total * Cap) div 100,
                                {[MPoint | UsedMounts], ATotal + Total,
                                 AUsed + Used}
                        end
                end
        end,
    {_UsedMounts, DiskTotal, DiskUsed} = lists:foldl(F, {[], 0, 0}, DiskPaths),
    {DiskTotal, DiskUsed}.

%% returns cluster_storage_info for subset of nodes
nodes_storage_info(NodeNames, Config, Snapshot) ->
    NodesDict = ns_doctor:get_nodes(),
    NodesInfos = lists:foldl(fun (N, A) ->
                                     case dict:find(N, NodesDict) of
                                         {ok, V} -> [{N, V} | A];
                                         _ -> A
                                     end
                             end, [], NodeNames),
    do_cluster_storage_info(NodesInfos, Config, Snapshot).

%% returns cluster storage info. This is aggregation of various
%% storage related metrics across active nodes of cluster.
%%
%% total - total amount of this resource (ram or hdd) in bytes
%%
%% free - amount of this resource free (ram or hdd) in bytes
%%
%% used - amount of this resource used (for any purpose (us, OS, other
%% processes)) in bytes
%%
%% quotaTotal - amount of quota for this resource across cluster
%% nodes. Note hdd quota is not really supported.
%%
%% quotaUsed - amount of quota already allocated
%%
%% usedByData - amount of this resource used by our data
cluster_storage_info(Config, Snapshot) ->
    nodes_storage_info(
      ns_cluster_membership:service_active_nodes(Snapshot, kv),
      Config, Snapshot).

extract_subprop(NodeInfos, Key, SubKey) ->
    [proplists:get_value(SubKey, proplists:get_value(Key, NodeInfo, [])) ||
     NodeInfo <- NodeInfos].

interesting_stats_total_rec([], _Key, Acc) ->
    Acc;
interesting_stats_total_rec([ThisStats | RestStats], Key, Acc) ->
    case lists:keyfind(Key, 1, ThisStats) of
        false ->
            interesting_stats_total_rec(RestStats, Key, Acc);
        {_, V} ->
            interesting_stats_total_rec(RestStats, Key, Acc + V)
    end.

do_cluster_storage_info([], _, _) -> [];
do_cluster_storage_info(NodeInfos, Config, Snapshot) ->
    NodesCount = length(NodeInfos),
    RAMQuotaUsedPerNode = memory_quota:get_total_buckets_ram_quota(Snapshot),
    RAMQuotaUsed = RAMQuotaUsedPerNode * NodesCount,

    RAMQuotaTotalPerNode =
        case memory_quota:get_quota(Config, kv) of
            {ok, MemQuotaMB} ->
                MemQuotaMB * ?MIB;
            _ ->
                0
        end,

    StorageInfos = [extract_node_storage_info(Config, Node, NodeInfo)
                    || {Node, NodeInfo} <- NodeInfos],
    HddTotals = extract_subprop(StorageInfos, hdd, total),
    HddUsed = extract_subprop(StorageInfos, hdd, used),

    AllInterestingStats = [proplists:get_value(interesting_stats, PList, []) || {_N, PList} <- NodeInfos],

    BucketsRAMUsage = interesting_stats_total_rec(AllInterestingStats, mem_used, 0),
    BucketsDiskUsage = interesting_stats_total_rec(AllInterestingStats, couch_docs_actual_disk_size, 0)
        + interesting_stats_total_rec(AllInterestingStats, couch_views_actual_disk_size, 0)
        + interesting_stats_total_rec(AllInterestingStats, couch_spatial_disk_size, 0),

    RAMUsed = erlang:max(lists:sum(extract_subprop(StorageInfos, ram, used)),
                         BucketsRAMUsage),
    HDDUsed = erlang:max(lists:sum(HddUsed),
                         BucketsDiskUsage),

    [{ram, [{total, lists:sum(extract_subprop(StorageInfos, ram, total))},
            {quotaTotal, RAMQuotaTotalPerNode * NodesCount},
            {quotaUsed, RAMQuotaUsed},
            {used, RAMUsed},
            {usedByData, BucketsRAMUsage},
            {quotaUsedPerNode, RAMQuotaUsedPerNode},
            {quotaTotalPerNode, RAMQuotaTotalPerNode}
           ]},
     {hdd, [{total, lists:sum(HddTotals)},
            {quotaTotal, lists:sum(HddTotals)},
            {used, HDDUsed},
            {usedByData, BucketsDiskUsage},
            {free, lists:min(lists:zipwith(fun (A, B) -> A - B end,
                                           HddTotals, HddUsed)) * length(HddUsed)} % Minimum amount free on any node * number of nodes
           ]}].

extract_disk_stats_for_path_rec([], _Path) ->
    none;
extract_disk_stats_for_path_rec([{MountPoint0, _, _} = Info | Rest], Path) ->
    MountPoint = filename:join([MountPoint0]),  % normalize path. See filename:join docs
    MPath = case lists:reverse(MountPoint) of
                %% ends of '/'
                "/" ++ _ -> MountPoint;
                %% doesn't. Append it
                X -> lists:reverse("/" ++ X)
            end,
    case MPath =:= string:substr(Path, 1, length(MPath)) of
        true -> {ok, Info};
        _ -> extract_disk_stats_for_path_rec(Rest, Path)
    end.

%% Path0 must be an absolute path with all symlinks resolved.
extract_disk_stats_for_path(StatsList, Path0) ->
    Path = case filename:join([Path0]) of
               "/" -> "/";
               X -> X ++ "/"
           end,
    %% we sort by decreasing length so that first match is 'deepest'
    LessEqFn = fun (A,B) ->
                       length(element(1, A)) >= length(element(1, B))
               end,
    SortedList = lists:sort(LessEqFn, StatsList),
    extract_disk_stats_for_path_rec(SortedList, Path).

%% scan data directory for bucket names
bucket_names_from_disk() ->
    {ok, DbDir} = this_node_dbdir(),
    Files = filelib:wildcard("*", DbDir),
    lists:foldl(
      fun (MaybeBucket, Acc) ->
              Path = filename:join(DbDir, MaybeBucket),
              case filelib:is_dir(Path) of
                  true ->
                      case ns_bucket:is_valid_bucket_name(MaybeBucket) of
                          true ->
                              [MaybeBucket | Acc];
                          {error, _} ->
                              Acc
                      end;
                  false ->
                      Acc
              end
      end, [], Files).

buckets_in_use() ->
    Node = node(),
    Snapshot =
        chronicle_compat:get_snapshot(
          [ns_bucket:fetch_snapshot(all, _),
           ns_cluster_membership:fetch_snapshot(_)],
          #{read_consistency => quorum}),
    Services = ns_cluster_membership:node_services(Snapshot, Node),
    BucketConfigs = ns_bucket:get_buckets(Snapshot),
    case lists:member(kv, Services) of
        true ->
            ns_bucket:node_bucket_names_of_type(Node, membase,
                                                BucketConfigs);
        false ->
            case ns_cluster_membership:get_cluster_membership(Node,
                                                              Snapshot) of
                active ->
                    ns_bucket:get_bucket_names_of_type(membase,
                                                       BucketConfigs);
                _ ->
                    []
            end
    end.

%% deletes all databases files for buckets not defined for this node
%% note: this is called remotely
%%
%% it's named a bit differently from other functions here; but this function
%% is rpc called by older nodes; so we must keep this name unchanged
delete_unused_buckets_db_files() ->
    BucketsToDelete = bucket_names_from_disk() -- buckets_in_use(),
    functools:sequence_([?cut(delete_unused_db_files(Bucket)) ||
                            Bucket <- BucketsToDelete]).

ensure_delete_command_sent(Bucket, Timeout) ->
    case async:run_with_timeout(?cut(ensure_delete_command_sent(Bucket)),
                                Timeout) of
        {ok, Res} ->
            Res;
        {error, timeout} ->
            %% bucket deletion can take arbitrary amount of time, but we
            %% don't want to block delete_unused_buckets_db_files() infinitely
            %% so we just wait some time to make sure that memcached got the
            %% bucket_delete command and then race with it deleting the actual
            %% files. I hope this race is going to be benign.
            ?log_warning("Failed to wait for memcached to delete bucket ~p",
                         [Bucket]),
            ok
    end.

ensure_delete_command_sent(Bucket) ->
    case (catch ns_memcached:delete_bucket(Bucket, [{force, true}])) of
        ok ->
            ?log_info("Bucket ~p was deleted from memcached", [Bucket]),
            ok;
        {memcached_error, key_enoent, undefined} ->
            ok;
        Error ->
            ?log_error("Failed to delete bucket ~p from memcached. Error = ~p",
                       [Bucket, Error]),
            Error
    end.

delete_unused_db_files(Bucket) ->
    ?log_debug("Delete old data files for bucket ~p", [Bucket]),
    case ensure_delete_command_sent(Bucket, ?ENSURE_DELETE_COMMAND_TIMEOUT) of
        ok ->
            ale:info(?USER_LOGGER, "Deleting old data files of bucket ~p",
                     [Bucket]),
            case ns_couchdb_api:delete_databases_and_files(Bucket) of
                ok ->
                    ok;
                Other ->
                    ?log_error("Failed to delete old data files for bucket ~p. "
                               "Error = ~p", [Bucket, Other]),
                    Other
            end;
        Error ->
            Error
    end.

%% deletes @2i subdirectory in index directory of this node.
%%
%% NOTE: rpc-called remotely from ns_rebalancer prior to activating
%% new nodes at the start of rebalance.
%%
%% Since 4.0 compat mode.
delete_old_2i_indexes() ->
    {ok, IxDir} = this_node_ixdir(),
    Dir = filename:join(IxDir, "@2i"),
    misc:rm_rf(Dir).


-ifdef(TEST).
extract_disk_stats_for_path_test() ->
    DiskSupStats = [{"/",297994252,97},
             {"/lib/init/rw",1921120,1},
             {"/dev",10240,2},
             {"/dev/shm",1921120,0},
             {"/var/separate",1921120,0},
             {"/media/p2",9669472,81}],
    ?assertEqual({ok, {"/media/p2",9669472,81}},
                 extract_disk_stats_for_path(DiskSupStats,
                                             "/media/p2/mbdata")),
    ?assertEqual({ok, {"/", 297994252, 97}},
                 extract_disk_stats_for_path(DiskSupStats, "/")),
    ?assertEqual({ok, {"/", 297994252, 97}},
                 extract_disk_stats_for_path(DiskSupStats, "/lib/init")),
    ?assertEqual({ok, {"/dev", 10240, 2}},
                 extract_disk_stats_for_path(DiskSupStats, "/dev/sh")),
    ?assertEqual({ok, {"/dev", 10240, 2}},
                 extract_disk_stats_for_path(DiskSupStats, "/dev")).
-endif.<|MERGE_RESOLUTION|>--- conflicted
+++ resolved
@@ -40,7 +40,9 @@
 
 -export([extract_disk_stats_for_path/2]).
 
-<<<<<<< HEAD
+-define(ENSURE_DELETE_COMMAND_TIMEOUT,
+        ?get_timeout(ensure_delete_command, 60000)).
+
 get_ini_files() ->
     case init:get_argument(couch_ini) of
         error ->
@@ -54,10 +56,6 @@
     {DbDir, IxDir} = couch_config:get_db_and_ix_paths_from_ini_files(IniFiles),
     [{{node, node(), database_dir}, DbDir},
      {{node, node(), index_dir}, IxDir}].
-=======
--define(ENSURE_DELETE_COMMAND_TIMEOUT,
-        ?get_timeout(ensure_delete_command, 60000)).
->>>>>>> e32c7d78
 
 setup_storage_paths() ->
     {ok, CfgDbDir} = this_node_dbdir(),
