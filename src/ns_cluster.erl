--- conflicted
+++ resolved
@@ -121,15 +121,11 @@
     erlang:set_cookie(node(), NewCookie),
     lists:foreach(fun erlang:disconnect_node/1, nodes()),
     Config = ns_config:get(),
-<<<<<<< HEAD
-    WebPort = ns_config:search_node_prop(Config, rest, port, false),
     Buckets = ns_bucket:get_bucket_names(),
-=======
 
     RestConf = ns_config:search(Config, {node, node(), rest}),
     GlobalRestConf = ns_config:search(Config, rest),
-    {ok, DBDir} = ns_storage_conf:dbdir(Config),
->>>>>>> 2dc653a7
+
     ns_config:clear([directory]),
     case GlobalRestConf of
         false -> false;
@@ -137,12 +133,7 @@
     end,
     case RestConf of
         false -> false;
-<<<<<<< HEAD
-        _ -> ns_config:set_sub({node, node(), rest},
-                               port, WebPort)
-=======
         {value, RestConf1} -> ns_config:set({node, node(), rest}, RestConf1)
->>>>>>> 2dc653a7
     end,
     ns_config:set_initial(nodes_wanted, [node()]),
     ns_cookie_manager:cookie_sync(),
