--- conflicted
+++ resolved
@@ -709,26 +709,19 @@
     lists:nth(N, Nodes).
 
 proxy_req({Scheme, Host, Port, AFamily}, Path, Headers, Timeout,
-<<<<<<< HEAD
-          RespHeaderFilterFun, Req) when is_atom(Scheme) ->
-=======
-          RespHeaderFilterFun, ExtraConnectOpts, Req) ->
->>>>>>> adb25500
+          RespHeaderFilterFun, ExtraConnectOpts, Req) when is_atom(Scheme) ->
     Method = mochiweb_request:get(method, Req),
     Body = get_body(Req),
     TLSOpts = case Scheme of
                   https ->
-                      ns_ssl_services_setup:tls_client_opts(ns_config:latest());
+                      ns_ssl_services_setup:tls_client_opts(ns_config:latest(),
+                                                            ExtraConnectOpts);
                   http ->
                       []
               end,
     Options = [{partial_download, [{window_size, ?WINDOW_SIZE},
                                    {part_size, ?PART_SIZE}]},
-<<<<<<< HEAD
                {connect_options, [AFamily | TLSOpts]}],
-=======
-               {connect_options, [AFamily | ExtraConnectOpts]}],
->>>>>>> adb25500
     Resp = lhttpc:request(Host, Port, Scheme =:= https, Path, Method, Headers,
                           Body, Timeout, Options),
     handle_resp(Resp, RespHeaderFilterFun, Req).
