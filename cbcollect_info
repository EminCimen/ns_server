--- conflicted
+++ resolved
@@ -2042,11 +2042,8 @@
                       "analytics_info.log", "analytics_debug.log", "analytics_shutdown.log",
                       "analytics_error.log", "analytics_warn.log", "analytics_dcpdebug.log",
                       "analytics_trace.json", "analytics_access.log", "analytics_cbas_debug.log",
-<<<<<<< HEAD
-                      "indexer_stats.log", "backup_service.log", "key.log"]],
-=======
-                      "indexer_stats.log", "backup_service.log", "sigar_port.log", "sigar_port.log.old"]],
->>>>>>> 7562089e
+                      "indexer_stats.log", "backup_service.log", "key.log",
+                      "sigar_port.log", "sigar_port.log.old"]],
 
         [make_cbstats_all_buckets_task(kind, memcached_pass_fun, guts)
          for kind in ["all", "checkpoint", "collections", "config",
