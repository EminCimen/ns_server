--- conflicted
+++ resolved
@@ -1251,14 +1251,10 @@
 
 
 def make_product_task(guts, initargs_path, memcached_pass, options):
-<<<<<<< HEAD
-    tls = read_guts(guts, "tls")
-=======
     if read_guts(guts, "tls") == "true":
         tls = True
     else:
         tls = False
->>>>>>> 8ed0f78c
     root = os.path.abspath(os.path.join(initargs_path, "..", "..", "..", ".."))
     dbdir = os.path.realpath(read_guts(guts, "db_dir"))
     viewdir = os.path.realpath(read_guts(guts, "idx_dir"))
