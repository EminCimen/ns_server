--- conflicted
+++ resolved
@@ -607,14 +607,11 @@
     def write_passthrough(self, chunk: ReadableBuffer):
         return write_readable_buffer(chunk, self._inner)
 
-<<<<<<< HEAD
-=======
     def clear_wraparound(self):
         if self._wraparound:
             self._inner.write(self.process_line(''.join(self._wraparound)))
             self._wraparound.clear()
 
->>>>>>> 3c6aaef0
     def flush(self):
         return self._inner.flush()
 
