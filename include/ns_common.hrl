%% @author Couchbase <info@couchbase.com>
%% @copyright 2010-Present Couchbase, Inc.
%%
%% Use of this software is governed by the Business Source License included in
%% the file licenses/BSL-Couchbase.txt.  As of the Change Date specified in that
%% file, in accordance with the Business Source License, use of this software
%% will be governed by the Apache License, Version 2.0, included in the file
%% licenses/APL2.txt.
%%
%% @doc Macros used all over the place.
%%

-ifndef(_NS_COMMON__HRL_).
-define(_NS_COMMON__HRL_,).

-type bucket_name() :: nonempty_string().
-type bucket_type() :: memcached | membase.
-type vbucket_map() :: [[atom(), ...], ...].
-type mc_error_atom() :: key_enoent | key_eexists | e2big | einval |
                         not_stored | delta_badval | not_my_vbucket |
                         unknown_command | enomem | not_supported | internal |
                         ebusy | etmpfail | auth_error | auth_continue.
-type mc_error() :: {memcached_error, mc_error_atom(), binary()}.
-type vbucket_id() :: non_neg_integer().
-type vbucket_state() :: active | dead | replica | pending.
-type rev_id() :: <<_:128>>.
-type seq_no() :: non_neg_integer().
-type rev() :: {seq_no(), rev_id()}.
-type rebalance_vbucket_state() :: passive | undefined | paused.
-type janitor_item() :: services | {bucket, bucket_name()}.

-type ext_bucket_name() :: bucket_name() | binary().
%% ext vbucket id is vbucket id (potentially as binary) or <<"master">>
-type ext_vbucket_id() :: vbucket_id() | binary().

-type version() :: {list(integer()), candidate | release, integer()}.

-type dcp_error() :: {dcp_error, mc_error_atom(), binary()}.
-type dcp_conn_name() :: nonempty_string().
-type dcp_conn_type() :: consumer | producer | notifier.

-type service() :: kv | index | n1ql | fts | eventing | cbas | backup.
-type tcp_port() :: 0..65535.

-define(MULTICALL_DEFAULT_TIMEOUT, 30000).

-define(MIB, 1048576).

-define(MAX_BUCKETS_SUPPORTED, 30).

-define(MAX_SCOPES_SUPPORTED, 1200).
-define(MAX_COLLECTIONS_SUPPORTED, 1200).

-define(MAX_DCP_CONNECTION_NAME, 200).

-define(DEFAULT_LOG_FILENAME, "info.log").
-define(ERRORS_LOG_FILENAME, "error.log").
-define(VIEWS_LOG_FILENAME, "views.log").
-define(MAPREDUCE_ERRORS_LOG_FILENAME, "mapreduce_errors.log").
-define(COUCHDB_LOG_FILENAME, "couchdb.log").
-define(DEBUG_LOG_FILENAME, "debug.log").
-define(XDCR_TARGET_LOG_FILENAME, "xdcr_target.log").
-define(STATS_LOG_FILENAME, "stats.log").
-define(BABYSITTER_LOG_FILENAME, "babysitter.log").
-define(NS_COUCHDB_LOG_FILENAME, "ns_couchdb.log").
-define(REPORTS_LOG_FILENAME, "reports.log").
-define(ACCESS_LOG_FILENAME, "http_access.log").
-define(INT_ACCESS_LOG_FILENAME, "http_access_internal.log").
-define(GOXDCR_LOG_FILENAME, "goxdcr.log").
-define(QUERY_LOG_FILENAME, "query.log").
-define(PROJECTOR_LOG_FILENAME, "projector.log").
-define(INDEXER_LOG_FILENAME, "indexer.log").
-define(METAKV_LOG_FILENAME, "metakv.log").
-define(FTS_LOG_FILENAME, "fts.log").
-define(JSON_RPC_LOG_FILENAME, "json_rpc.log").
-define(EVENTING_LOG_FILENAME, "eventing.log").
-define(CBAS_LOG_FILENAME, "analytics_info.log").
-define(BACKUP_LOG_FILENAME, "backup_service.log").

-define(NS_SERVER_LOGGER, ns_server).
-define(COUCHDB_LOGGER, couchdb).
-define(USER_LOGGER, user).
-define(MENELAUS_LOGGER, menelaus).
-define(NS_DOCTOR_LOGGER, ns_doctor).
-define(STATS_LOGGER, stats).
-define(REBALANCE_LOGGER, rebalance).
-define(CLUSTER_LOGGER, cluster).
-define(VIEWS_LOGGER, views).
%% The mapreduce logger is used by the couchdb component, hence don't wonder
%% if you can't find any calls to it in ns_server
-define(MAPREDUCE_ERRORS_LOGGER, mapreduce_errors).
-define(XDCR_LOGGER, xdcr).
-define(ACCESS_LOGGER, access).
-define(METAKV_LOGGER, metakv).
-define(JSON_RPC_LOGGER, json_rpc).
-define(CHRONICLE_ALE_LOGGER, chronicle).

-define(LOGGERS, [?NS_SERVER_LOGGER,
                  ?USER_LOGGER, ?MENELAUS_LOGGER,
                  ?NS_DOCTOR_LOGGER, ?STATS_LOGGER,
                  ?REBALANCE_LOGGER, ?CLUSTER_LOGGER,
                  ?XDCR_LOGGER, ?METAKV_LOGGER,
                  ?JSON_RPC_LOGGER]).

-define(NS_COUCHDB_LOGGERS, [?NS_SERVER_LOGGER,
                             ?COUCHDB_LOGGER,
                             ?VIEWS_LOGGER,
                             ?MAPREDUCE_ERRORS_LOGGER,
                             ?XDCR_LOGGER]).

-define(ALE_LOG(Level, Format, Args),
        ale:log(?NS_SERVER_LOGGER, Level, Format, Args)).

%% ale:{log, error, debug, warning, critical} are parse transformed to
%% add the Module, Function, Line of the caller.
%%
%% If new definitions are added to the loggers defined below, make sure
%% the parse transform logic works on those too.

-define(log_debug(Format, Args, Opts), ale:debug(?NS_SERVER_LOGGER, Format, Args, Opts)).
-define(log_debug(Format, Args), ale:debug(?NS_SERVER_LOGGER, Format, Args)).
-define(log_debug(Msg), ale:debug(?NS_SERVER_LOGGER, Msg)).

-define(log_info(Format, Args, Opts), ale:info(?NS_SERVER_LOGGER, Format, Args, Opts)).
-define(log_info(Format, Args), ale:info(?NS_SERVER_LOGGER, Format, Args)).
-define(log_info(Msg), ale:info(?NS_SERVER_LOGGER, Msg)).

-define(log_warning(Format, Args, Opts), ale:warn(?NS_SERVER_LOGGER, Format, Args, Opts)).
-define(log_warning(Format, Args), ale:warn(?NS_SERVER_LOGGER, Format, Args)).
-define(log_warning(Msg), ale:warn(?NS_SERVER_LOGGER, Msg)).

-define(log_error(Format, Args, Opts), ale:error(?NS_SERVER_LOGGER, Format, Args, Opts)).
-define(log_error(Format, Args), ale:error(?NS_SERVER_LOGGER, Format, Args)).
-define(log_error(Msg), ale:error(?NS_SERVER_LOGGER, Msg)).

%% Log to user visible logs using combination of ns_log and ale routines.
-define(user_log(Code, Msg), ?user_log_mod(?MODULE, Code, Msg)).
-define(user_log_mod(Module, Code, Msg),
        ale:xlog(?USER_LOGGER, ns_log_sink:get_loglevel(Module, Code),
                 {Module, Code}, Msg)).

-define(user_log(Code, Fmt, Args), ?user_log_mod(?MODULE, Code, Fmt, Args)).
-define(user_log_mod(Module, Code, Fmt, Args),
        ale:xlog(?USER_LOGGER, ns_log_sink:get_loglevel(Module, Code),
                 {Module, Code}, Fmt, Args)).

-define(rebalance_debug(Format, Args),
        ale:debug(?REBALANCE_LOGGER, Format, Args)).
-define(rebalance_debug(Msg), ale:debug(?REBALANCE_LOGGER, Msg)).

-define(rebalance_info(Format, Args),
        ale:info(?REBALANCE_LOGGER, Format, Args)).
-define(rebalance_info(Msg), ale:info(?REBALANCE_LOGGER, Msg)).

-define(rebalance_warning(Format, Args),
        ale:warn(?REBALANCE_LOGGER, Format, Args)).
-define(rebalance_warning(Msg), ale:warn(?REBALANCE_LOGGER, Msg)).

-define(rebalance_error(Format, Args),
        ale:error(?REBALANCE_LOGGER, Format, Args)).
-define(rebalance_error(Msg), ale:error(?REBALANCE_LOGGER, Msg)).

-define(views_debug(Format, Args), ale:debug(?VIEWS_LOGGER, Format, Args)).
-define(views_debug(Msg), ale:debug(?VIEWS_LOGGER, Msg)).

-define(views_info(Format, Args), ale:info(?VIEWS_LOGGER, Format, Args)).
-define(views_info(Msg), ale:info(?VIEWS_LOGGER, Msg)).

-define(views_warning(Format, Args), ale:warn(?VIEWS_LOGGER, Format, Args)).
-define(views_warning(Msg), ale:warn(?VIEWS_LOGGER, Msg)).

-define(views_error(Format, Args), ale:error(?VIEWS_LOGGER, Format, Args)).
-define(views_error(Msg), ale:error(?VIEWS_LOGGER, Msg)).

-define(xdcr_debug(Format, Args), ale:debug(?XDCR_LOGGER, Format, Args)).
-define(xdcr_debug(Msg), ale:debug(?XDCR_LOGGER, Msg)).

-define(xdcr_info(Format, Args), ale:info(?XDCR_LOGGER, Format, Args)).
-define(xdcr_info(Msg), ale:info(?XDCR_LOGGER, Msg)).

-define(xdcr_warning(Format, Args), ale:warn(?XDCR_LOGGER, Format, Args)).
-define(xdcr_warning(Msg), ale:warn(?XDCR_LOGGER, Msg)).

-define(xdcr_error(Format, Args), ale:error(?XDCR_LOGGER, Format, Args)).
-define(xdcr_error(Msg), ale:error(?XDCR_LOGGER, Msg)).

-define(metakv_debug(Format, Args), ale:debug(?METAKV_LOGGER, Format, Args)).
-define(metakv_debug(Msg), ale:debug(?METAKV_LOGGER, Msg)).

-define(get_timeout(Op, Default), ns_config:get_timeout({?MODULE, Op}, Default)).
-define(get_param(Param, Default),
        ns_config:search_node_with_default({?MODULE, Param}, Default)).

-define(REBALANCE_OBSERVER_TASK_DEFAULT_TIMEOUT,
        ?get_timeout(observer_task, 10000)).

-define(i2l(V), integer_to_list(V)).

-define(UI_AUTH_EXPIRATION_SECONDS, 600).

%% XDCR_CHECKPOINT_STORE is the name of the simple-store where
%% metakv stores XDCR checkpoints.
-define(XDCR_CHECKPOINT_STORE, xdcr_ckpt_data).

%% Pattern used to identify XDCR checkpoints.
-define(XDCR_CHECKPOINT_PATTERN, list_to_binary("/ckpt/")).

%% Metakv tag for values storing sensitive information
%% If this tag is changed to something else, then do not forget
%% to change its value in ns_server/scripts/dump-guts as well.
-define(METAKV_SENSITIVE, metakv_sensitive).

-define(MIN_FREE_RAM, misc:get_env_default(quota_min_free_ram, 1024)).
-define(MIN_FREE_RAM_PERCENT, 80).

-define(DEFAULT_EPHEMERAL_PURGE_INTERVAL_DAYS, 1).

%% Default quota is 5GiB but the unit is MiB.
-define(QUERY_TMP_SPACE_DEF_SIZE, 5120).

%% Index storage mode values.
-define(INDEX_STORAGE_MODE_MEMORY_OPTIMIZED, <<"memory_optimized">>).
-define(INDEX_STORAGE_MODE_FORESTDB, <<"forestdb">>).
-define(INDEX_STORAGE_MODE_PLASMA, <<"plasma">>).
-define(DEFAULT_MAX_ROLLBACK_PTS_PLASMA, 2).
-define(DEFAULT_MAX_ROLLBACK_PTS_FORESTDB, 5).

%% common memcached settings are ints which is usually 32-bits wide
-define(MC_MAXINT, 16#7FFFFFFF).

-define(VERSION_65, [6, 5]).
-define(VERSION_66, [6, 6]).
-define(VERSION_70, [7, 0]).
-define(VERSION_71, [7, 1]).
-define(VERSION_ELIXIR, [7, 2]).

%% This require coordination with the UI to update the version.
-define(LATEST_UI_COMPAT_VERSION, ?VERSION_70).

%% Points to latest release
-define(LATEST_VERSION_NUM, ?VERSION_ELIXIR).
-define(MASTER_ADVERTISED_VERSION, [7, 2, 0]).

-define(MIN_OF_MAX_MOVES_PER_NODE, 1).
-define(MAX_OF_MAX_MOVES_PER_NODE, 64).
-define(DEFAULT_MAX_MOVES_PER_NODE, 4).

-define(flush(Pattern),
        misc:letrec([0],
                    fun (Rec, I) ->
                            receive
                                Pattern ->
                                    Rec(Rec, I+1)
                            after
                                0 ->
                                    I
                            end
                    end)).

-define(must_flush(Pattern), ?must_flush(Pattern, 1, 15000)).
-define(must_flush(Pattern, N, Timeout),
        misc:letrec(
          [0],
          fun (_Rec, I)
                when I =:= N ->
                  ok;
              (Rec, I) ->
                  receive
                      Pattern ->
                          Rec(Rec, I + 1)
                  after
                      Timeout ->
                          throw({error, {no_messages, Timeout, ??Pattern}})
                  end
          end)).

%% Maximum number of non-self-issued intermediate certificates that can follow
%% the peer certificate in a valid certification path. So, if depth is 0 the
%% PEER must be signed by the trusted ROOT-CA directly; if 1 the path can be
%% PEER, CA, ROOT-CA; if 2 the path can be PEER, CA, CA, ROOT-CA, and so on.
-define(ALLOWED_CERT_CHAIN_LENGTH, 10).

-define(INTERNAL_CERT_USER, "@internal").
-define(INTERNAL_CERT_EMAIL_DOMAIN, "internal.couchbase.com").

-define(CPU_COUNT_VAR, "COUCHBASE_CPU_COUNT").
<<<<<<< HEAD
%% List of available tls versions:
%% You should be able to simply update these macros to include or remove tls
%% versions that we support or no longer support and a number of different
%% validation functions should "just work".
-define(TLS_VERSIONS, #{'tlsv1.3'=> 3, 'tlsv1.2' => 2,
                        'tlsv1.1' => 1, tlsv1 => 0}).

%% Known Elixir profiles
-define(SERVERLESS_PROFILE, serverless).
-define(SERVERLESS_PROFILE_STR, "serverless").

%% Default profile macros/constants
-define(DEFAULT_PROFILE_STR, "default").
-define(DEFAULT_PROFILE_BIN, <<?DEFAULT_PROFILE_STR>>).
-define(DEFAULT_PROFILE_DATA, [{name, ?DEFAULT_PROFILE_STR}]).

-define(SYSTEM_SCOPE_NAME, "_system").

-define(DEFAULT_PWHASH, ?ARGON2ID_HASH).
-define(ARGON2ID_HASH, <<"argon2id">>).
-define(PBKDF2_HASH, <<"pbkdf2-hmac-sha512">>).
-define(SHA1_HASH, <<"SHA-1">>).

-define(DEFAULT_ARG2ID_TIME, 3).
-define(DEFAULT_ARG2ID_MEM, 8388608). %% in bytes
-define(DEFAULT_PBKDF2_ITER, 10000).
-define(DEFAULT_SCRAM_ITER, 15000).

-define(HASH_KEY,             <<"hash">>).
-define(SALT_KEY,             <<"salt">>).
-define(HASH_ALG_KEY,         <<"algorithm">>).
-define(ARGON_TIME_KEY,       <<"time">>).
-define(ARGON_MEM_KEY,        <<"memory">>).
-define(ARGON_THREADS_KEY,    <<"parallelism">>).
-define(PBKDF2_ITER_KEY,      <<"iterations">>).
-define(SCRAM_STORED_KEY_KEY, <<"stored_key">>).
-define(SCRAM_SERVER_KEY_KEY, <<"server_key">>).
-define(SCRAM_SALT_KEY,       <<"salt">>).
-define(SCRAM_ITERATIONS_KEY, <<"iterations">>).

-define(ARGON_MEM_MIN, 8_192).
-define(ARGON_MEM_MAX, 4_398_046_510_080).
-define(ARGON_TIME_MIN, 1).
-define(ARGON_TIME_MAX, 4_294_967_295).

-define(PBKDF2_ITER_MIN, 1).
-define(PBKDF2_ITER_MAX, 10_000_000).

%% Pre-elixir keys (do not change these values):
-define(OLD_HASH_KEY,             <<"h">>).
-define(OLD_SCRAM_SALT_KEY,       <<"s">>).
-define(OLD_SCRAM_HASH_KEY,       <<"h">>).
-define(OLD_SCRAM_ITERATIONS_KEY, <<"i">>).

-define(COOKIE_LEN, 32).
-define(COOKIE_HEX_LEN, (?COOKIE_LEN * 2)).
=======
%% Hide/Unhide macros to make it easier to hide secrets from stack-traces and
%% error reports. It is generally good practice to rename the variable(s) in
%% between hide/unhide points so that it's obvious that the value has been
%% wrapped and cannot be used directly.
-define(HIDE(__V), fun () -> __V end).
-define(UNHIDE(__V), __V()).
>>>>>>> 5c6ded4c

-endif.<|MERGE_RESOLUTION|>--- conflicted
+++ resolved
@@ -284,7 +284,6 @@
 -define(INTERNAL_CERT_EMAIL_DOMAIN, "internal.couchbase.com").
 
 -define(CPU_COUNT_VAR, "COUCHBASE_CPU_COUNT").
-<<<<<<< HEAD
 %% List of available tls versions:
 %% You should be able to simply update these macros to include or remove tls
 %% versions that we support or no longer support and a number of different
@@ -341,13 +340,11 @@
 
 -define(COOKIE_LEN, 32).
 -define(COOKIE_HEX_LEN, (?COOKIE_LEN * 2)).
-=======
 %% Hide/Unhide macros to make it easier to hide secrets from stack-traces and
 %% error reports. It is generally good practice to rename the variable(s) in
 %% between hide/unhide points so that it's obvious that the value has been
 %% wrapped and cannot be used directly.
 -define(HIDE(__V), fun () -> __V end).
 -define(UNHIDE(__V), __V()).
->>>>>>> 5c6ded4c
 
 -endif.