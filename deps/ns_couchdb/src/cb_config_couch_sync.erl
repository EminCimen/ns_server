--- conflicted
+++ resolved
@@ -32,25 +32,6 @@
     announce_notable_keys(),
     {ok, #state{}}.
 
-<<<<<<< HEAD
--spec get_db_and_ix_paths() -> [{db_path | index_path, string()}].
-get_db_and_ix_paths() ->
-    DbPath = couch_config:get("couchdb", "database_dir"),
-    true = DbPath =/= undefined,
-    IxPath = couch_config:get("couchdb", "view_index_dir", DbPath),
-    [{db_path, filename:join([DbPath])},
-     {index_path, filename:join([IxPath])}].
-
--spec set_db_and_ix_paths(DbPath :: string(), IxPath :: string()) -> ok.
-set_db_and_ix_paths(DbPath0, IxPath0) ->
-    DbPath = filename:join([DbPath0]),
-    IxPath = filename:join([IxPath0]),
-
-    couch_config:set("couchdb", "database_dir", DbPath),
-    couch_config:set("couchdb", "view_index_dir", IxPath).
-
-=======
->>>>>>> 2ab5c487
 terminate(_Reason, _State) ->
     ok.
 code_change(_OldVsn, State, _) ->
