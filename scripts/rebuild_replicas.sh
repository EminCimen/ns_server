#!/bin/sh
#
# A script that drops all replicas for a particular vbucket and then recreates
# them from active copy. If vbucket was replicated using tap, then it will
# also update the replication to dcp.
#
# Use as follows:
#
#   ./rebuild_replicas.sh <username> <password> <host:rest port> <bucket> <vbucket>
#
set -e

user=$1
password=$2
host=$3
bucket=$4
vbucket=$5
sleep=${6:-10000}

curl --fail -X POST -u $user:$password http://$host/diag/eval -d @- <<EOF
Bucket = "${bucket}",
VBucket = ${vbucket},
Sleep = ${sleep},

GetChainsFromBucket =
  fun () ->
    {ok, Conf} = ns_bucket:get_bucket(Bucket),
    {map, Map} = lists:keyfind(map, 1, Conf),
    OldChain = lists:nth(VBucket+1, Map),
    NewChain = [hd(OldChain)] ++ [undefined || _ <- tl(OldChain)],
    {OldChain, NewChain}
  end,

WaitForRebalance =
  fun (Rec) ->
    case (catch ns_orchestrator:rebalance_progress_full()) of
      not_running ->
        ok;
      _ ->
        Rec(Rec)
    end
  end,

SyncConfig =
  fun () ->
    Nodes = ns_node_disco:nodes_wanted(),

    ns_config_rep:pull_and_push(Nodes),
    ns_config:sync_announcements(),
    ok = ns_config_rep:synchronize_remote(Nodes)
  end,

Rebalance =
  fun (C) ->
    error_logger:info_msg("Starting fixup rebalance ~p", [{VBucket, C}]),
<<<<<<< HEAD
    ok = ns_orchestrator:ensure_janitor_run({bucket, Bucket}),
=======

    SyncConfig(),
    ok = ns_orchestrator:ensure_janitor_run(Bucket),
>>>>>>> 4f756175
    ok = gen_fsm:sync_send_event({global, ns_orchestrator},
                                 {move_vbuckets, Bucket, [{VBucket, C}]}),
    error_logger:info_msg("Waiting for a fixup rebalance ~p to complete", [{VBucket, C}]),
    WaitForRebalance(WaitForRebalance),
    error_logger:info_msg("Fixup rebalance ~p is complete", [{VBucket, C}])
  end,

UpdateReplType =
  fun () ->
    SyncConfig(),

    {ok, Conf} = ns_bucket:get_bucket(Bucket),
    case ns_bucket:replication_type(Conf) of
      dcp ->
        ok;
      Type ->
        TapVBuckets =
          case Type of
            tap ->
              lists:seq(0, proplists:get_value(num_vbuckets, Conf) - 1);
            {dcp, Vs} ->
              Vs
          end,
        NewType =
          case ordsets:del_element(VBucket, TapVBuckets) of
            [] ->
              dcp;
            NewTapVBuckets ->
              {dcp, NewTapVBuckets}
          end,
        error_logger:info_msg("Updating replication type for bucket ~p:~n~p", [Bucket, NewType]),
        ns_bucket:update_bucket_props(Bucket, [{repl_type, NewType}]),
        ns_config:sync_announcements(),
        ok = ns_config_rep:synchronize_remote([mb_master:master_node()])
    end
  end,

{OldChain, NoReplicasChain} =
  case ns_config:search({fixup_rebalance, Bucket, VBucket}) of
    {value, Chains} ->
      error_logger:info_msg("Found unfinished fixup rebalance for ~p. Chains:~n~p", [VBucket, Chains]),
      Chains;
    false ->
      Chains = GetChainsFromBucket(),
      ns_config:set({fixup_rebalance, Bucket, VBucket}, Chains),
      Chains
  end,

Rebalance(NoReplicasChain),
UpdateReplType(),
Rebalance(OldChain),
ns_config:delete({fixup_rebalance, Bucket, VBucket}),

timer:sleep(Sleep).
EOF<|MERGE_RESOLUTION|>--- conflicted
+++ resolved
@@ -53,13 +53,9 @@
 Rebalance =
   fun (C) ->
     error_logger:info_msg("Starting fixup rebalance ~p", [{VBucket, C}]),
-<<<<<<< HEAD
-    ok = ns_orchestrator:ensure_janitor_run({bucket, Bucket}),
-=======
 
     SyncConfig(),
-    ok = ns_orchestrator:ensure_janitor_run(Bucket),
->>>>>>> 4f756175
+    ok = ns_orchestrator:ensure_janitor_run({bucket, Bucket}),
     ok = gen_fsm:sync_send_event({global, ns_orchestrator},
                                  {move_vbuckets, Bucket, [{VBucket, C}]}),
     error_logger:info_msg("Waiting for a fixup rebalance ~p to complete", [{VBucket, C}]),
