{
    "version" : 2,
    "module" : "ns_server",
    "events" : [
      {
          "id" : 8192,
          "name" : "login success",
          "description" : "Successful login to couchbase cluster",
          "sync" : false,
          "enabled" : true,
          "filtering_permitted" : false,
          "mandatory_fields" : {
              "timestamp" : "",
              "real_userid" : {"domain" : "", "user" : ""},
              "remote" : {"ip" : "", "port" : 1},
              "roles" : ""
          },
          "optional_fields" : {
              "sessionid" : ""
          }
      },
      {
          "id" : 8193,
          "name" : "login failure",
          "description" : "Unsuccessful attempt to login to couchbase cluster",
          "sync" : false,
          "enabled" : true,
          "filtering_permitted" : false,
          "mandatory_fields" : {
              "timestamp" : "",
              "real_userid" : "",
              "remote" : {"ip" : "", "port" : 1}
          },
          "optional_fields" : {
          }
      },
      {
          "id" : 8194,
          "name" : "delete user",
          "description" : "User was deleted",
          "sync" : false,
          "enabled" : true,
          "filtering_permitted" : false,
          "mandatory_fields" : {
              "timestamp" : "",
              "real_userid" : {"domain" : "", "user" : ""},
              "remote" : {"ip" : "", "port" : 1},
              "identity" : {"domain" : "", "user" : ""}
          },
          "optional_fields" : {
              "sessionid" : ""
          }
      },
      {
          "id" : 8195,
          "name" : "user credentials change",
          "description" : "User credentials were changed",
          "sync" : false,
          "enabled" : true,
          "filtering_permitted" : false,
          "mandatory_fields" : {
              "timestamp" : "",
              "identity" : {"domain" : "", "user" : ""}
          },
          "optional_fields" : {
              "real_userid" : {"domain" : "", "user" : ""},
              "remote" : {"ip" : "", "port" : 1},
              "sessionid" : ""
          }
      },
      {
          "id" : 8196,
          "name" : "add node",
          "description" : "Node was added to the cluster",
          "sync" : false,
          "enabled" : true,
          "filtering_permitted" : false,
          "mandatory_fields" : {
              "timestamp" : "",
              "real_userid" : {"domain" : "", "user" : ""},
              "remote" : {"ip" : "", "port" : 1},
              "user" : "",
              "node" : "",
              "groupUUID" : "",
              "hostname" : "",
              "port" : 1,
              "services" : ""
          },
          "optional_fields" : {
              "sessionid" : ""
          }
      },
      {
          "id" : 8197,
          "name" : "remove node",
          "description" : "Node was removed from the cluster",
          "sync" : false,
          "enabled" : true,
          "filtering_permitted" : false,
          "mandatory_fields" : {
              "timestamp" : "",
              "real_userid" : {"domain" : "", "user" : ""},
              "remote" : {"ip" : "", "port" : 1},
              "node" : ""
          },
          "optional_fields" : {
              "sessionid" : ""
          }
      },
      {
          "id" : 8198,
          "name" : "failover nodes",
          "description" : "Nodes that were failed over",
          "sync" : false,
          "enabled" : true,
          "filtering_permitted" : false,
          "mandatory_fields" : {
              "timestamp" : "",
              "real_userid" : {"domain" : "", "user" : ""},
              "remote" : {"ip" : "", "port" : 1},
              "nodes" : [],
              "type" : ""
          },
          "optional_fields" : {
              "sessionid" : ""
          }
      },
      {
          "id" : 8199,
          "name" : "enter node recovery",
          "description" : "Entered node recovery",
          "sync" : false,
          "enabled" : true,
          "filtering_permitted" : false,
          "mandatory_fields" : {
              "timestamp" : "",
              "real_userid" : {"domain" : "", "user" : ""},
              "remote" : {"ip" : "", "port" : 1},
              "node" : "",
              "type" : ""
          },
          "optional_fields" : {
              "sessionid" : ""
          }
      },
      {
          "id" : 8200,
          "name" : "rebalance initiated",
          "description" : "Rebalance was initiated",
          "sync" : false,
          "enabled" : true,
          "filtering_permitted" : false,
          "mandatory_fields" : {
              "timestamp" : "",
              "real_userid" : {"domain" : "", "user" : ""},
              "remote" : {"ip" : "", "port" : 1},
              "known_nodes" : [],
              "ejected_nodes" : [],
              "delta_recovery_buckets" : []
          },
          "optional_fields" : {
              "sessionid" : ""
          }
      },
      {
          "id" : 8201,
          "name" : "create bucket",
          "description" : "Bucket was created",
          "sync" : false,
          "enabled" : true,
          "filtering_permitted" : false,
          "mandatory_fields" : {
              "timestamp" : "",
              "real_userid" : {"domain" : "", "user" : ""},
              "remote" : {"ip" : "", "port" : 1},
              "bucket_name" : "",
              "type" : "",
              "props" : ""
          },
          "optional_fields" : {
              "sessionid" : ""
          }
      },
      {
          "id" : 8202,
          "name" : "modify bucket",
          "description" : "Bucket was modified",
          "sync" : false,
          "enabled" : true,
          "filtering_permitted" : false,
          "mandatory_fields" : {
              "timestamp" : "",
              "real_userid" : {"domain" : "", "user" : ""},
              "remote" : {"ip" : "", "port" : 1},
              "bucket_name" : "",
              "type" : "",
              "props" : ""
          },
          "optional_fields" : {
              "sessionid" : ""
          }
      },
      {
          "id" : 8203,
          "name" : "delete bucket",
          "description" : "Bucket was deleted",
          "sync" : false,
          "enabled" : true,
          "filtering_permitted" : false,
          "mandatory_fields" : {
              "timestamp" : "",
              "real_userid" : {"domain" : "", "user" : ""},
              "remote" : {"ip" : "", "port" : 1},
              "bucket_name" : ""
          },
          "optional_fields" : {
              "sessionid" : ""
          }
      },
      {
          "id" : 8204,
          "name" : "flush bucket",
          "description" : "Bucket was flushed",
          "sync" : false,
          "enabled" : true,
          "filtering_permitted" : false,
          "mandatory_fields" : {
              "timestamp" : "",
              "remote" : {"ip" : "", "port" : 1},
              "bucket_name" : ""
          },
          "optional_fields" : {
              "real_userid" : {"domain" : "", "user" : ""},
              "sessionid" : ""
          }
      },
      {
          "id" : 8205,
          "name" : "start loading sample",
          "description" : "Started loading sample",
          "sync" : false,
          "enabled" : true,
          "filtering_permitted" : false,
          "mandatory_fields" : {
              "timestamp" : "",
              "real_userid" : {"domain" : "", "user" : ""},
              "remote" : {"ip" : "", "port" : 1},
              "bucket_name" : ""
          },
          "optional_fields" : {
              "sessionid" : ""
          }
      },
      {
          "id" : 8206,
          "name" : "disk storage conf",
          "description" : "Disk storage configuration was set",
          "sync" : false,
          "enabled" : true,
          "filtering_permitted" : false,
          "mandatory_fields" : {
              "timestamp" : "",
              "real_userid" : {"domain" : "", "user" : ""},
              "remote" : {"ip" : "", "port" : 1},
              "node" : ""
          },
          "optional_fields" : {
              "db_path" : "",
              "index_path" : "",
              "cbas_dirs" : "",
              "java_home" : "",
              "sessionid" : ""
          }
      },
      {
          "id" : 8207,
          "name" : "rename node",
          "description" : "The node was renamed",
          "sync" : false,
          "enabled" : true,
          "filtering_permitted" : false,
          "mandatory_fields" : {
              "timestamp" : "",
              "real_userid" : {"domain" : "", "user" : ""},
              "remote" : {"ip" : "", "port" : 1},
              "node" : "",
              "hostname" : ""
          },
          "optional_fields" : {
              "sessionid" : ""
          }
      },
      {
          "id" : 8208,
          "name" : "setup node services",
          "description" : "The services were set for the node",
          "sync" : false,
          "enabled" : true,
          "filtering_permitted" : false,
          "mandatory_fields" : {
              "timestamp" : "",
              "real_userid" : {"domain" : "", "user" : ""},
              "remote" : {"ip" : "", "port" : 1},
              "node" : "",
              "services" : ""
          },
          "optional_fields" : {
              "sessionid" : ""
          }
      },
      {
          "id" : 8209,
          "name" : "change cluster settings",
          "description" : "Cluster settings were changed",
          "sync" : false,
          "enabled" : true,
          "filtering_permitted" : false,
          "mandatory_fields" : {
              "timestamp" : "",
              "real_userid" : {"domain" : "", "user" : ""},
              "quotas" : {"kv" : 1, "index" : 1, "fts" : 1, "cbas" : 1, "eventing" : 1},
              "cluster_name" : "",
              "remote" : {"ip" : "", "port" : 1}
          },
          "optional_fields" : {
              "sessionid" : ""
          }
      },
      {
          "id" : 8210,
          "name" : "add group",
          "description" : "Server group was added",
          "sync" : false,
          "enabled" : true,
          "filtering_permitted" : false,
          "mandatory_fields" : {
              "timestamp" : "",
              "real_userid" : {"domain" : "", "user" : ""},
              "remote" : {"ip" : "", "port" : 1},
              "group_name" : "",
              "uuid" : ""
          },
          "optional_fields" : {
              "sessionid" : ""
          }
      },
      {
          "id" : 8211,
          "name" : "delete group",
          "description" : "Server group was deleted",
          "sync" : false,
          "enabled" : true,
          "filtering_permitted" : false,
          "mandatory_fields" : {
              "timestamp" : "",
              "real_userid" : {"domain" : "", "user" : ""},
              "remote" : {"ip" : "", "port" : 1},
              "group_name" : "",
              "uuid" : ""
          },
          "optional_fields" : {
              "sessionid" : ""
          }
      },
      {
          "id" : 8212,
          "name" : "update group",
          "description" : "Server group was updated",
          "sync" : false,
          "enabled" : true,
          "filtering_permitted" : false,
          "mandatory_fields" : {
              "timestamp" : "",
              "real_userid" : {"domain" : "", "user" : ""},
              "remote" : {"ip" : "", "port" : 1},
              "group_name" : "",
              "uuid" : "",
              "nodes" : ""
          },
          "optional_fields" : {
              "sessionid" : ""
          }
      },
      {
          "id" : 8213,
          "name" : "xdcr create cluster ref",
          "description" : "Remote cluster reference was created",
          "sync" : false,
          "enabled" : true,
          "filtering_permitted" : false,
          "mandatory_fields" : {
              "timestamp" : "",
              "real_userid" : {"domain" : "", "user" : ""},
              "remote" : {"ip" : "", "port" : 1},
              "demand_encription" : false,
              "hostname" : "",
              "username" : "",
              "uuid" : ""
          },
          "optional_fields" : {
              "sessionid" : ""
          }
      },
      {
          "id" : 8214,
          "name" : "xdcr update cluster ref",
          "description" : "Remote cluster reference was updated",
          "sync" : false,
          "enabled" : true,
          "filtering_permitted" : false,
          "mandatory_fields" : {
              "timestamp" : "",
              "real_userid" : {"domain" : "", "user" : ""},
              "remote" : {"ip" : "", "port" : 1},
              "demand_encription" : false,
              "hostname" : "",
              "username" : "",
              "uuid" : ""
          },
          "optional_fields" : {
              "sessionid" : ""
          }
      },
      {
          "id" : 8215,
          "name" : "xdcr delete cluster ref",
          "description" : "Remote cluster reference was deleted",
          "sync" : false,
          "enabled" : true,
          "filtering_permitted" : false,
          "mandatory_fields" : {
              "timestamp" : "",
              "real_userid" : {"domain" : "", "user" : ""},
              "remote" : {"ip" : "", "port" : 1},
              "demand_encription" : false,
              "hostname" : "",
              "username" : "",
              "uuid" : ""
          },
          "optional_fields" : {
              "sessionid" : ""
          }
      },
      {
          "id" : 8216,
          "name" : "xdcr create replication",
          "description" : "XDCR replication was created",
          "sync" : false,
          "enabled" : true,
          "filtering_permitted" : false,
          "mandatory_fields" : {
              "timestamp" : "",
              "real_userid" : {"domain" : "", "user" : ""},
              "remote" : {"ip" : "", "port" : 1},
              "rep_id" : "",
              "from_bucket" : "",
              "to_bucket" : "",
              "to_cluster" : "",
              "settings" : ""
          },
          "optional_fields" : {
              "sessionid" : ""
          }
      },
      {
          "id" : 8217,
          "name" : "xdcr update replication",
          "description" : "XDCR replication was updated",
          "sync" : false,
          "enabled" : true,
          "filtering_permitted" : false,
          "mandatory_fields" : {
              "timestamp" : "",
              "real_userid" : {"domain" : "", "user" : ""},
              "remote" : {"ip" : "", "port" : 1},
              "rep_id" : "",
              "settings" : ""
          },
          "optional_fields" : {
              "sessionid" : ""
          }
      },
      {
          "id" : 8218,
          "name" : "xdcr cancel replication",
          "description" : "XDCR replication was canceled",
          "sync" : false,
          "enabled" : true,
          "filtering_permitted" : false,
          "mandatory_fields" : {
              "timestamp" : "",
              "real_userid" : {"domain" : "", "user" : ""},
              "remote" : {"ip" : "", "port" : 1},
              "rep_id" : ""
          },
          "optional_fields" : {
              "sessionid" : ""
          }
      },
      {
          "id" : 8219,
          "name" : "xdcr update global settings",
          "description" : "Global XDCR settings were updated",
          "sync" : false,
          "enabled" : true,
          "filtering_permitted" : false,
          "mandatory_fields" : {
              "timestamp" : "",
              "real_userid" : {"domain" : "", "user" : ""},
              "remote" : {"ip" : "", "port" : 1},
              "settings" : ""
          },
          "optional_fields" : {
              "sessionid" : ""
          }
      },
      {
          "id" : 8220,
          "name" : "enable auto failover",
          "description" : "Auto Failover was enabled",
          "sync" : false,
          "enabled" : true,
          "filtering_permitted" : false,
          "mandatory_fields" : {
              "timestamp" : "",
              "real_userid" : {"domain" : "", "user" : ""},
              "remote" : {"ip" : "", "port" : 1},
              "timeout" : 1,
              "max_nodes" : 1
          },
          "optional_fields" : {
              "sessionid" : "",
              "failover_on_data_disk_issues" : {"enabled" : false,
                                                "timePeriod" : 1},
              "failover_server_group" : false,
              "can_abort_rebalance" :  true
          }
      },
      {
          "id" : 8221,
          "name" : "disable auto failover",
          "description" : "Auto Failover was disabled",
          "sync" : false,
          "enabled" : true,
          "filtering_permitted" : false,
          "mandatory_fields" : {
              "timestamp" : "",
              "real_userid" : {"domain" : "", "user" : ""},
              "remote" : {"ip" : "", "port" : 1}
          },
          "optional_fields" : {
              "sessionid" : ""
          }
      },
      {
          "id" : 8222,
          "name" : "reset auto failover count",
          "description" : "Count for Auto Failover was reset",
          "sync" : false,
          "enabled" : true,
          "filtering_permitted" : false,
          "mandatory_fields" : {
              "timestamp" : "",
              "real_userid" : {"domain" : "", "user" : ""},
              "remote" : {"ip" : "", "port" : 1}
          },
          "optional_fields" : {
              "sessionid" : ""
          }
      },
      {
          "id" : 8223,
          "name" : "enable cluster alerts",
          "description" : "Cluster alerts were enabled",
          "sync" : false,
          "enabled" : true,
          "filtering_permitted" : false,
          "mandatory_fields" : {
              "timestamp" : "",
              "real_userid" : {"domain" : "", "user" : ""},
              "remote" : {"ip" : "", "port" : 1},
              "sender" : "",
              "recipients" : "",
              "alerts" : "",
              "email_server" : {"user" : "", "host" : "", "port" : 1, "encrypt" : false}
          },
          "optional_fields" : {
              "sessionid" : ""
          }
      },
      {
          "id" : 8224,
          "name" : "disable cluster alerts",
          "description" : "Cluster alerts were disabled",
          "sync" : false,
          "enabled" : true,
          "filtering_permitted" : false,
          "mandatory_fields" : {
              "timestamp" : "",
              "real_userid" : {"domain" : "", "user" : ""},
              "remote" : {"ip" : "", "port" : 1}
          },
          "optional_fields" : {
              "sessionid" : ""
          }
      },
      {
          "id" : 8225,
          "name" : "modify compaction settings",
          "description" : "Compaction settings were modified",
          "sync" : false,
          "enabled" : true,
          "filtering_permitted" : false,
          "mandatory_fields" : {
              "timestamp" : "",
              "real_userid" : {"domain" : "", "user" : ""},
              "remote" : {"ip" : "", "port" : 1}
          },
          "optional_fields" : {
              "sessionid" : "",
              "allowed_time_period" : {"from_hour" : 1, "to_hour" : 1, "from_minute" : 1,
                                       "to_minute" : 1, "abort_outside" : false},
              "database_fragmentation_threshold" : {"percentage" : 1, "size" : 1},
              "view_fragmentation_threshold" : {"percentage" : 1, "size" : 1},
              "parallel_db_and_view_compaction" : false,
              "purge_interval" : "",
              "index_fragmentation_percentage" : "",
              "index_compaction_mode" : "",
              "index_circular_compaction_days" : "",
              "index_circular_compaction_abort" : false,
              "index_circular_compaction_interval" : {"from_hour" : 1,
                                                      "to_hour" : 1,
                                                      "from_minute" : 1,
                                                      "to_minute" : 1}
          }
      },
      {
          "id" : 8226,
          "name" : "regenerate certificate",
          "description" : "Self-signed SSL certificate was regenerated",
          "sync" : false,
          "enabled" : true,
          "filtering_permitted" : false,
          "mandatory_fields" : {
              "timestamp" : "",
              "real_userid" : {"domain" : "", "user" : ""},
              "remote" : {"ip" : "", "port" : 1}
          },
          "optional_fields" : {
              "sessionid" : ""
          }
      },
      {
          "id" : 8227,
          "name" : "setup saslauthd",
          "description" : "Saslauthd settings were modified",
          "sync" : false,
          "enabled" : true,
          "filtering_permitted" : false,
          "mandatory_fields" : {
              "timestamp" : "",
              "real_userid" : {"domain" : "", "user" : ""},
              "remote" : {"ip" : "", "port" : 1},
              "enabled" : false,
              "admins" : "",
              "ro_admins" : ""
          },
          "optional_fields" : {
              "sessionid" : ""
          }
      },
      {
          "id" : 8228,
          "name" : "internal settings",
          "description" : "Internal Settings",
          "sync" : false,
          "enabled" : true,
          "filtering_permitted" : false,
          "mandatory_fields" : {
              "timestamp" : "",
              "real_userid" : {"domain" : "", "user" : ""},
              "remote" : {"ip" : "", "port" : 1},
              "settings" : ""
          },
          "optional_fields" : {
              "sessionid" : ""
          }
      },
      {
          "id" : 8229,
          "name" : "upload cluster ca",
          "description" : "Upload cluster CA",
          "sync" : false,
          "enabled" : true,
          "filtering_permitted" : false,
          "mandatory_fields" : {
              "timestamp" : "",
              "real_userid" : {"domain" : "", "user" : ""},
              "remote" : {"ip" : "", "port" : 1},
              "subject" : "",
              "expires" : ""
          },
          "optional_fields" : {
              "sessionid" : ""
          }
      },
      {
          "id" : 8230,
          "name" : "reload node certificate",
          "description" : "Reload node certificate chain and pkey from inbox",
          "sync" : false,
          "enabled" : true,
          "filtering_permitted" : false,
          "mandatory_fields" : {
              "timestamp" : "",
              "real_userid" : {"domain" : "", "user" : ""},
              "remote" : {"ip" : "", "port" : 1},
              "subject" : "",
              "expires" : ""
          },
          "optional_fields" : {
              "sessionid" : ""
          }
      },
      {
          "id" : 8231,
          "name" : "modify index storage mode",
          "description" : "Modify Index Storage Mode",
          "sync" : false,
          "enabled" : true,
          "filtering_permitted" : false,
          "mandatory_fields" : {
              "timestamp" : "",
              "real_userid" : {"domain" : "", "user" : ""},
              "remote" : {"ip" : "", "port" : 1},
              "storageMode" : ""
          },
          "optional_fields" : {
              "sessionid" : ""
          }
      },
      {
          "id" : 8232,
          "name" : "set user",
          "description" : "User was added or updated",
          "sync" : false,
          "enabled" : true,
          "filtering_permitted" : false,
          "mandatory_fields" : {
              "timestamp" : "",
              "real_userid" : {"domain" : "", "user" : ""},
              "remote" : {"ip" : "", "port" : 1},
              "identity" : {"domain" : "", "user" : ""},
              "roles" : "",
              "groups": ""
          },
          "optional_fields" : {
              "sessionid" : "",
              "full_name" : ""
          }
      },
      {
          "id" : 8233,
          "name" : "master password change",
          "description" : "Master password change was requested",
          "sync" : false,
          "enabled" : true,
          "filtering_permitted" : false,
          "mandatory_fields" : {
              "timestamp" : "",
              "real_userid" : "",
              "remote" : {"ip" : "", "port" : 1}
          },
          "optional_fields" : {
              "sessionid" : "",
              "error" : ""
          }
      },
      {
          "id" : 8234,
          "name" : "encryption key rotation",
          "description" : "Encryption key rotation was requested",
          "sync" : false,
          "enabled" : true,
          "filtering_permitted" : false,
          "mandatory_fields" : {
              "timestamp" : "",
              "real_userid" : "",
              "remote" : {"ip" : "", "port" : 1}
          },
          "optional_fields" : {
              "sessionid" : "",
              "error" : ""
          }
      },
      {
          "id" : 8235,
          "name" : "password policy",
          "description" : "Password policy was changed",
          "sync" : false,
          "enabled" : true,
          "filtering_permitted" : false,
          "mandatory_fields" : {
              "timestamp" : "",
              "real_userid" : "",
              "remote" : {"ip" : "", "port" : 1},
              "min_length" : 0,
              "must_present" : ""
          },
          "optional_fields" : {
              "sessionid" : ""
          }
      },
      {
          "id" : 8236,
          "name" : "client cert auth",
          "description" : "Client certificate authentication settings changed",
          "sync" : false,
          "enabled" : true,
          "filtering_permitted" : false,
          "mandatory_fields" : {
              "timestamp" : "",
              "identity" : {"domain" : "", "user" : ""}
          },
          "optional_fields" : {
              "real_userid" : {"domain" : "", "user" : ""},
              "remote" : {"ip" : "", "port" : 1},
              "sessionid" : "",
              "state": "",
              "path": "",
              "prefix": "",
              "delimiter": "",
              "prefixes": ""
          }
      },
      {
          "id" : 8237,
          "name" : "security settings",
          "description" : "Security Settings",
          "sync" : false,
          "enabled" : true,
          "filtering_permitted" : false,
          "mandatory_fields" : {
              "timestamp" : "",
              "real_userid" : {"domain" : "", "user" : ""},
              "remote" : {"ip" : "", "port" : 1},
              "settings" : ""
          },
          "optional_fields" : {
              "sessionid" : ""
          }
      },
      {
          "id" : 8238,
          "name" : "start log collection",
          "description" : "Log collection run was started",
          "sync" : false,
          "enabled" : true,
          "filtering_permitted" : false,
          "mandatory_fields" : {
              "timestamp" : "",
              "real_userid" : {"domain" : "", "user" : ""},
              "remote" : {"ip" : "", "port" : 1},
              "nodes" : "",
              "base_url" : "",
              "redact_level" : ""
          },
          "optional_fields" : {
              "sessionid" : "",
              "tmp_dir" : "",
              "log_dir" : "",
              "upload_proxy" : ""
          }
      },
      {
          "id" : 8239,
          "name" : "modify log redaction settings",
          "description" : "Log redaction settings were modified",
          "sync" : false,
          "enabled" : true,
          "filtering_permitted" : false,
          "mandatory_fields" : {
              "timestamp" : "",
              "real_userid" : {"domain" : "", "user" : ""},
              "remote" : {"ip" : "", "port" : 1},
              "log_redaction_default_cfg" : {"redact_level" : ""}
          },
          "optional_fields" : {
              "sessionid" : ""
          }
      },
      {
          "id": 8240,
          "name": "configured audit daemon",
          "description": "loaded configuration file for audit daemon",
          "sync": false,
          "enabled": true,
          "filtering_permitted" : false,
          "mandatory_fields": {
              "timestamp": "",
              "real_userid": {"domain": "", "user": ""},
              "hostname": "",
              "version": 1
          },
          "optional_fields": {
              "auditd_enabled": true,
              "rotate_interval": 1,
              "rotate_size": 1,
              "log_path": "",
              "disabled_userids": "",
              "disabled": "",
              "enabled": ""
          }
      },
      {
          "id" : 8241,
          "name": "modify index settings",
          "description": "Index service settings were modified",
          "sync" : false,
          "enabled" : true,
          "filtering_permitted" : false,
          "mandatory_fields" : {
              "timestamp" : "",
              "real_userid" : {"source" : "", "user" : ""},
              "remote" : {"ip" : "", "port" : 1},
              "settings" : ""
          },
          "optional_fields" : {
              "sessionid" : ""
          }
      },
      {
          "id" : 8242,
          "name": "modify query settings",
          "description": "Query service settings were modified",
          "sync" : false,
          "enabled" : true,
          "filtering_permitted" : false,
          "mandatory_fields" : {
              "timestamp" : "",
              "real_userid" : {"source" : "", "user" : ""},
              "remote" : {"ip" : "", "port" : 1},
              "settings" : ""
          },
          "optional_fields" : {
              "sessionid" : ""
          }
      },
      {
          "id" : 8243,
          "name": "mutate document",
          "description": "Document was mutated via the REST API",
          "sync" : false,
          "enabled" : true,
          "filtering_permitted" : true,
          "mandatory_fields" : {
              "timestamp" : "",
              "real_userid" : {"source" : "", "user" : ""},
              "remote" : {"ip" : "", "port" : 1},
              "operation" : "",
              "bucket_name" : "",
              "doc_id" : ""
          },
          "optional_fields" : {
              "sessionid" : ""
          }
      },
      {
<<<<<<< HEAD
          "id" : 8244,
          "name" : "set user group",
          "description" : "User group was added or updated",
          "sync" : false,
          "enabled" : true,
          "filtering_permitted" : false,
          "mandatory_fields" : {
              "timestamp" : "",
              "real_userid" : {"domain" : "", "user" : ""},
              "remote" : {"ip" : "", "port" : 1},
              "id" : {"domain" : "", "user" : ""},
              "roles" : ""
          },
          "optional_fields" : {
              "sessionid" : "",
              "description" : "",
              "ldap_group_ref" : ""
          }
      },
      {
          "id" : 8245,
          "name" : "delete user group",
          "description" : "User group was deleted",
          "sync" : false,
          "enabled" : true,
          "filtering_permitted" : false,
          "mandatory_fields" : {
              "timestamp" : "",
              "real_userid" : {"domain" : "", "user" : ""},
              "remote" : {"ip" : "", "port" : 1},
              "id" : {"domain" : "", "user" : ""}
          },
          "optional_fields" : {
              "sessionid" : ""
          }
      },
      {
          "id" : 8246,
          "name" : "modify ldap settings",
          "description" : "Ldap settings were modified",
          "sync" : false,
          "enabled" : true,
          "filtering_permitted" : false,
          "mandatory_fields" : {
              "timestamp" : "",
              "real_userid" : {"domain" : "", "user" : ""},
              "remote" : {"ip" : "", "port" : 1}
          },
          "optional_fields" : {
              "sessionid" : "",
              "authentication_enabled": false,
              "authorization_enabled": false,
              "hosts": [],
              "port": 1,
              "encryption": "",
              "user_dn_mapping": "",
              "query_dn": "",
              "query_pass": "",
              "groups_query": "",
              "request_timeout": 1
          }
      },
      {
          "id" : 8247,
          "name" : "developer preview settings",
          "description" : "Developer preview settings",
          "sync" : false,
          "enabled" : true,
          "filtering_permitted" : false,
          "mandatory_fields" : {
              "timestamp" : "",
              "real_userid" : {"domain" : "", "user" : ""},
              "remote" : {"ip" : "", "port" : 1},
              "settings" : ""
          },
          "optional_fields" : {
              "sessionid" : ""
          }
      },
      {
          "id" : 8248,
          "name" : "license settings",
          "description" : "License Settings",
          "sync" : false,
          "enabled" : true,
          "filtering_permitted" : false,
          "mandatory_fields" : {
              "timestamp" : "",
              "real_userid" : {"domain" : "", "user" : ""},
              "remote" : {"ip" : "", "port" : 1},
              "settings" : ""
          },
          "optional_fields" : {
              "sessionid" : ""
          }
      },
      {
          "id" : 8249,
          "name" : "set user profile",
          "description" : "UI profile was added or updated",
          "sync" : false,
          "enabled" : true,
          "filtering_permitted" : false,
          "mandatory_fields" : {
              "timestamp" : "",
              "real_userid" : {"domain" : "", "user" : ""},
              "remote" : {"ip" : "", "port" : 1},
              "identity" : {"domain" : "", "user" : ""},
              "profile" : ""
          },
          "optional_fields" : {
              "sessionid" : "",
              "full_name" : ""
          }
      },
      {
          "id" : 8250,
          "name" : "delete user profile",
          "description" : "UI profile was deleted",
          "sync" : false,
          "enabled" : true,
          "filtering_permitted" : false,
          "mandatory_fields" : {
              "timestamp" : "",
              "real_userid" : {"domain" : "", "user" : ""},
              "remote" : {"ip" : "", "port" : 1},
              "identity" : {"domain" : "", "user" : ""}
          },
          "optional_fields" : {
              "sessionid" : "",
              "full_name" : ""
          }
      },
      {
          "id" : 8251,
          "name" : "modify retry rebalance",
          "description" : "Retry rebalance settings were modified",
          "sync" : false,
          "enabled" : true,
          "filtering_permitted" : false,
          "mandatory_fields" : {
              "timestamp" : "",
              "real_userid" : {"domain" : "", "user" : ""},
              "remote" : {"ip" : "", "port" : 1},
              "enabled" : false,
              "after_time_period" : 1,
              "max_attempts" : 1
          },
          "optional_fields" : {
              "sessionid" : ""
          }
      },
      {
          "id" : 8252,
          "name" : "enable auto reprovision",
          "description" : "Auto reprovision was enabled",
          "sync" : false,
          "enabled" : true,
          "filtering_permitted" : false,
          "mandatory_fields" : {
              "timestamp" : "",
              "real_userid" : {"domain" : "", "user" : ""},
              "remote" : {"ip" : "", "port" : 1},
              "max_nodes" : 1
          },
          "optional_fields" : {
              "sessionid" : ""
          }
      },
      {
          "id" : 8253,
          "name" : "disable auto reprovision",
          "description" : "Auto reprovision was disabled",
          "sync" : false,
          "enabled" : true,
          "filtering_permitted" : false,
=======
          "id" : 8256,
          "name" : "logout success",
          "description" : "Successful logout of couchbase cluster",
          "sync" : false,
          "enabled" : true,
>>>>>>> 77de57ad
          "mandatory_fields" : {
              "timestamp" : "",
              "real_userid" : {"domain" : "", "user" : ""},
              "remote" : {"ip" : "", "port" : 1}
          },
          "optional_fields" : {
              "sessionid" : ""
          }
<<<<<<< HEAD
      },
      {
          "id" : 8254,
          "name" : "failover settings",
          "description" : "Failover settings",
          "sync" : false,
          "enabled" : true,
          "filtering_permitted" : false,
          "mandatory_fields" : {
              "timestamp" : "",
              "real_userid" : {"domain" : "", "user" : ""},
              "remote" : {"ip" : "", "port" : 1},
              "settings" : ""
          },
          "optional_fields" : {
              "sessionid" : ""
          }
      },
      {
          "id" : 8255,
          "name" : "read document",
          "description" : "Document was read via the REST API",
          "sync" : false,
          "enabled" : false,
          "filtering_permitted" : true,
          "mandatory_fields" : {
              "timestamp" : "",
              "real_userid" : {"source" : "", "user" : ""},
              "remote" : {"ip" : "", "port" : 1},
              "bucket_name" : "",
              "doc_id" : ""
          },
          "optional_fields" : {
              "sessionid" : ""
          }
=======
>>>>>>> 77de57ad
      }
    ]
}<|MERGE_RESOLUTION|>--- conflicted
+++ resolved
@@ -966,7 +966,6 @@
           }
       },
       {
-<<<<<<< HEAD
           "id" : 8244,
           "name" : "set user group",
           "description" : "User group was added or updated",
@@ -1143,13 +1142,57 @@
           "sync" : false,
           "enabled" : true,
           "filtering_permitted" : false,
-=======
+          "mandatory_fields" : {
+              "timestamp" : "",
+              "real_userid" : {"domain" : "", "user" : ""},
+              "remote" : {"ip" : "", "port" : 1}
+          },
+          "optional_fields" : {
+              "sessionid" : ""
+          }
+      },
+      {
+          "id" : 8254,
+          "name" : "failover settings",
+          "description" : "Failover settings",
+          "sync" : false,
+          "enabled" : true,
+          "filtering_permitted" : false,
+          "mandatory_fields" : {
+              "timestamp" : "",
+              "real_userid" : {"domain" : "", "user" : ""},
+              "remote" : {"ip" : "", "port" : 1},
+              "settings" : ""
+          },
+          "optional_fields" : {
+              "sessionid" : ""
+          }
+      },
+      {
+          "id" : 8255,
+          "name" : "read document",
+          "description" : "Document was read via the REST API",
+          "sync" : false,
+          "enabled" : false,
+          "filtering_permitted" : true,
+          "mandatory_fields" : {
+              "timestamp" : "",
+              "real_userid" : {"source" : "", "user" : ""},
+              "remote" : {"ip" : "", "port" : 1},
+              "bucket_name" : "",
+              "doc_id" : ""
+          },
+          "optional_fields" : {
+              "sessionid" : ""
+          }
+      },
+      {
           "id" : 8256,
           "name" : "logout success",
           "description" : "Successful logout of couchbase cluster",
           "sync" : false,
           "enabled" : true,
->>>>>>> 77de57ad
+          "filtering_permitted" : false,
           "mandatory_fields" : {
               "timestamp" : "",
               "real_userid" : {"domain" : "", "user" : ""},
@@ -1158,44 +1201,6 @@
           "optional_fields" : {
               "sessionid" : ""
           }
-<<<<<<< HEAD
-      },
-      {
-          "id" : 8254,
-          "name" : "failover settings",
-          "description" : "Failover settings",
-          "sync" : false,
-          "enabled" : true,
-          "filtering_permitted" : false,
-          "mandatory_fields" : {
-              "timestamp" : "",
-              "real_userid" : {"domain" : "", "user" : ""},
-              "remote" : {"ip" : "", "port" : 1},
-              "settings" : ""
-          },
-          "optional_fields" : {
-              "sessionid" : ""
-          }
-      },
-      {
-          "id" : 8255,
-          "name" : "read document",
-          "description" : "Document was read via the REST API",
-          "sync" : false,
-          "enabled" : false,
-          "filtering_permitted" : true,
-          "mandatory_fields" : {
-              "timestamp" : "",
-              "real_userid" : {"source" : "", "user" : ""},
-              "remote" : {"ip" : "", "port" : 1},
-              "bucket_name" : "",
-              "doc_id" : ""
-          },
-          "optional_fields" : {
-              "sessionid" : ""
-          }
-=======
->>>>>>> 77de57ad
       }
     ]
 }