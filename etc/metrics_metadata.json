--- conflicted
+++ resolved
@@ -158,13 +158,9 @@
         "type": "gauge",
         "help": "System memory limit",
         "added": "7.0.0",
-<<<<<<< HEAD
         "deprecated": "7.5.0",
         "notes": "Will be removed in the 8.0 release. Use sys_mem_total or sys_mem_cgroup_limit",
-        "units": "bytes",
-=======
-        "unit": "bytes",
->>>>>>> f95690ed
+        "unit": "bytes",
         "stability": "committed"
     },
     "sys_mem_total": {
