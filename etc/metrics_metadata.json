{
    "audit_queue_length": {
        "type": "gauge",
        "help": "Current number of entries in the audit queue",
        "added": "7.0.0",
        "stability": "committed"
    },
    "audit_unsuccessful_retries": {
        "type": "counter",
        "help": "Failed attempts to audit",
        "added": "7.0.0",
        "stability": "committed"
    },
    "cm_auth_cache_current_items": {
        "type": "gauge",
        "help": "Current number of items available in cbauth auth cache",
        "added": "7.6.0"
    },
    "cm_auth_cache_hit_total": {
        "type": "counter",
        "help": "Total number of cbauth auth cache hits",
        "added": "7.6.0"
    },
    "cm_auth_cache_max_items": {
        "type": "gauge",
        "help": "Maximum capacity of cbauth auth cache",
        "added": "7.6.0"
    },
    "cm_auth_cache_miss_total": {
        "type": "counter",
        "help": "Total number of cbauth auth cache misses",
        "added": "7.6.0"
    },
    "cm_auto_failover_count": {
        "type": "gauge",
        "help": "Number of auto-failovers",
        "added": "7.6.2",
        "stability": "committed"
    },
    "cm_auto_failover_enabled": {
        "type": "gauge",
        "help": "Indicates if auto-failover is enabled (1 = true, 0 = false)",
        "added": "7.6.2",
        "stability": "committed"
    },
    "cm_auto_failover_max_count": {
        "type": "gauge",
        "help": "Maximum number of auto-failovers before being disabled",
        "added": "7.6.2",
        "stability": "committed"
    },
    "cm_build_streaming_info_total": {
        "type": "counter",
        "help": "Number of streaming requests processed",
        "added": "7.0.0"
    },
    "cm_chronicle_append_batch_size_1m_max": {
        "type": "gauge",
        "help": "Maximum append batch size over a minute window",
        "added": "7.0.0",
        "stability": "internal"
    },
    "cm_chronicle_append_num_total": {
        "type": "counter",
        "help": "Total number of appends",
        "added": "7.0.0",
        "stability": "internal"
    },
    "cm_chronicle_disk_latency_seconds": {
        "type": "histogram",
        "help": "Disk latency",
        "added": "7.0.0",
        "stability": "internal",
        "labels": [
            {
                "name": "op",
                "help": "Operation (append/sync)"
            }
        ]
    },
    "cm_client_cert_cache_current_items": {
        "type": "gauge",
        "help": "Current number of items available in cbauth client_cert cache",
        "added": "7.6.0"
    },
    "cm_client_cert_cache_hit_total": {
        "type": "counter",
        "help": "Total number of cbauth client_cert cache hits",
        "added": "7.6.0"
    },
    "cm_client_cert_cache_max_items": {
        "type": "gauge",
        "help": "Maximum capacity of cbauth client_cert cache",
        "added": "7.6.0"
    },
    "cm_client_cert_cache_miss_total": {
        "type": "counter",
        "help": "Total number of cbauth client_cert cache misses",
        "added": "7.6.0"
    },
    "cm_erlang_port_count": {
        "type": "gauge",
        "help": "The number of ports in use by the erlang VM",
        "added": "7.6.0"
    },
    "cm_erlang_port_limit": {
        "type": "gauge",
        "help": "The maximum number of ports that the erlang VM can use",
        "added": "7.6.0"
    },
    "cm_erlang_process_count": {
        "type": "gauge",
        "help": "The number of processes in use by the erlang VM",
        "added": "7.6.0"
    },
    "cm_erlang_process_limit": {
        "type": "gauge",
        "help": "The maximum number of processes that the erlang VM can use",
        "added": "7.6.0"
    },
    "cm_failover_safeness_level": {
        "type": "gauge",
        "help": "Failover safeness",
        "added": "7.0.0",
        "stability": "internal",
        "notes": "This is for internal use and may be removed in the future",
        "labels": [
            {
                "name": "bucket",
                "help": "Name of the bucket associated with the stat"
            },
            {
                "name": "connection_type",
                "help": "Type of connection"
            }
        ]
    },
    "cm_failover_total": {
        "type": "counter",
        "help": "Number of non-graceful failover results",
        "added": "7.2.6",
        "labels": [
            {
                "name": "event",
                "help": "failover result (initiated/completed/failed/stopped)"
            }
        ]
    },
    "cm_gc_duration_seconds": {
        "type": "histogram",
        "help": "Time to perform erlang garbage collection",
        "added": "7.6.0",
        "stability": "committed"
    },
    "cm_graceful_failover_total": {
        "type": "counter",
        "help": "Number of graceful failover results",
        "added": "7.2.6",
        "labels": [
            {
                "name": "event",
                "help": "graceful failover result (initiated/completed/failed/stopped)"
            }
        ]
    },
    "cm_http_requests_seconds": {
        "type": "histogram",
        "help": "Number of bucket HTTP requests",
        "added": "7.0.0",
        "labels": [
            {
                "name": "op",
                "help": "Operation (append/sync)"
            }
        ]
    },
    "cm_http_requests_total": {
        "type": "counter",
        "help": "Total number of HTTP requests categorized",
        "added": "7.0.0",
        "labels": [
            {
                "name": "code",
                "help": "HTTP status code"
            },
            {
                "name": "method",
                "help": "HTTP method (GET/DELETE/POST/PUT/RPCCONNECT)"
            },
            {
                "name": "path",
                "help": "Trimmed URL path (e.g. path='/poolsStreaming/*')"
            },
            {
                "name": "scheme",
                "help": "URL scheme"
            },
            {
                "name": "user",
                "help": "Name of the user initiating the request if it's an internal user otherwise 'other'"
            }
        ]
    },
    "cm_index_pausing_runs_total": {
        "type": "counter",
        "help": "Number of times indexing was paused on old master node",
        "added": "7.0.0",
        "stability": "internal"
    },
    "cm_is_balanced": {
        "type": "gauge",
        "help": "Indicates if cluster is balanced (1 = true, 0 = false). Only reported by the orchestrator node and only updated once every 30 seconds",
        "added": "7.6.2",
        "stability": "committed"
    },
    "cm_lease_acquirer_prev_acquire_estimate_in_future_total": {
        "type": "counter",
        "help": "Number of times lease period start time estimate is in the future",
        "added": "7.6.0",
        "stability": "internal",
        "labels": [
            {
                "name": "node",
                "help": "Node on which the stat occurred"
            }
        ]
    },
    "cm_lease_acquirer_prev_acquire_estimate_minus_start_time_seconds": {
        "type": "histogram",
        "help": "Histogram of lease acquirer estimates",
        "added": "7.6.0",
        "stability": "internal",
        "labels": [
            {
                "name": "node",
                "help": "Node on which the histogram was measured"
            }
        ]
    },
    "cm_lease_acquirer_start_time_minus_prev_acquire_estimate_seconds": {
        "type": "histogram",
        "help": "Histogram of lease acquirer estimates",
        "added": "7.6.0",
        "stability": "internal",
        "labels": [
            {
                "name": "node",
                "help": "Node on which the histogram was measured"
            }
        ]
    },
    "cm_lease_acquirer_time_inflight_seconds": {
        "type": "histogram",
        "help": "Histogram of lease inflight seconds",
        "added": "7.6.0",
        "stability": "internal",
        "labels": [
            {
                "name": "node",
                "help": "Node on which the histogram was measured"
            }
        ]
    },
    "cm_lease_acquirer_used_prev_acquire_estimate_total": {
        "type": "counter",
        "help": "Number of times previous estimate was used",
        "added": "7.6.0",
        "stability": "internal",
        "labels": [
            {
                "name": "node",
                "help": "Node on which the estimate was used"
            }
        ]
    },
    "cm_lease_acquirer_used_start_estimate_total": {
        "type": "counter",
        "help": "Number of times start estimate was used",
        "added": "7.6.0",
        "stability": "internal",
        "labels": [
            {
                "name": "node",
                "help": "Node on which the estimate was used"
            }
        ]
    },
    "cm_logs_total": {
        "type": "counter",
        "help": "Total number of logs logged",
        "added": "7.1.0",
        "stability": "committed",
        "labels": [
            {
                "name": "severity",
                "help": "Severity level of each log (debug/error/info/warn)"
            }
        ]
    },
    "cm_memcached_call_time_seconds": {
        "type": "histogram",
        "help": "Amount of time to call memcached",
        "added": "7.0.0",
        "labels": [
            {
                "name": "bucket",
                "help": "Name of bucket associated with memcached calls"
            }
        ]
    },
    "cm_memcached_cmd_total": {
        "type": "gauge",
        "help": "Total number of memcached commands",
        "added": "7.6.0",
        "labels": [
            {
                "name": "cmd",
                "help": "Memcached command (e.g. set_tls_config, refresh_isasl, etc)"
            }
        ]
    },
    "cm_memcached_e2e_call_time_seconds": {
        "type": "histogram",
        "help": "End to end memcached call times",
        "added": "7.0.0",
        "labels": [
            {
                "name": "bucket",
                "help": "Name of bucket associated with memcached calls"
            }
        ]
    },
    "cm_memcached_q_call_time_seconds": {
        "type": "histogram",
        "help": "Memcached queue call times",
        "added": "7.0.0",
        "unit": "seconds",
        "labels": [
            {
                "name": "bucket",
                "help": "Name of bucket associated with memcached calls"
            }
        ]
    },
    "cm_mru_cache_add_time_seconds": {
        "type": "histogram",
        "help": "Time to add to MRU cache",
        "added": "7.0.0",
        "unit": "seconds",
        "labels": [
            {
                "name": "name",
                "help": "Name of the MRU cache"
            }
        ]
    },
    "cm_mru_cache_flush_time_seconds": {
        "type": "histogram",
        "help": "Time to flush MRU cache",
        "added": "7.0.0",
        "unit": "seconds",
        "labels": [
            {
                "name": "name",
                "help": "Name of the MRU cache"
            }
        ]
    },
    "cm_mru_cache_lock_time_seconds": {
        "type": "histogram",
        "help": "Time to lock MRU cache",
        "added": "7.0.0",
        "unit": "seconds",
        "labels": [
            {
                "name": "name",
                "help": "Name of the MRU cache"
            },
            {
                "name": "type",
                "help": "Type of item in the MRU cache (housekeeping/item)"
            }
        ]
    },
    "cm_mru_cache_lookup_time_seconds": {
        "type": "histogram",
        "help": "Time to perform a lookup in the MRU cache",
        "added": "7.0.0",
        "unit": "seconds",
        "labels": [
            {
                "name": "name",
                "help": "Name of the MRU cache"
            }
        ]
    },
    "cm_mru_cache_lookup_total": {
        "type": "counter",
        "help": "Total number of MRU cache lookups",
        "added": "7.0.0",
        "labels": [
            {
                "name": "name",
                "help": "Name of the MRU cache"
            },
            {
                "name": "type",
                "help": "Outcome of the lookup (miss/recent)"
            }
        ]
    },
    "cm_mru_cache_take_lock_total": {
        "type": "counter",
        "help": "Total number of times MRU cache lock was obtained",
        "added": "7.0.0",
        "labels": [
            {
                "name": "name",
                "help": "Name of the MRU cache"
            },
            {
                "name": "type",
                "help": "Type of lock (fast/slow)"
            }
        ]
    },
    "cm_ns_config_merger_queue_len_1m_max": {
        "type": "gauge",
        "help": "Length of the ns_config merger queue",
        "added": "7.0.0",
        "stability": "internal"
    },
    "cm_ns_config_merger_run_time_seconds": {
        "type": "histogram",
        "help": "Amount of time to run the ns_config merger",
        "added": "7.0.0",
        "stability": "internal",
        "unit": "seconds"
    },
    "cm_ns_config_merger_sleep_time_seconds": {
        "type": "histogram",
        "help": "Time ns_config merger was asleep",
        "added": "7.0.0",
        "stability": "internal",
        "unit": "seconds"
    },
    "cm_ns_config_rep_push_keys_retries_total": {
        "type": "counter",
        "help": "Number of total retries pushing keys",
        "added": "7.0.0",
        "stability": "internal"
    },
    "cm_odp_report_failed": {
        "type": "counter",
        "help": "Number of failures to send on-demand pricing report",
        "added": "7.0.0"
    },
    "cm_outgoing_http_requests_seconds": {
        "type": "histogram",
        "help": "Time taken for outgoing HTTP requests",
        "added": "7.0.0",
        "unit": "seconds",
        "labels": [
            {
                "name": "type",
                "help": "Type of outgoing HTTP request"
            }
        ]
    },
    "cm_outgoing_http_requests_total": {
        "type": "counter",
        "help": "Total number of outgoing HTTP requests",
        "added": "7.0.0",
        "labels": [
            {
                "name": "code",
                "help": "HTTP status code (or 'error')"
            },
            {
                "name": "type",
                "help": "Type of outgoing HTTP requests"
            }
        ]
    },
    "cm_rebalance_in_progress": {
        "type": "gauge",
        "help": "Indicates if a rebalance is running (1 = true, 0 = false). Only reported by the orchestrator node.",
        "added": "7.6.2",
        "stability": "committed"
    },
    "cm_rebalance_stuck": {
        "type": "gauge",
        "help": "Boolean indicator of whether the rebalance appears stuck (not making progress)",
        "added": "7.6.0",
        "stability": "internal"
    },
    "cm_rebalance_progress": {
        "type": "gauge",
        "help": "Estimate of the rebalance progress (0 - 1) for each stage. Only reported by the orchestrator node.",
        "added": "7.6.2",
        "stability": "volatile",
        "unit": "ratio",
        "labels": [
            {
                "name": "stage",
                "help": "Service that the progress is for"
            }
        ]
    },
    "cm_rebalance_total": {
        "type": "counter",
        "help": "Number of rebalance results",
        "added": "7.2.6",
        "labels": [
            {
                "name": "event",
                "help": "rebalance result (initiated/completed/failed/stopped)"
            }
        ]
    },
    "cm_request_hibernates_total": {
        "type": "counter",
        "help": "Number of times requests were hibernated",
        "added": "7.0.0"
    },
    "cm_request_unhibernates_total": {
        "type": "counter",
        "help": "Number of times requests were unhibernated",
        "added": "7.0.0"
    },
    "cm_resource_limit_reached": {
        "type": "gauge",
        "help": "Boolean indicator of whether a resource limit has been reached",
        "added": "7.6.0",
        "stability": "internal",
        "labels": [
            {
                "name": "resource",
                "help": "Name of resource"
            },
            {
                "name": "bucket",
                "help": "Name of the bucket associated with the stat (when applicable)"
            }
        ]
    },
    "cm_rest_request_access_forbidden_total": {
        "type": "counter",
        "help": "Number of REST requests failing due inadequate permissions",
        "added": "7.6.0",
        "stability": "committed"
    },
    "cm_rest_request_auth_failure_total": {
        "type": "counter",
        "help": "Number of REST requests failing authentication",
        "added": "7.6.0",
        "stability": "committed"
    },
    "cm_rest_request_enters_total": {
        "type": "counter",
        "help": "Number of REST requests to enter ns_server",
        "added": "7.0.0",
        "stability": "committed"
    },
    "cm_rest_request_failure_total": {
        "type": "counter",
        "help": "Number of REST requests failing (see specific code)",
        "added": "7.6.0",
        "stability": "committed",
        "labels": [
            {
                "name": "type",
                "help": "Type of operation that failed (e.g. bucket_create, scope_delete, etc.)"
            },
            {
                "name": "code",
                "help": "HTTP error code"
            }
        ]
    },
    "cm_rest_request_leaves_total": {
        "type": "counter",
        "help": "Number of REST requests to exit ns_server",
        "added": "7.0.0",
        "stability": "committed"
    },
    "cm_status_latency_seconds": {
        "type": "histogram",
        "help": "Latency time for status",
        "added": "7.0.0",
        "unit": "seconds"
    },
    "cm_timer_lag_seconds": {
        "type": "histogram",
        "help": "Number of lag seconds for the canary-in-the-mine",
        "added": "7.0.0",
        "stability": "internal",
        "unit": "seconds"
    },
    "cm_up_cache_current_items": {
        "type": "gauge",
        "help": "Current number of items available in cbauth up cache",
        "added": "7.6.0"
    },
    "cm_up_cache_hit_total": {
        "type": "counter",
        "help": "Total number of cbauth up cache hits",
        "added": "7.6.0"
    },
    "cm_up_cache_max_items": {
        "type": "gauge",
        "help": "Maximum capacity of cbauth up cache",
        "added": "7.6.0"
    },
    "cm_up_cache_miss_total": {
        "type": "counter",
        "help": "Total number of cbauth up cache misses",
        "added": "7.6.0"
    },
    "cm_user_bkts_cache_current_items": {
        "type": "gauge",
        "help": "Current number of items available in cbauth bkts cache",
        "added": "7.6.0"
    },
    "cm_user_bkts_cache_hit_total": {
        "type": "counter",
        "help": "Total number of cbauth bkts cache hits",
        "added": "7.6.0"
    },
    "cm_user_bkts_cache_max_items": {
        "type": "gauge",
        "help": "Maximum capacity of cbauth bkts cache",
        "added": "7.6.0"
    },
    "cm_user_bkts_cache_miss_total": {
        "type": "counter",
        "help": "Total number of cbauth bkts cache misses",
        "added": "7.6.0"
    },
    "cm_uuid_cache_current_items": {
        "type": "gauge",
        "help": "Current number of items available in cbauth uuid cache",
        "added": "7.6.0"
    },
    "cm_uuid_cache_hit_total": {
        "type": "counter",
        "help": "Total number of cbauth uuid cache hits",
        "added": "7.6.0"
    },
    "cm_uuid_cache_max_items": {
        "type": "gauge",
        "help": "Maximum capacity of cbauth uuid cache",
        "added": "7.6.0"
    },
    "cm_uuid_cache_miss_total": {
        "type": "counter",
        "help": "Total number of cbauth uuid cache misses",
        "added": "7.6.0"
    },
    "cm_web_cache_hits_total": {
        "type": "counter",
        "help": "Total number of web cache hits",
        "added": "7.0.0"
    },
    "cm_web_cache_inner_hits_total": {
        "type": "counter",
        "help": "Total number of inner web cache hits",
        "added": "7.0.0"
    },
    "cm_web_cache_updates_total": {
        "type": "counter",
        "help": "Total number of web cache updates",
        "added": "7.0.0"
    },
    "cm_authentications_total": {
        "type": "counter",
        "help": "Number of authentications performed by cluster manager",
        "stability": "internal",
        "added": "7.6.0",
        "labels": [
            {
                "name": "res",
                "help": "Authentication result"
            },
            {
                "name": "type",
                "help": "Authentication type"
            }
        ]
    },
    "couch_docs_actual_disk_size": {
        "type": "gauge",
        "help": "Amount of disk space used by the Data Service",
        "added": "7.0.0",
        "unit": "bytes",
        "stability": "committed",
        "labels": [
            {
                "name": "bucket",
                "help": "Name of the bucket associated with the stat"
            }
        ]
    },
    "couch_views_actual_disk_size": {
        "type": "gauge",
        "help": "Amount of disk space used by Views data",
        "added": "7.0.0",
        "unit": "bytes",
        "stability": "committed",
        "labels": [
            {
                "name": "bucket",
                "help": "Name of the bucket associated with the stat"
            }
        ]
    },
    "sys_allocstall": {
        "type": "counter",
        "help": "Number of alloc stalls",
        "added": "7.0.0",
        "stability": "committed"
    },
    "sys_cpu_burst_rate": {
        "type": "gauge",
        "help": "Rate at which CPUs overran their quota",
        "added": "7.2.0",
        "deprecated": "7.6.0",
        "notes": "Will be removed in the 8.0 release",
        "stability": "committed"
    },
    "sys_cpu_cgroup_seconds_total": {
        "type": "counter",
        "help": "Number of CPU seconds utilized in the cgroup, by mode",
        "added": "7.2.4",
        "unit": "seconds",
        "stability": "committed",
        "labels": [
            {
                "name": "mode",
                "help": "type of usage (user, sys, throttled, burst)"
            }
        ]
    },
    "sys_cpu_cgroup_usage_seconds_total": {
        "type": "counter",
        "help": "Number of 'user' and 'system' CPU seconds utilized in the cgroup",
        "added": "7.6.0",
        "unit": "seconds",
        "stability": "committed"
    },
    "sys_cpu_cores_available": {
        "type": "gauge",
        "help": "Number of available CPU cores in the control group",
        "added": "7.0.0",
        "stability": "committed"
    },
    "sys_cpu_host_cores_available": {
        "type": "gauge",
        "help": "Number of available CPU cores in the host",
        "added": "7.1.1",
        "stability": "committed"
    },
    "sys_cpu_host_idle_rate": {
        "type": "gauge",
        "help": "Idle CPU utilization rate in the host",
        "added": "7.2.4",
        "deprecated": "7.6.0",
        "notes": "Will be removed in the 8.0 release",
        "stability": "committed"
    },
    "sys_cpu_host_other_rate": {
        "type": "gauge",
        "help": "Other (not idle/user/sys/irq/stolen) CPU utilization rate in the host",
        "added": "7.2.4",
        "deprecated": "7.6.0",
        "notes": "Will be removed in the 8.0 release",
        "stability": "committed"
    },
    "sys_cpu_host_seconds_total": {
        "type": "counter",
        "help": "Number of CPU seconds utilized in the host, by mode",
        "added": "7.2.1",
        "unit": "seconds",
        "stability": "committed",
        "labels": [
            {
                "name": "mode",
                "help": "type of usage (busy, idle, user, sys, irq, stolen, other)"
            }
        ]
    },
    "sys_cpu_host_sys_rate": {
        "type": "gauge",
        "help": "System CPU utilization rate in the host",
        "added": "7.1.1",
        "deprecated": "7.6.0",
        "notes": "Will be removed in the 8.0 release",
        "stability": "committed"
    },
    "sys_cpu_host_user_rate": {
        "type": "gauge",
        "help": "User space CPU utilization rate in the host",
        "added": "7.1.1",
        "deprecated": "7.6.0",
        "notes": "Will be removed in the 8.0 release",
        "stability": "committed"
    },
    "sys_cpu_host_utilization_rate": {
        "type": "gauge",
        "help": "CPU utilization rate in the host",
        "added": "7.1.1",
        "deprecated": "7.6.0",
        "notes": "Will be removed in the 8.0 release",
        "stability": "committed"
    },
    "sys_cpu_irq_rate": {
        "type": "gauge",
        "help": "IRQ rate",
        "added": "7.0.0",
        "deprecated": "7.6.0",
        "notes": "Will be removed in the 8.0 release",
        "stability": "committed"
    },
    "sys_cpu_stolen_rate": {
        "type": "gauge",
        "help": "CPU stolen rate",
        "added": "7.0.0",
        "deprecated": "7.6.0",
        "notes": "Will be removed in the 8.0 release",
        "stability": "committed"
    },
    "sys_cpu_sys_rate": {
        "type": "gauge",
        "help": "System CPU utilization rate in the control group",
        "added": "7.0.0",
        "deprecated": "7.6.0",
        "notes": "Will be removed in the 8.0 release",
        "stability": "committed"
    },
    "sys_cpu_throttled_rate": {
        "type": "gauge",
        "help": "Rate at which CPUs were throttled",
        "added": "7.2.0",
        "deprecated": "7.6.0",
        "notes": "Will be removed in the 8.0 release",
        "stability": "committed"
    },
    "sys_cpu_user_rate": {
        "type": "gauge",
        "help": "User space CPU utilization rate in the control group",
        "added": "7.0.0",
        "deprecated": "7.6.0",
        "notes": "Will be removed in the 8.0 release",
        "stability": "committed"
    },
    "sys_cpu_utilization_rate": {
        "type": "gauge",
        "help": "CPU utilization rate in the control group",
        "added": "7.0.0",
        "deprecated": "7.6.0",
        "notes": "Will be removed in the 8.0 release",
        "stability": "committed"
    },
    "sys_disk_queue": {
        "type": "gauge",
        "help": "Current disk queue length of the disk",
        "added": "7.2.4",
        "stability": "committed",
        "labels": [
            {
                "name": "disk",
                "help": "Name of the disk"
            }
        ]
    },
    "sys_disk_queue_depth": {
        "type": "gauge",
        "help": "Maximum disk queue length of the disk",
        "added": "7.2.4",
        "stability": "committed",
        "labels": [
            {
                "name": "disk",
                "help": "Name of the disk"
            }
        ]
    },
    "sys_disk_read_bytes": {
        "type": "counter",
        "help": "Number of bytes read by the disk",
        "added": "7.2.4",
        "stability": "committed",
        "labels": [
            {
                "name": "disk",
                "help": "Name of the disk"
            }
        ]
    },
    "sys_disk_read_time_seconds": {
        "type": "counter",
        "help": "Amount of time that the disk spent reading",
        "added": "7.2.4",
        "stability": "committed",
        "labels": [
            {
                "name": "disk",
                "help": "Name of the disk"
            }
        ]
    },
    "sys_disk_reads": {
        "type": "counter",
        "help": "Number of reads that the disk performed",
        "added": "7.2.4",
        "stability": "committed",
        "labels": [
            {
                "name": "disk",
                "help": "Name of the disk"
            }
        ]
    },
    "sys_disk_time_seconds": {
        "type": "counter",
        "help": "Amount of time that the disk spent performing IO",
        "added": "7.2.4",
        "stability": "committed",
        "labels": [
            {
                "name": "disk",
                "help": "Name of the disk"
            }
        ]
    },
    "sys_disk_usage_ratio": {
        "type": "gauge",
        "help": "Total usage % of a disk or partition",
        "added": "7.6.0",
        "stability": "internal",
        "unit": "ratio",
        "labels": [
            {
                "name": "disk",
                "help": "Name of the disk"
            }
        ]
    },
    "sys_disk_write_bytes": {
        "type": "counter",
        "help": "Number of bytes written by the disk",
        "added": "7.2.4",
        "stability": "committed",
        "labels": [
            {
                "name": "disk",
                "help": "Name of the disk"
            }
        ]
    },
    "sys_disk_write_time_seconds": {
        "type": "counter",
        "help": "Amount of time that the disk spent writing",
        "added": "7.2.4",
        "stability": "committed",
        "labels": [
            {
                "name": "disk",
                "help": "Name of the disk"
            }
        ]
    },
    "sys_disk_writes": {
        "type": "counter",
        "help": "Number of writes that the disk performed",
        "added": "7.2.4",
        "stability": "committed",
        "labels": [
            {
                "name": "disk",
                "help": "Name of the disk"
            }
        ]
    },
<<<<<<< HEAD
    "sys_mem_actual_free": {
=======
    "cm_auto_failover_count": {
        "type": "gauge",
        "help": "Number of auto-failovers",
        "added": "7.2.6",
        "stability": "committed"
    },
    "cm_auto_failover_enabled": {
        "type": "gauge",
        "help": "Indicates if auto-failover is enabled (1 = true, 0 = false)",
        "added": "7.2.6",
        "stability": "committed"
    },
    "cm_auto_failover_max_count": {
        "type": "gauge",
        "help": "Maximum number of auto-failovers before being disabled",
        "added": "7.2.6",
        "stability": "committed"
    },
    "cm_build_streaming_info_total": {
        "type": "counter",
        "help": "Number of streaming requests processed",
        "added": "7.0.0"
    },
    "cm_chronicle_append_batch_size_1m_max": {
>>>>>>> c8a1c224
        "type": "gauge",
        "help": "Amount of system memory available, including buffers/cache",
        "added": "7.0.0",
        "unit": "bytes",
        "stability": "committed"
    },
    "sys_mem_actual_used": {
        "type": "gauge",
        "help": "Amount of system memory used, excluding buffers/cache",
        "added": "7.0.0",
        "unit": "bytes",
        "stability": "committed"
    },
    "sys_mem_cgroup_actual_used": {
        "type": "gauge",
        "help": "Amount of system memory used, excluding buffers/cache, in the control group",
        "added": "7.2.0",
        "unit": "bytes",
        "stability": "committed"
    },
    "sys_mem_cgroup_limit": {
        "type": "gauge",
        "help": "System memory limit, in the control group",
        "added": "7.2.0",
        "unit": "bytes",
        "stability": "committed"
    },
    "sys_mem_cgroup_used": {
        "type": "gauge",
        "help": "Amount of system memory used, including buffers/cache, in the control group",
        "added": "7.2.0",
        "unit": "bytes",
        "stability": "committed"
    },
    "sys_mem_free": {
        "type": "gauge",
        "help": "Amount of system memory free, excluding buffers/cache",
        "added": "7.0.0",
        "unit": "bytes",
        "stability": "committed"
    },
<<<<<<< HEAD
    "sys_mem_limit": {
        "type": "gauge",
        "help": "System memory limit",
=======
    "cm_is_balanced": {
        "type": "gauge",
        "help": "Indicates if cluster is balanced (1 = true, 0 = false). Only reported by the orchestrator node and only updated once every 30 seconds",
        "added": "7.2.6",
        "stability": "committed"
    },
    "cm_lease_aquirer_prev_acquire_estimate_in_future_total": {
        "type": "counter",
        "help": "Number of times lease period start time estimate is in the future",
>>>>>>> c8a1c224
        "added": "7.0.0",
        "deprecated": "7.6.0",
        "notes": "Will be removed in the 8.0 release. Use sys_mem_total or sys_mem_cgroup_limit",
        "unit": "bytes",
        "stability": "committed"
    },
    "sys_mem_total": {
        "type": "gauge",
        "help": "Total amount of system memory",
        "added": "7.0.0",
        "unit": "bytes",
        "stability": "committed"
    },
    "sys_mem_used_sys": {
        "type": "gauge",
        "help": "Amount of system memory used, including buffers/cache",
        "added": "7.0.0",
        "unit": "bytes",
        "stability": "committed"
    },
    "sys_pressure_share_time_stalled": {
        "type": "gauge",
        "help": "Percentage of time that tasks were stalled on a given resource",
        "added": "7.2.4",
        "stability": "committed",
        "labels": [
            {
                "name": "level",
                "help": "Level at which statistics are tracked (host|cgroup)"
            },
            {
                "name": "resource",
                "help": "Resource type (cpu|io|memory)"
            },
            {
                "name": "quantifier",
                "help": "Quantifies how many tasks were stalled (some|all)"
            },
            {
                "name": "interval",
                "help": "Time interval (in seconds) over which the stat was averaged (10|60|300)"
            }
        ]
    },
    "sys_pressure_total_stall_time_usec": {
        "type": "counter",
        "help": "Absolute stall time when tasks were stalled on a given resource",
        "added": "7.2.4",
        "unit": "microseconds",
        "stability": "committed",
        "labels": [
            {
                "name": "level",
                "help": "Level at which statistics are tracked (host|cgroup)"
            },
            {
                "name": "resource",
                "help": "Resource type (cpu|io|memory)"
            },
            {
                "name": "quantifier",
                "help": "Quantifies how many tasks were stalled (some|all)"
            }
        ]
    },
    "sys_swap_total": {
        "type": "gauge",
        "help": "Total amount of swap space",
        "added": "7.0.0",
        "unit": "bytes",
        "stability": "committed"
    },
    "sys_swap_used": {
        "type": "gauge",
        "help": "Amount of swap space used",
        "added": "7.0.0",
        "unit": "bytes",
        "stability": "committed"
    },
    "sysproc_cpu_seconds_total": {
        "type": "counter",
        "help": "Amount of user CPU cycles used, by process",
        "added": "7.2.4",
        "stability": "committed",
        "labels": [
            {
                "name": "proc",
                "help": "Name of the process (e.g. babysitter, bash, etc.)"
            },
            {
                "name": "mode",
                "help": "type of usage (user, sys)"
            }
        ]
    },
    "sysproc_cpu_utilization": {
        "type": "gauge",
        "help": "CPU utilization rate, by process",
        "added": "7.0.0",
        "deprecated": "7.6.0",
        "notes": "Will be removed in  8.0. Use irate of sysproc_cpu_seconds_total for user/sys modes.",
        "stability": "committed",
        "labels": [
            {
                "name": "proc",
                "help": "Name of the process (e.g. babysitter, bash, etc.)"
            }
        ]
    },
    "sysproc_major_faults_raw": {
        "type": "counter",
        "help": "Number of major page faults, by process",
        "added": "7.0.0",
        "stability": "committed",
        "labels": [
            {
                "name": "proc",
                "help": "Name of the process (e.g. babysitter, bash, etc.)"
            }
        ]
    },
    "sysproc_mem_resident": {
        "type": "gauge",
        "help": "Amount of resident memory used, by process",
        "added": "7.0.0",
        "unit": "bytes",
        "stability": "committed",
        "labels": [
            {
                "name": "proc",
                "help": "Name of the process (e.g. babysitter, bash, etc.)"
            }
        ]
    },
    "sysproc_mem_share": {
        "type": "gauge",
        "help": "Amount of shared memory used, by process",
        "added": "7.0.0",
        "unit": "bytes",
        "stability": "committed",
        "labels": [
            {
                "name": "proc",
                "help": "Name of the process (e.g. babysitter, bash, etc.)"
            }
        ]
    },
    "sysproc_mem_size": {
        "type": "gauge",
        "help": "Amount of memory used, by process",
        "added": "7.0.0",
        "unit": "bytes",
        "stability": "committed",
        "labels": [
            {
                "name": "proc",
                "help": "Name of the process (e.g. babysitter, bash, etc.)"
            }
        ]
    },
    "sysproc_minor_faults_raw": {
        "type": "gauge",
        "help": "Number of minor page faults, by process",
        "added": "7.0.0",
        "stability": "committed",
        "labels": [
            {
                "name": "proc",
                "help": "Name of the process (e.g. babysitter, bash, etc.)"
            }
        ]
    },
    "sysproc_page_faults_raw": {
        "type": "gauge",
        "help": "Number of page faults, by process",
        "added": "7.0.0",
        "stability": "committed",
        "labels": [
            {
                "name": "proc",
                "help": "Name of the process (e.g. babysitter, bash, etc.)"
            }
        ]
    },
<<<<<<< HEAD
    "sysproc_start_time": {
=======
    "cm_rebalance_in_progress": {
        "type": "gauge",
        "help": "Indicates if a rebalance is running (1 = true, 0 = false). Only reported by the orchestrator node.",
        "added": "7.2.6",
        "stability": "committed"
    },
    "cm_rebalance_total": {
>>>>>>> c8a1c224
        "type": "counter",
        "help": "OS specific time when process was started",
        "added": "7.2.4",
        "stability": "committed",
        "labels": [
            {
                "name": "proc",
                "help": "Name of the process (e.g. babysitter, bash, etc.)"
            }
        ]
    }
}<|MERGE_RESOLUTION|>--- conflicted
+++ resolved
@@ -34,19 +34,19 @@
     "cm_auto_failover_count": {
         "type": "gauge",
         "help": "Number of auto-failovers",
-        "added": "7.6.2",
+        "added": "7.2.6",
         "stability": "committed"
     },
     "cm_auto_failover_enabled": {
         "type": "gauge",
         "help": "Indicates if auto-failover is enabled (1 = true, 0 = false)",
-        "added": "7.6.2",
+        "added": "7.2.6",
         "stability": "committed"
     },
     "cm_auto_failover_max_count": {
         "type": "gauge",
         "help": "Maximum number of auto-failovers before being disabled",
-        "added": "7.6.2",
+        "added": "7.2.6",
         "stability": "committed"
     },
     "cm_build_streaming_info_total": {
@@ -210,7 +210,7 @@
     "cm_is_balanced": {
         "type": "gauge",
         "help": "Indicates if cluster is balanced (1 = true, 0 = false). Only reported by the orchestrator node and only updated once every 30 seconds",
-        "added": "7.6.2",
+        "added": "7.2.6",
         "stability": "committed"
     },
     "cm_lease_acquirer_prev_acquire_estimate_in_future_total": {
@@ -485,7 +485,7 @@
     "cm_rebalance_in_progress": {
         "type": "gauge",
         "help": "Indicates if a rebalance is running (1 = true, 0 = false). Only reported by the orchestrator node.",
-        "added": "7.6.2",
+        "added": "7.2.6",
         "stability": "committed"
     },
     "cm_rebalance_stuck": {
@@ -982,34 +982,7 @@
             }
         ]
     },
-<<<<<<< HEAD
     "sys_mem_actual_free": {
-=======
-    "cm_auto_failover_count": {
-        "type": "gauge",
-        "help": "Number of auto-failovers",
-        "added": "7.2.6",
-        "stability": "committed"
-    },
-    "cm_auto_failover_enabled": {
-        "type": "gauge",
-        "help": "Indicates if auto-failover is enabled (1 = true, 0 = false)",
-        "added": "7.2.6",
-        "stability": "committed"
-    },
-    "cm_auto_failover_max_count": {
-        "type": "gauge",
-        "help": "Maximum number of auto-failovers before being disabled",
-        "added": "7.2.6",
-        "stability": "committed"
-    },
-    "cm_build_streaming_info_total": {
-        "type": "counter",
-        "help": "Number of streaming requests processed",
-        "added": "7.0.0"
-    },
-    "cm_chronicle_append_batch_size_1m_max": {
->>>>>>> c8a1c224
         "type": "gauge",
         "help": "Amount of system memory available, including buffers/cache",
         "added": "7.0.0",
@@ -1051,21 +1024,9 @@
         "unit": "bytes",
         "stability": "committed"
     },
-<<<<<<< HEAD
     "sys_mem_limit": {
         "type": "gauge",
         "help": "System memory limit",
-=======
-    "cm_is_balanced": {
-        "type": "gauge",
-        "help": "Indicates if cluster is balanced (1 = true, 0 = false). Only reported by the orchestrator node and only updated once every 30 seconds",
-        "added": "7.2.6",
-        "stability": "committed"
-    },
-    "cm_lease_aquirer_prev_acquire_estimate_in_future_total": {
-        "type": "counter",
-        "help": "Number of times lease period start time estimate is in the future",
->>>>>>> c8a1c224
         "added": "7.0.0",
         "deprecated": "7.6.0",
         "notes": "Will be removed in the 8.0 release. Use sys_mem_total or sys_mem_cgroup_limit",
@@ -1250,17 +1211,7 @@
             }
         ]
     },
-<<<<<<< HEAD
     "sysproc_start_time": {
-=======
-    "cm_rebalance_in_progress": {
-        "type": "gauge",
-        "help": "Indicates if a rebalance is running (1 = true, 0 = false). Only reported by the orchestrator node.",
-        "added": "7.2.6",
-        "stability": "committed"
-    },
-    "cm_rebalance_total": {
->>>>>>> c8a1c224
         "type": "counter",
         "help": "OS specific time when process was started",
         "added": "7.2.4",
