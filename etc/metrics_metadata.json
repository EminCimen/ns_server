{
    "audit_queue_length": {
        "type": "gauge",
        "help": "Current number of entries in the audit queue",
        "added": "7.0.0",
        "stability": "committed"
    },
    "audit_unsuccessful_retries": {
        "type": "counter",
        "help": "Failed attempts to audit",
        "added": "7.0.0",
        "stability": "committed"
    },
    "cm_gc_duration_seconds": {
        "type": "histogram",
        "help": "Time to perform erlang garbage collection",
        "added": "7.6.0",
        "stability": "committed"
    },
    "cm_rest_request_enters_total": {
        "type": "counter",
        "help": "Number of REST requests to enter ns_server",
        "added": "7.0.0",
        "stability": "committed"
    },
    "cm_rest_request_leaves_total": {
        "type": "counter",
        "help": "Number of REST requests to exit ns_server",
        "added": "7.0.0",
        "stability": "committed"
    },
    "cm_rest_request_auth_failure_total":{
        "type": "counter",
        "help": "Number of REST requests failing authentication",
        "added": "7.6.0",
        "stability": "committed"
    },
    "cm_rest_request_access_forbidden_total":{
        "type": "counter",
        "help": "Number of REST requests failing due inadequate permissions",
        "added": "7.6.0",
        "stability": "committed"
    },
    "cm_rest_request_failure_total":{
        "type": "counter",
        "help": "Number of REST requests failing (see specific code)",
        "added": "7.6.0",
        "stability": "committed",
        "labels": [
            {
                "name": "type",
                "help": "Type of operation that failed (e.g. bucket_create, scope_delete, etc.)"
            },
            {
                "name": "code",
                "help": "HTTP error code"
            }
        ]
    },
    "couch_docs_actual_disk_size": {
        "type": "gauge",
        "help": "Amount of disk space used by the Data Service",
        "added": "7.0.0",
        "unit": "bytes",
        "stability": "committed",
        "labels": [
            {
                "name": "bucket",
                "help": "Name of the bucket associated with the stat"
            }
        ]
    },
    "couch_views_actual_disk_size": {
        "type": "gauge",
        "help": "Amount of disk space used by Views data",
        "added": "7.0.0",
        "unit": "bytes",
        "stability": "committed",
        "labels": [
            {
                "name": "bucket",
                "help": "Name of the bucket associated with the stat"
            }
        ]
    },
    "sys_allocstall": {
        "type": "counter",
        "help": "Number of alloc stalls",
        "added": "7.0.0",
        "stability": "committed"
    },
    "sys_cpu_burst_rate": {
        "type": "gauge",
        "help": "Rate at which CPUs overran their quota",
        "added": "7.2.0",
        "stability": "committed"
    },
    "sys_cpu_throttled_rate": {
        "type": "gauge",
        "help": "Rate at which CPUs were throttled",
        "added": "7.2.0",
        "stability": "committed"
    },
    "sys_cpu_cores_available": {
        "type": "gauge",
        "help": "Number of available CPU cores in the control group",
        "added": "7.0.0",
        "stability": "committed"
    },
    "sys_cpu_host_cores_available": {
        "type": "gauge",
        "help": "Number of available CPU cores in the host",
        "added": "7.1.1",
        "stability": "committed"
    },
    "sys_cpu_host_seconds_total": {
        "type": "counter",
        "help": "Number of CPU seconds utilized in the host, by mode",
        "added": "7.2.1",
        "unit": "seconds",
        "stability": "committed",
        "labels": [
            {
                "name": "mode",
                "help": "type of usage (busy, idle, user, sys, irq, stolen, other)"
            }
        ]
    },
    "sys_cpu_cgroup_seconds_total": {
        "type": "counter",
        "help": "Number of CPU seconds utilized in the cgroup, by mode",
<<<<<<< HEAD
        "added": "7.6.0",
=======
        "added": "7.2.4",
>>>>>>> 1410613b
        "unit": "seconds",
        "stability": "committed",
        "labels": [
            {
                "name": "mode",
                "help": "type of usage (user, sys, throttled, burst)"
            }
        ]
    },
    "sys_cpu_host_sys_rate": {
        "type": "gauge",
        "help": "System CPU utilization rate in the host",
        "added": "7.1.1",
        "stability": "committed"
    },
    "sys_cpu_host_user_rate": {
        "type": "gauge",
        "help": "User space CPU utilization rate in the host",
        "added": "7.1.1",
        "stability": "committed"
    },
    "sys_cpu_host_utilization_rate": {
        "type": "gauge",
        "help": "CPU utilization rate in the host",
        "added": "7.1.1",
        "stability": "committed"
    },
    "sys_cpu_irq_rate": {
        "type": "gauge",
        "help": "IRQ rate",
        "added": "7.0.0",
        "stability": "committed"
    },
    "sys_cpu_stolen_rate": {
        "type": "gauge",
        "help": "CPU stolen rate",
        "added": "7.0.0",
        "stability": "committed"
    },
    "sys_cpu_sys_rate": {
        "type": "gauge",
        "help": "System CPU utilization rate in the control group",
        "added": "7.0.0",
        "stability": "committed"
    },
    "sys_cpu_user_rate": {
        "type": "gauge",
        "help": "User space CPU utilization rate in the control group",
        "added": "7.0.0",
        "stability": "committed"
    },
    "sys_cpu_utilization_rate": {
        "type": "gauge",
        "help": "CPU utilization rate in the control group",
        "added": "7.0.0",
        "stability": "committed"
    },
    "sys_mem_actual_free": {
        "type": "gauge",
        "help": "Amount of system memory available, including buffers/cache",
        "added": "7.0.0",
        "unit": "bytes",
        "stability": "committed"
    },
    "sys_mem_actual_used": {
        "type": "gauge",
        "help": "Amount of system memory used, excluding buffers/cache",
        "added": "7.0.0",
        "unit": "bytes",
        "stability": "committed"
    },
    "sys_mem_free": {
        "type": "gauge",
        "help": "Amount of system memory free, excluding buffers/cache",
        "added": "7.0.0",
        "unit": "bytes",
        "stability": "committed"
    },
    "sys_mem_limit": {
        "type": "gauge",
        "help": "System memory limit",
        "added": "7.0.0",
        "deprecated": "7.6.0",
        "notes": "Will be removed in the 8.0 release. Use sys_mem_total or sys_mem_cgroup_limit",
        "unit": "bytes",
        "stability": "committed"
    },
    "sys_mem_total": {
        "type": "gauge",
        "help": "Total amount of system memory",
        "added": "7.0.0",
        "unit": "bytes",
        "stability": "committed"
    },
    "sys_mem_used_sys": {
        "type": "gauge",
        "help": "Amount of system memory used, including buffers/cache",
        "added": "7.0.0",
        "unit": "bytes",
        "stability": "committed"
    },
    "sys_mem_cgroup_limit": {
        "type": "gauge",
        "help": "System memory limit, in the control group",
        "added": "7.2.0",
        "unit": "bytes",
        "stability": "committed"
    },
    "sys_mem_cgroup_actual_used": {
        "type": "gauge",
        "help": "Amount of system memory used, excluding buffers/cache, in the control group",
        "added": "7.2.0",
        "unit": "bytes",
        "stability": "committed"
    },
    "sys_mem_cgroup_used": {
        "type": "gauge",
        "help": "Amount of system memory used, including buffers/cache, in the control group",
        "added": "7.2.0",
        "unit": "bytes",
        "stability": "committed"
    },
    "sys_pressure_share_time_stalled": {
        "type": "gauge",
        "help": "Percentage of time that tasks were stalled on a given resource",
<<<<<<< HEAD
        "added": "7.6.0",
=======
        "added": "7.2.4",
>>>>>>> 1410613b
        "stability": "committed",
        "labels": [
            {
                "name": "level",
                "help": "Level at which statistics are tracked (host|cgroup)"
            },
            {
                "name": "resource",
                "help": "Resource type (cpu|io|memory)"
            },
            {
                "name": "quantifier",
                "help": "Quantifies how many tasks were stalled (some|all)"
            },
            {
                "name": "interval",
                "help": "Time interval (in seconds) over which the stat was averaged (10|60|300)"
            }
        ]
    },
    "sys_pressure_total_stall_time_usec": {
        "type": "counter",
        "help": "Absolute stall time when tasks were stalled on a given resource",
<<<<<<< HEAD
        "added": "7.6.0",
        "unit": "microseconds",
=======
        "added": "7.2.4",
        "units": "microseconds",
>>>>>>> 1410613b
        "stability": "committed",
        "labels": [
            {
                "name": "level",
                "help": "Level at which statistics are tracked (host|cgroup)"
            },
            {
                "name": "resource",
                "help": "Resource type (cpu|io|memory)"
            },
            {
                "name": "quantifier",
                "help": "Quantifies how many tasks were stalled (some|all)"
            }
        ]
    },
    "sys_swap_total": {
        "type": "gauge",
        "help": "Total amount of swap space",
        "added": "7.0.0",
        "unit": "bytes",
        "stability": "committed"
    },
    "sys_swap_used": {
        "type": "gauge",
        "help": "Amount of swap space used",
        "added": "7.0.0",
        "unit": "bytes",
        "stability": "committed"
    },
    "sysproc_cpu_seconds_total": {
        "type": "counter",
        "help": "Amount of user CPU cycles used, by process",
<<<<<<< HEAD
        "added": "7.6.0",
=======
        "added": "7.2.4",
>>>>>>> 1410613b
        "stability": "committed",
        "labels": [
            {
                "name": "proc",
                "help": "Name of the process (e.g. babysitter, bash, etc.)"
            },
            {
                "name": "mode",
                "help": "type of usage (user, sys)"
            }
        ]
    },
    "sysproc_cpu_utilization": {
        "type": "gauge",
        "help": "CPU utilization rate, by process",
        "added": "7.0.0",
<<<<<<< HEAD
        "notes": "7.6.0 changed to use irate of sysproc_cpu_seconds_total for user/sys modes.",
=======
        "notes": "7.2.4 changed to use irate of sysproc_cpu_seconds_total for user/sys modes.",
>>>>>>> 1410613b
        "stability": "committed",
        "labels": [
            {
                "name": "proc",
                "help": "Name of the process (e.g. babysitter, bash, etc.)"
            }
        ]
    },
    "sysproc_major_faults_raw": {
        "type": "counter",
        "help": "Number of major page faults, by process",
        "added": "7.0.0",
        "stability": "committed",
        "labels": [
            {
                "name": "proc",
                "help": "Name of the process (e.g. babysitter, bash, etc.)"
            }
        ]
    },
    "sysproc_mem_resident": {
        "type": "gauge",
        "help": "Amount of resident memory used, by process",
        "added": "7.0.0",
        "unit": "bytes",
        "stability": "committed",
        "labels": [
            {
                "name": "proc",
                "help": "Name of the process (e.g. babysitter, bash, etc.)"
            }
        ]
    },
    "sysproc_mem_share": {
        "type": "gauge",
        "help": "Amount of shared memory used, by process",
        "added": "7.0.0",
        "unit": "bytes",
        "stability": "committed",
        "labels": [
            {
                "name": "proc",
                "help": "Name of the process (e.g. babysitter, bash, etc.)"
            }
        ]
    },
    "sysproc_mem_size": {
        "type": "gauge",
        "help": "Amount of memory used, by process",
        "added": "7.0.0",
        "unit": "bytes",
        "stability": "committed",
        "labels": [
            {
                "name": "proc",
                "help": "Name of the process (e.g. babysitter, bash, etc.)"
            }
        ]
    },
    "sysproc_minor_faults_raw": {
        "type": "gauge",
        "help": "Number of minor page faults, by process",
        "added": "7.0.0",
        "stability": "committed",
        "labels": [
            {
                "name": "proc",
                "help": "Name of the process (e.g. babysitter, bash, etc.)"
            }
        ]
    },
    "sysproc_page_faults_raw": {
        "type": "gauge",
        "help": "Number of page faults, by process",
        "added": "7.0.0",
        "stability": "committed",
        "labels": [
            {
                "name": "proc",
                "help": "Name of the process (e.g. babysitter, bash, etc.)"
            }
        ]
    },
    "sysproc_start_time": {
        "type": "counter",
        "help": "OS specific time when process was started",
<<<<<<< HEAD
        "added": "7.6.0",
=======
        "added": "7.2.4",
>>>>>>> 1410613b
        "stability": "committed",
        "labels": [
            {
                "name": "proc",
                "help": "Name of the process (e.g. babysitter, bash, etc.)"
            }
        ]
    },
    "sys_disk_queue": {
        "type": "gauge",
        "help": "Current disk queue length of the disk",
<<<<<<< HEAD
        "added": "7.6.0",
=======
        "added": "7.2.4",
>>>>>>> 1410613b
        "stability": "committed",
        "labels": [
            {
                "name": "disk",
                "help": "Name of the disk"
            }
        ]
    },
    "sys_disk_queue_depth": {
        "type": "gauge",
        "help": "Maximum disk queue length of the disk",
<<<<<<< HEAD
        "added": "7.6.0",
=======
        "added": "7.2.4",
>>>>>>> 1410613b
        "stability": "committed",
        "labels": [
            {
                "name": "disk",
                "help": "Name of the disk"
            }
        ]
    },
    "sys_disk_time_seconds": {
        "type": "counter",
        "help": "Amount of time that the disk spent performing IO",
<<<<<<< HEAD
        "added": "7.6.0",
=======
        "added": "7.2.4",
>>>>>>> 1410613b
        "stability": "committed",
        "labels": [
            {
                "name": "disk",
                "help": "Name of the disk"
            }
        ]
    },
    "sys_disk_read_bytes": {
        "type": "counter",
        "help": "Number of bytes read by the disk",
<<<<<<< HEAD
        "added": "7.6.0",
=======
        "added": "7.2.4",
>>>>>>> 1410613b
        "stability": "committed",
        "labels": [
            {
                "name": "disk",
                "help": "Name of the disk"
            }
        ]
    },
    "sys_disk_read_time_seconds": {
        "type": "counter",
        "help": "Amount of time that the disk spent reading",
<<<<<<< HEAD
        "added": "7.6.0",
=======
        "added": "7.2.4",
>>>>>>> 1410613b
        "stability": "committed",
        "labels": [
            {
                "name": "disk",
                "help": "Name of the disk"
            }
        ]
    },
    "sys_disk_reads": {
        "type": "counter",
        "help": "Number of reads that the disk performed",
<<<<<<< HEAD
        "added": "7.6.0",
=======
        "added": "7.2.4",
>>>>>>> 1410613b
        "stability": "committed",
        "labels": [
            {
                "name": "disk",
                "help": "Name of the disk"
            }
        ]
    },
    "sys_disk_write_bytes": {
        "type": "counter",
        "help": "Number of bytes written by the disk",
<<<<<<< HEAD
        "added": "7.6.0",
=======
        "added": "7.2.4",
>>>>>>> 1410613b
        "stability": "committed",
        "labels": [
            {
                "name": "disk",
                "help": "Name of the disk"
            }
        ]
    },
    "sys_disk_write_time_seconds": {
        "type": "counter",
        "help": "Amount of time that the disk spent writing",
<<<<<<< HEAD
        "added": "7.6.0",
=======
        "added": "7.2.4",
>>>>>>> 1410613b
        "stability": "committed",
        "labels": [
            {
                "name": "disk",
                "help": "Name of the disk"
            }
        ]
    },
    "sys_disk_writes": {
        "type": "counter",
        "help": "Number of writes that the disk performed",
<<<<<<< HEAD
        "added": "7.6.0",
=======
        "added": "7.2.4",
>>>>>>> 1410613b
        "stability": "committed",
        "labels": [
            {
                "name": "disk",
                "help": "Name of the disk"
            }
        ]
    },
<<<<<<< HEAD
    "sys_disk_usage_ratio": {
        "type": "gauge",
        "help": "Total usage % of a disk or partition",
        "added": "7.6.0",
        "stability": "internal",
        "unit": "ratio",
        "labels": [
            {
                "name": "disk",
                "help": "Name of the disk"
            }
        ]
    },
=======
>>>>>>> 1410613b

    "cm_build_streaming_info_total": {
        "type": "counter",
        "help": "Number of streaming requests processed",
        "added": "7.0.0"
    },
    "cm_chronicle_append_batch_size_1m_max": {
        "type": "gauge",
        "help": "Maximum append batch size over a minute window",
        "added": "7.0.0",
        "stability": "internal"
    },
    "cm_chronicle_append_num_total": {
        "type": "counter",
        "help": "Total number of appends",
        "added": "7.0.0",
        "stability": "internal"
    },
    "cm_chronicle_disk_latency_seconds": {
        "type": "histogram",
        "help": "Disk latency",
        "added": "7.0.0",
        "stability": "internal",
        "labels": [
            {
                "name": "op",
                "help": "Operation (append/sync)"
            }
        ]
    },
    "cm_failover_safeness_level": {
        "type": "gauge",
        "help": "Failover safeness",
        "added": "7.0.0",
        "stability": "internal",
        "labels": [
            {
                "name": "bucket",
                "help": "Name of the bucket associated with the stat"
            },
            {
                "name": "connection_type",
                "help": "Type of connection"
            }
        ]
    },
    "cm_http_requests_seconds": {
        "type": "histogram",
        "help": "Number of bucket HTTP requests",
        "added": "7.0.0",
        "labels": [
            {
                "name": "op",
                "help": "Operation (append/sync)"
            }
        ]
    },
    "cm_http_requests_total": {
        "type": "counter",
        "help": "Total number of HTTP requests categorized",
        "added": "7.0.0",
        "labels": [
            {
                "name": "code",
                "help": "HTTP status code"
            },
            {
                "name": "method",
                "help": "HTTP method (GET/DELETE/POST/PUT/RPCCONNECT)"
            },
            {
                "name": "path",
                "help": "Trimmed URL path (e.g. path='/poolsStreaming/*')"
            },
            {
                "name": "scheme",
                "help": "URL scheme"
            },
            {
                "name": "user",
                "help": "Name of the user initiating the request if it's an internal user otherwise 'other'"
            }
        ]
    },
    "cm_index_pausing_runs_total": {
        "type": "counter",
        "help": "Number of times indexing was paused on old master node",
        "added": "7.0.0",
        "stability": "internal"
    },
    "cm_lease_acquirer_prev_acquire_estimate_in_future_total": {
        "type": "counter",
        "help": "Number of times lease period start time estimate is in the future",
        "added": "7.6.0",
        "stability": "internal",
        "labels": [
            {
                "name": "node",
                "help": "Node on which the stat occurred"
            }
        ]
    },
    "cm_lease_acquirer_prev_acquire_estimate_minus_start_time_seconds": {
        "type": "histogram",
        "help": "Histogram of lease acquirer estimates",
        "added": "7.6.0",
        "stability": "internal",
        "labels": [
            {
                "name": "node",
                "help": "Node on which the histogram was measured"
            }
        ]
    },
    "cm_lease_acquirer_start_time_minus_prev_acquire_estimate_seconds": {
        "type": "histogram",
        "help": "Histogram of lease acquirer estimates",
        "added": "7.6.0",
        "stability": "internal",
        "labels": [
            {
                "name": "node",
                "help": "Node on which the histogram was measured"
            }
        ]
    },
    "cm_lease_acquirer_time_inflight_seconds": {
        "type": "histogram",
        "help": "Histogram of lease inflight seconds",
        "added": "7.6.0",
        "stability": "internal",
        "labels": [
            {
                "name": "node",
                "help": "Node on which the histogram was measured"
            }
        ]
    },
    "cm_lease_acquirer_used_prev_acquire_estimate_total": {
        "type": "counter",
        "help": "Number of times previous estimate was used",
        "added": "7.6.0",
        "stability": "internal",
        "labels": [
            {
                "name": "node",
                "help": "Node on which the estimate was used"
            }
        ]
    },
    "cm_lease_acquirer_used_start_estimate_total": {
        "type": "counter",
        "help": "Number of times start estimate was used",
        "added": "7.6.0",
        "stability": "internal",
        "labels": [
            {
                "name": "node",
                "help": "Node on which the estimate was used"
            }
        ]
    },
    "cm_logs_total": {
        "type": "counter",
        "help": "Total number of logs logged",
        "added": "7.1.0",
        "stability": "committed",
        "labels": [
            {
                "name": "severity",
                "help": "Severity level of each log (debug/error/info/warn)"
            }
        ]
    },
    "cm_memcached_call_time_seconds": {
        "type": "histogram",
        "help": "Amount of time to call memcached",
        "added": "7.0.0",
        "labels": [
            {
                "name": "bucket",
                "help": "Name of bucket associated with memcached calls"
            }
        ]
    },
    "cm_memcached_cmd_total": {
        "type": "gauge",
        "help": "Total number of memcached commands",
        "added": "7.6.0",
        "labels": [
            {
                "name": "cmd",
                "help": "Memcached command (e.g. set_tls_config, refresh_isasl, etc)"
            }
        ]
    },
    "cm_memcached_e2e_call_time_seconds": {
        "type": "histogram",
        "help": "End to end memcached call times",
        "added": "7.0.0",
        "labels": [
            {
                "name": "bucket",
                "help": "Name of bucket associated with memcached calls"
            }
        ]
    },
    "cm_memcached_q_call_time_seconds": {
        "type": "histogram",
        "help": "Memcached queue call times",
        "added": "7.0.0",
        "unit": "seconds",
        "labels": [
            {
                "name": "bucket",
                "help": "Name of bucket associated with memcached calls"
            }
        ]
    },
    "cm_mru_cache_add_time_seconds": {
        "type": "histogram",
        "help": "Time to add to MRU cache",
        "added": "7.0.0",
        "unit": "seconds",
        "labels": [
            {
                "name": "name",
                "help": "Name of the MRU cache"
            }
        ]
    },
    "cm_mru_cache_flush_time_seconds": {
        "type": "histogram",
        "help": "Time to flush MRU cache",
        "added": "7.0.0",
        "unit": "seconds",
        "labels": [
            {
                "name": "name",
                "help": "Name of the MRU cache"
            }
        ]
    },
    "cm_mru_cache_lock_time_seconds": {
        "type": "histogram",
        "help": "Time to lock MRU cache",
        "added": "7.0.0",
        "unit": "seconds",
        "labels": [
            {
                "name": "name",
                "help": "Name of the MRU cache"
            },
            {
                "name": "type",
                "help": "Type of item in the MRU cache (housekeeping/item)"
            }
        ]
    },
    "cm_mru_cache_lookup_time_seconds": {
        "type": "histogram",
        "help": "Time to perform a lookup in the MRU cache",
        "added": "7.0.0",
        "unit": "seconds",
        "labels": [
            {
                "name": "name",
                "help": "Name of the MRU cache"
            }
        ]
    },
    "cm_mru_cache_lookup_total": {
        "type": "counter",
        "help": "Total number of MRU cache lookups",
        "added": "7.0.0",
        "labels": [
            {
                "name": "name",
                "help": "Name of the MRU cache"
            },
            {
                "name": "type",
                "help": "Outcome of the lookup (miss/recent)"
            }
        ]
    },
    "cm_mru_cache_take_lock_total": {
        "type": "counter",
        "help": "Total number of times MRU cache lock was obtained",
        "added": "7.0.0",
        "labels": [
            {
                "name": "name",
                "help": "Name of the MRU cache"
            },
            {
                "name": "type",
                "help": "Type of lock (fast/slow)"
            }
        ]
    },
    "cm_ns_config_merger_queue_len_1m_max": {
        "type": "gauge",
        "help": "Length of the ns_config merger queue",
        "added": "7.0.0",
        "stability": "internal"
    },
    "cm_ns_config_merger_run_time_seconds": {
        "type": "histogram",
        "help": "Amount of time to run the ns_config merger",
        "added": "7.0.0",
        "stability": "internal",
        "unit": "seconds"
    },
    "cm_ns_config_merger_sleep_time_seconds": {
        "type": "histogram",
        "help": "Time ns_config merger was asleep",
        "added": "7.0.0",
        "stability": "internal",
        "unit": "seconds"
    },
    "cm_ns_config_rep_push_keys_retries_total": {
        "type": "counter",
        "help": "Number of total retries pushing keys",
        "added": "7.0.0",
        "stability": "internal"
    },
    "cm_odp_report_failed": {
        "type": "counter",
        "help": "Number of failures to send on-demand pricing report",
        "added": "7.0.0"
    },
    "cm_outgoing_http_requests_seconds": {
        "type": "histogram",
        "help": "Time taken for outgoing HTTP requests",
        "added": "7.0.0",
        "unit": "seconds",
        "labels": [
            {
                "name": "type",
                "help": "Type of outgoing HTTP request"
            }
        ]
    },
    "cm_outgoing_http_requests_total": {
        "type": "counter",
        "help": "Total number of outgoing HTTP requests",
        "added": "7.0.0",
        "labels": [
            {
                "name": "code",
                "help": "HTTP status code (or 'error')"
            },
            {
                "name": "type",
                "help": "Type of outgoing HTTP requests"
            }
        ]
    },
    "cm_request_hibernates_total": {
        "type": "counter",
        "help": "Number of times requests were hibernated",
        "added": "7.0.0"
    },
    "cm_request_unhibernates_total": {
        "type": "counter",
        "help": "Number of times requests were unhibernated",
        "added": "7.0.0"
    },
    "cm_rebalance_stuck": {
        "type": "gauge",
        "help": "Boolean indicator of whether the rebalance appears stuck (not making progress)",
        "added": "7.6.0",
        "stability": "internal"
    },
    "cm_status_latency_seconds": {
        "type": "histogram",
        "help": "Latency time for status",
        "added": "7.0.0",
        "unit": "seconds"
    },
    "cm_timer_lag_seconds": {
        "type": "histogram",
        "help": "Number of lag seconds for the canary-in-the-mine",
        "added": "7.0.0",
        "stability": "internal",
        "unit": "seconds"
    },
    "cm_web_cache_hits_total": {
        "type": "counter",
        "help": "Total number of web cache hits",
        "added": "7.0.0"
    },
    "cm_web_cache_inner_hits_total": {
        "type": "counter",
        "help": "Total number of inner web cache hits",
        "added": "7.0.0"
    },
    "cm_web_cache_updates_total": {
        "type": "counter",
        "help": "Total number of web cache updates",
        "added": "7.0.0"
    },
    "cm_uuid_cache_max_items": {
        "type": "gauge",
        "help": "Maximum capacity of cbauth uuid cache",
        "added": "7.6.0"
    },
    "cm_uuid_cache_current_items": {
        "type": "gauge",
        "help": "Current number of items available in cbauth uuid cache",
        "added": "7.6.0"
    },
    "cm_uuid_cache_hit_total": {
        "type": "counter",
        "help": "Total number of cbauth uuid cache hits",
        "added": "7.6.0"
    },
    "cm_uuid_cache_miss_total": {
        "type": "counter",
        "help": "Total number of cbauth uuid cache misses",
        "added": "7.6.0"
    },
    "cm_user_bkts_cache_max_items": {
        "type": "gauge",
        "help": "Maximum capacity of cbauth bkts cache",
        "added": "7.6.0"
    },
    "cm_user_bkts_cache_current_items": {
        "type": "gauge",
        "help": "Current number of items available in cbauth bkts cache",
        "added": "7.6.0"
    },
    "cm_user_bkts_cache_hit_total": {
        "type": "counter",
        "help": "Total number of cbauth bkts cache hits",
        "added": "7.6.0"
    },
    "cm_user_bkts_cache_miss_total": {
        "type": "counter",
        "help": "Total number of cbauth bkts cache misses",
        "added": "7.6.0"
    },
    "cm_up_cache_max_items": {
        "type": "gauge",
        "help": "Maximum capacity of cbauth up cache",
        "added": "7.6.0"
    },
    "cm_up_cache_current_items": {
        "type": "gauge",
        "help": "Current number of items available in cbauth up cache",
        "added": "7.6.0"
    },
    "cm_up_cache_hit_total": {
        "type": "counter",
        "help": "Total number of cbauth up cache hits",
        "added": "7.6.0"
    },
    "cm_up_cache_miss_total": {
        "type": "counter",
        "help": "Total number of cbauth up cache misses",
        "added": "7.6.0"
    },
    "cm_auth_cache_max_items": {
        "type": "gauge",
        "help": "Maximum capacity of cbauth auth cache",
        "added": "7.6.0"
    },
    "cm_auth_cache_current_items": {
        "type": "gauge",
        "help": "Current number of items available in cbauth auth cache",
        "added": "7.6.0"
    },
    "cm_auth_cache_hit_total": {
        "type": "counter",
        "help": "Total number of cbauth auth cache hits",
        "added": "7.6.0"
    },
    "cm_auth_cache_miss_total": {
        "type": "counter",
        "help": "Total number of cbauth auth cache misses",
        "added": "7.6.0"
    },
    "cm_client_cert_cache_max_items": {
        "type": "gauge",
        "help": "Maximum capacity of cbauth client_cert cache",
        "added": "7.6.0"
    },
    "cm_client_cert_cache_current_items": {
        "type": "gauge",
        "help": "Current number of items available in cbauth client_cert cache",
        "added": "7.6.0"
    },
    "cm_client_cert_cache_hit_total": {
        "type": "counter",
        "help": "Total number of cbauth client_cert cache hits",
        "added": "7.6.0"
    },
    "cm_client_cert_cache_miss_total": {
        "type": "counter",
        "help": "Total number of cbauth client_cert cache misses",
        "added": "7.6.0"
    },
    "cm_resource_limit_reached": {
        "type": "gauge",
        "help": "Boolean indicator of whether a resource limit has been reached",
        "added": "7.6.0",
        "stability": "internal",
        "labels": [
            {
                "name": "resource",
                "help": "Name of resource"
            },
            {
                "name": "bucket",
                "help": "Name of the bucket associated with the stat (when applicable)"
            }
        ]
    }
}<|MERGE_RESOLUTION|>--- conflicted
+++ resolved
@@ -129,11 +129,7 @@
     "sys_cpu_cgroup_seconds_total": {
         "type": "counter",
         "help": "Number of CPU seconds utilized in the cgroup, by mode",
-<<<<<<< HEAD
-        "added": "7.6.0",
-=======
-        "added": "7.2.4",
->>>>>>> 1410613b
+        "added": "7.2.4",
         "unit": "seconds",
         "stability": "committed",
         "labels": [
@@ -259,11 +255,7 @@
     "sys_pressure_share_time_stalled": {
         "type": "gauge",
         "help": "Percentage of time that tasks were stalled on a given resource",
-<<<<<<< HEAD
-        "added": "7.6.0",
-=======
-        "added": "7.2.4",
->>>>>>> 1410613b
+        "added": "7.2.4",
         "stability": "committed",
         "labels": [
             {
@@ -287,13 +279,8 @@
     "sys_pressure_total_stall_time_usec": {
         "type": "counter",
         "help": "Absolute stall time when tasks were stalled on a given resource",
-<<<<<<< HEAD
-        "added": "7.6.0",
+        "added": "7.2.4",
         "unit": "microseconds",
-=======
-        "added": "7.2.4",
-        "units": "microseconds",
->>>>>>> 1410613b
         "stability": "committed",
         "labels": [
             {
@@ -327,11 +314,7 @@
     "sysproc_cpu_seconds_total": {
         "type": "counter",
         "help": "Amount of user CPU cycles used, by process",
-<<<<<<< HEAD
-        "added": "7.6.0",
-=======
-        "added": "7.2.4",
->>>>>>> 1410613b
+        "added": "7.2.4",
         "stability": "committed",
         "labels": [
             {
@@ -348,11 +331,7 @@
         "type": "gauge",
         "help": "CPU utilization rate, by process",
         "added": "7.0.0",
-<<<<<<< HEAD
-        "notes": "7.6.0 changed to use irate of sysproc_cpu_seconds_total for user/sys modes.",
-=======
         "notes": "7.2.4 changed to use irate of sysproc_cpu_seconds_total for user/sys modes.",
->>>>>>> 1410613b
         "stability": "committed",
         "labels": [
             {
@@ -439,11 +418,7 @@
     "sysproc_start_time": {
         "type": "counter",
         "help": "OS specific time when process was started",
-<<<<<<< HEAD
-        "added": "7.6.0",
-=======
-        "added": "7.2.4",
->>>>>>> 1410613b
+        "added": "7.2.4",
         "stability": "committed",
         "labels": [
             {
@@ -455,11 +430,7 @@
     "sys_disk_queue": {
         "type": "gauge",
         "help": "Current disk queue length of the disk",
-<<<<<<< HEAD
-        "added": "7.6.0",
-=======
-        "added": "7.2.4",
->>>>>>> 1410613b
+        "added": "7.2.4",
         "stability": "committed",
         "labels": [
             {
@@ -471,11 +442,7 @@
     "sys_disk_queue_depth": {
         "type": "gauge",
         "help": "Maximum disk queue length of the disk",
-<<<<<<< HEAD
-        "added": "7.6.0",
-=======
-        "added": "7.2.4",
->>>>>>> 1410613b
+        "added": "7.2.4",
         "stability": "committed",
         "labels": [
             {
@@ -487,11 +454,7 @@
     "sys_disk_time_seconds": {
         "type": "counter",
         "help": "Amount of time that the disk spent performing IO",
-<<<<<<< HEAD
-        "added": "7.6.0",
-=======
-        "added": "7.2.4",
->>>>>>> 1410613b
+        "added": "7.2.4",
         "stability": "committed",
         "labels": [
             {
@@ -503,11 +466,7 @@
     "sys_disk_read_bytes": {
         "type": "counter",
         "help": "Number of bytes read by the disk",
-<<<<<<< HEAD
-        "added": "7.6.0",
-=======
-        "added": "7.2.4",
->>>>>>> 1410613b
+        "added": "7.2.4",
         "stability": "committed",
         "labels": [
             {
@@ -519,11 +478,7 @@
     "sys_disk_read_time_seconds": {
         "type": "counter",
         "help": "Amount of time that the disk spent reading",
-<<<<<<< HEAD
-        "added": "7.6.0",
-=======
-        "added": "7.2.4",
->>>>>>> 1410613b
+        "added": "7.2.4",
         "stability": "committed",
         "labels": [
             {
@@ -535,11 +490,7 @@
     "sys_disk_reads": {
         "type": "counter",
         "help": "Number of reads that the disk performed",
-<<<<<<< HEAD
-        "added": "7.6.0",
-=======
-        "added": "7.2.4",
->>>>>>> 1410613b
+        "added": "7.2.4",
         "stability": "committed",
         "labels": [
             {
@@ -551,11 +502,7 @@
     "sys_disk_write_bytes": {
         "type": "counter",
         "help": "Number of bytes written by the disk",
-<<<<<<< HEAD
-        "added": "7.6.0",
-=======
-        "added": "7.2.4",
->>>>>>> 1410613b
+        "added": "7.2.4",
         "stability": "committed",
         "labels": [
             {
@@ -567,11 +514,7 @@
     "sys_disk_write_time_seconds": {
         "type": "counter",
         "help": "Amount of time that the disk spent writing",
-<<<<<<< HEAD
-        "added": "7.6.0",
-=======
-        "added": "7.2.4",
->>>>>>> 1410613b
+        "added": "7.2.4",
         "stability": "committed",
         "labels": [
             {
@@ -583,11 +526,7 @@
     "sys_disk_writes": {
         "type": "counter",
         "help": "Number of writes that the disk performed",
-<<<<<<< HEAD
-        "added": "7.6.0",
-=======
-        "added": "7.2.4",
->>>>>>> 1410613b
+        "added": "7.2.4",
         "stability": "committed",
         "labels": [
             {
@@ -596,7 +535,6 @@
             }
         ]
     },
-<<<<<<< HEAD
     "sys_disk_usage_ratio": {
         "type": "gauge",
         "help": "Total usage % of a disk or partition",
@@ -610,8 +548,6 @@
             }
         ]
     },
-=======
->>>>>>> 1410613b
 
     "cm_build_streaming_info_total": {
         "type": "counter",
