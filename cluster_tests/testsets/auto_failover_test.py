# @author Couchbase <info@couchbase.com>
# @copyright 2022-Present Couchbase, Inc.
#
# Use of this software is governed by the Business Source License included in
# the file licenses/BSL-Couchbase.txt.  As of the Change Date specified in that
# file, in accordance with the Business Source License, use of this software
# will be governed by the Apache License, Version 2.0, included in the file
# licenses/APL2.txt.

import collections
import itertools
import random
import testlib

class AutoFailoverSettingsTestBase(testlib.BaseTestSet):
    def __init__(self, cluster):
        super().__init__(cluster)
        self.addr = None
        self.auth = None

    @staticmethod
    def requirements():
        return testlib.ClusterRequirements()

    def init_limits(self):
        self.limits = collections.defaultdict(collections.defaultdict)
        if self.is_enterprise:
            self.limits['timeout']['min'] = 1
        else:
            self.limits['timeout']['min'] = 30
        self.limits['timeout']['max'] = 3600

        if self.is_enterprise:
            self.limits['maxCount']['min'] = 1
            self.limits['maxCount']['max'] = 100
            self.limits['failoverOnDataDiskIssues[timePeriod]']['min'] = 5
            self.limits['failoverOnDataDiskIssues[timePeriod]']['max'] = 3600
            self.limits['failoverOnDataDiskNonResponsiveness[timePeriod]'] \
                ['min'] = 5
            self.limits['failoverOnDataDiskNonResponsiveness[timePeriod]'] \
                ['max'] = 3600

    def init_result_keys(self, keys):
        self.result_keys = keys
        self.result_keys.remove('count')

    def init_result_keys(self, keys):
        self.result_keys = keys
        self.result_keys.remove('count')

    def setup(self):
        self.endpoint = '/settings/autoFailover'
        self.prev_settings = testlib.get(self.cluster, self.endpoint).json()
        self.init_result_keys(list(self.prev_settings.keys()))
        self.is_enterprise = self.cluster.is_enterprise
        self.is_72 = self.cluster.is_72
        self.is_76 = self.cluster.is_76
        self.is_cypher = self.cluster.is_cypher
        self.is_serverless = self.cluster.is_serverless

        diskIssuesKeys = ['failoverOnDataDiskIssues',
                          'failoverOnDataDiskNonResponsiveness']
        self.post_data_keys = \
            [k for k in self.result_keys if k not in diskIssuesKeys]
        diskIssuesResponses = \
            [k for k in self.result_keys if k in diskIssuesKeys]
        for k in diskIssuesResponses:
            assert self.is_enterprise
            self.post_data_keys.append(k + '[enabled]')
            self.post_data_keys.append(k + '[timePeriod]')

        assert 'enabled' in self.post_data_keys
        assert 'timeout' in self.post_data_keys
<<<<<<< HEAD
        self.enterprise_only = [ 'maxCount',
                                 'failoverOnDataDiskIssues[enabled]',
                                 'failoverOnDataDiskIssues[timePeriod]',
                                 'failoverPreserveDurabilityMajority',
                                 'canAbortRebalance',
                                 'disableMaxCount' ]
=======
        self.enterprise_only = \
            ['maxCount',
             'failoverOnDataDiskIssues[enabled]',
             'failoverOnDataDiskIssues[timePeriod]',
             'failoverOnDataDiskNonResponsiveness[enabled]',
             'failoverOnDataDiskNonResponsiveness[timePeriod]',
             'failoverPreserveDurabilityMajority',
             'canAbortRebalance',
             'disableMaxCount']
>>>>>>> a6a1416c
        if self.is_enterprise:
            assert not 'failoverServerGroup' in self.post_data_keys
            assert 'canAbortRebalance' in self.post_data_keys
            assert 'failoverOnDataDiskIssues[enabled]' in self.post_data_keys
            assert 'failoverOnDataDiskIssues[timePeriod]' in self.post_data_keys

<<<<<<< HEAD
            if self.is_72:
                assert 'failoverPreserveDurabilityMajority' in \
                    self.post_data_keys
            else:
                assert not 'failoverPreserveDurabilityMajority' in \
                    self.post_data_keys

=======
>>>>>>> a6a1416c
            if self.is_76:
                assert 'disableMaxCount' in self.post_data_keys
                if self.is_serverless:
                    assert self.prev_settings['disableMaxCount']
                else:
                    assert not self.prev_settings['disableMaxCount']
                if 'maxCount' not in self.result_keys:
                    assert self.is_serverless
                    assert self.prev_settings['disableMaxCount']
                    # 'maxCount' is supported but not returned if
                    # disableMaxCount is True
                    self.post_data_keys.append('maxCount')
            else:
                assert 'maxCount' in self.result_keys

            if self.is_cypher:
                assert 'failoverOnDataDiskNonResponsiveness[enabled]' in \
                       self.post_data_keys
                assert 'failoverOnDataDiskNonResponsiveness[timePeriod]' in \
                       self.post_data_keys
        else:
            for x in self.enterprise_only:
                assert x not in self.post_data_keys

        self.init_limits()
        self.init_test_params()
        self.init_bad_params()
        self.bad_count = self.good_count = 0

    def teardown(self):
        pass

    """
    Populate test_params with valid values for all supported parameters.
    None indicates that the parameter may be omitted.
    """
    def init_test_params(self):
        self.test_params={}
        self.test_params['enabled'] = ['true', 'false']
        self.test_params['timeout'] = [ None, self.limits['timeout']['min'],
                                        self.limits['timeout']['max']]
        if self.is_enterprise:
            self.test_params['maxCount'] = [ None,
                                             self.limits['maxCount']['min'],
                                             self.limits['maxCount']['max']]
            self.test_params['failoverOnDataDiskIssues[enabled]'] = [ None,
                                                                      'true',
                                                                     'false']
<<<<<<< HEAD
            self.test_params['failoverOnDataDiskIssues[timePeriod]'] = [ None,
                self.limits['failoverOnDataDiskIssues[timePeriod]']['min'],
                self.limits['failoverOnDataDiskIssues[timePeriod]']['max']]

        bool_params = [ None, 'true', 'false' ]
        bool_keys = ['canAbortRebalance', 'disableMaxCount',
                     'failoverPreserveDurabilityMajority']

=======
            self.test_params['failoverOnDataDiskIssues[timePeriod]'] =\
                [None,
                 self.limits['failoverOnDataDiskIssues[timePeriod]']['min'],
                 self.limits['failoverOnDataDiskIssues[timePeriod]']['max']]

        bool_params = [None, 'true', 'false']
        bool_keys = ['canAbortRebalance', 'disableMaxCount',
                     'failoverPreserveDurabilityMajority']

>>>>>>> a6a1416c
        for key in bool_keys:
            if key in self.post_data_keys:
                self.test_params[key] = bool_params

    # Populate bad_params with invalid values for all supported parameters.
    def init_bad_params(self):
        self.bad_params = {}
        self.bad_params['enabled'] = [ None ]
        self.bad_params['timeout'] = [ 'bogus',
                                       self.limits['timeout']['min'] - 1,
                                       self.limits['timeout']['max'] + 1 ]
        if self.is_enterprise:
            self.bad_params['maxCount'] = [
                self.limits['maxCount']['min'] - 1,
                self.limits['maxCount']['max'] + 1,
                'invalid' ]
            self.bad_params['failoverOnDataDiskIssues[enabled]'] = [ 'truue' ]
            self.bad_params['failoverOnDataDiskIssues[timePeriod]'] = [
                self.limits['failoverOnDataDiskIssues[timePeriod]']['min'] - 1,
                self.limits['failoverOnDataDiskIssues[timePeriod]']['max'] + 1 ]

        if 'canAbortRebalance' in self.post_data_keys:
            self.bad_params['canAbortRebalance'] = [ 1 ]
        if 'disableMaxCount' in self.post_data_keys:
            self.bad_params['disableMaxCount'] = ['disabled']
        if 'failoverPreserveDurabilityMajority' in self.post_data_keys:
            self.bad_params['failoverPreserveDurabilityMajority'] = ['bad']

    def get_integer_error(self, testData, field):
        if field in testData:
            try:
                val = int(testData[field])
                assert field in self.limits
                if val < self.limits[field]['min'] or \
                        val > self.limits[field]['max']:
                    return { field: 'The value must be in range from ' +
                                    str(self.limits[field]['min']) + ' to ' +
                                    str(self.limits[field]['max']) }
            except ValueError:
                return { field: 'The value must be an integer' }
        return {}

    def get_boolean_error(self, testData, field):
        if field in testData and testData[field] not in ['true', 'false']:
            return { field: 'The value must be one of the following: [true,'
                            'false]' }
        return {}

    def get_unsupported_errors(self, testData):
        errors = {}
        for key in testData.keys():
            if key not in self.post_data_keys:
                errors[key] = 'Unsupported key'
        return errors

    def is_undefined(self, testData, field, type_field):
        assert type_field in ['boolean', 'integer']
        if field not in testData:
            return True
        elif type_field == 'boolean':
            return self.get_boolean_error(testData, field)
        elif type_field == 'integer':
            return self.get_integer_error(testData, field)
        return False

    def check_max_count(self, testData):
        disableCountUndefined = self.is_undefined(testData, 'disableMaxCount',
                                                  'boolean')
        maxCountUndefined = self.is_undefined(testData, 'maxCount', 'integer')
        err = {'_': 'disableMaxCount is true. Set it to false for maxCount'
                    ' to take effect.' }
        if 'disableMaxCount' in testData and \
                testData['disableMaxCount'] == 'true' and not maxCountUndefined:
            return err
        elif disableCountUndefined and not maxCountUndefined and \
                self.prev_settings['disableMaxCount']:
            return err
        return {}

    def check_enabled_time(self, testData, field1, field2):
        field1_undefined = self.is_undefined(testData, field1, 'boolean')
        field2_undefined = self.is_undefined(testData, field2, 'integer')
        if field1 in testData and testData[field1] == 'true' and \
                field2_undefined:
            return {'_': field1 + ' is true. A value must be supplied for ' +
                         field2 }
        elif field1_undefined and not field2_undefined:
            return {'_': field1 + ' must be true for ' + field2 + ' to take '
                                                                  'effect'}
        return {}

    def get_errors(self, testData):
        errors = {}

        if 'enabled' not in testData:
            errors['enabled'] = 'The value must be supplied'
        errors.update(self.get_boolean_error(testData, 'enabled'))
        errors.update(self.get_integer_error(testData, 'timeout'))
        errors.update(self.check_enabled_time(testData, 'enabled', 'timeout'))

        if not self.is_enterprise:
            errors.update(self.get_unsupported_errors(testData))
            return errors

        errors.update(self.get_integer_error(testData, 'maxCount'))
        if 'disableMaxCount' in self.post_data_keys:
            errors.update(self.get_boolean_error(testData, 'disableMaxCount'))

        # Only one validate_multiple error is tracked
        if 'disableMaxCount' in self.post_data_keys and '_' not in errors:
            errors.update(self.check_max_count(testData))

        errors.update(
            self.get_boolean_error(testData,
                                   'failoverOnDataDiskIssues[enabled]'))
        errors.update(
            self.get_integer_error(testData,
                                   'failoverOnDataDiskIssues[timePeriod]'))

        # Only one validate_multiple error is tracked
        if '_' not in errors:
            errors.update(
                self.check_enabled_time(testData,
                                        'failoverOnDataDiskIssues[enabled]',
                                        'failoverOnDataDiskIssues[timePeriod]'))

        bool_keys = [ 'canAbortRebalance', 'failoverPreserveDurabilityMajority']
        for key in bool_keys:
            if key in self.post_data_keys:
                errors.update(self.get_boolean_error(testData, key))

        errors.update(self.get_unsupported_errors(testData))
        return errors

    """
    Nested keys in the POST form are encoded in the dictionary as:
    { keyA[subKey] : value }
    Modify the dictionary to reflect nesting to compare with the JSON response.
    { keyA: { subKey: value } }
    Booleans are encoded as "true"/"false". Switch to True/False to compare.
    """
    def get_delta_from_form_data(self, delta):
        formDict = {}
        for key in delta:
            tokens = key.split('[')
            if len(tokens) == 2:
                subkey = tokens[1].split(']')
                if tokens[0] not in formDict:
                    formDict[tokens[0]] = {}
                formDict[tokens[0]][subkey[0]] = self.get_form_value(delta[key])
            elif len(tokens) == 1:
                formDict[tokens[0]] = \
                    self.get_form_value(delta[key])
            else:
                assert(0)

        return formDict

    def get_form_value(self, s):
        if s == 'true':
            return True
        elif s == 'false':
            return False
        else:
            return s

    def compare_settings(self, resp, delta):
        newDict = self.get_delta_from_form_data(delta)
        for key in self.result_keys:
            if key in newDict:
                dict2 = newDict
            else:
                dict2 = self.prev_settings
            assert resp[key] == dict2[key]

    def validate_settings(self, testData, errors):
        # Get new settings to check whether the requested settings were applied.
        resp = testlib.get_succ(self.cluster, self.endpoint)

        delta = {}
        if not errors:
            delta = testData

            if 'enabled' in delta and delta['enabled'] == 'false':
                delta = {'enabled':'false'}

            # A request with 'enabled' set to 'false', ignores the rest of the
            # settings but sets failoverOnDataDiskIssues[enabled] and
            # failoverOnDataDiskNonResponsiveness[enabled] to false. All other
            # settings are not modified (i.e. they retain previous values) even
            # if new values are specified in the POST request.
            contextual_keys = ['failoverOnDataDiskIssues',
                               'failoverOnDataDiskNonResponsiveness']
            for key in contextual_keys:
                enabled_key = key + '[enabled]'
                time_period_key = key + '[timePeriod]'

                if 'enabled' in delta and delta['enabled'] == 'false':
                    if enabled_key in self.result_keys:
                        delta[enabled_key] = 'false'

                if enabled_key in delta and delta[enabled_key] == 'false':
                    delta[time_period_key] = \
                        self.prev_settings[key]['timePeriod']

            # Toggling disableMaxCount causes maxCount to be added/removed
            if 'disableMaxCount' in delta and \
                    delta['disableMaxCount'] == 'true' and \
                    not self.prev_settings['disableMaxCount']:
                # maxCount will be pruned from queried settings
                assert 'maxCount' in self.prev_settings
                del self.prev_settings['maxCount']
                self.init_result_keys(list(self.prev_settings.keys()))
            elif 'disableMaxCount' in delta and \
                    delta['disableMaxCount'] == 'false' and \
                    self.prev_settings['disableMaxCount']:
                # maxCount will appear in the queried settings
                assert 'maxCount' not in self.prev_settings
                self.prev_settings['maxCount'] = resp.json()['maxCount']
                self.init_result_keys(list(self.prev_settings.keys()))

        self.compare_settings(resp.json(), delta)
        self.prev_settings = resp.json()

    def test_request(self, testData):
        # Use query string just_validate=1 the first time around
        resp = testlib.post(self.cluster, self.endpoint, data=testData,
                            params={'just_validate': 1})
        errors = self.get_errors(testData)
        if not errors:
            assert resp.status_code == 200
        else:
            assert resp.status_code == 400
            assert resp.json()['errors'] == errors

        # The settings should not have changed
        self.validate_settings({}, errors)

        # POST the request for real without the query string
        resp = testlib.post(self.cluster, self.endpoint, data=testData)
        if not errors:
            assert resp.status_code == 200
            self.good_count = self.good_count + 1
        else:
            assert resp.status_code == 400
            assert resp.json()['errors'] == errors
            self.bad_count = self.bad_count + 1

        # The settings must change if there aren't any errors
        self.validate_settings(testData, errors)

    def get_unsupported_key(self):
        if not self.is_enterprise:
            return random.choice(self.enterprise_only)

        if self.is_76:
            return 'failoverServerGroup'

        if self.is_72:
            return random.choice(['failoverServerGroup', 'disableMaxCount'])

        return random.choice(['failoverServerGroup', 'disableMaxCount',
                              'failoverPreserveDurabilityMajority'])

    """
    Given an input dictionary with possible parameter value(s):
    param1: [ value1, value2, ... ]
    param2: [ value3, value4, ... ],
    generate all possible combinations:
    { param1: value1, param2: value3 }, { param1: value1, param2: value4 },
    { param1: value2: param2: value3 }, { param1: value2: param2: value4 }
    """
    def product_dict(self, **kwargs):
        keys = kwargs.keys()
        vals = kwargs.values()
        for instance in itertools.product(*vals):
            yield dict(zip(keys, instance))

    def mangle_param(self, testData):
        index = random.randint(0, len(testData))
        if index == len(testData):
            key = self.get_unsupported_key()
            assert key not in self.post_data_keys
            testData[key] = 'true'
        else:
            key = list(testData.keys())[index]
            assert key in self.bad_params
            testData[key] = random.choice(self.bad_params[key])
            if testData[key] is None:
                del testData[key]

    """
    product_dict generates all possible combinations {k1:v1, k2:v2, k3:v3... },
    for every (k, v) in self.test_params{k1: [v1...], k2: [v2...], k3: [v3...]}
    When good=True, all possible good combinations are exercised.
    When good=False, iterate through all good combinations and replace a random
    parameter's value with self.bad_params[key], or specify an unsupported key.
    """
    def test_body(self, good=True):
        self.bad_count = self.good_count = 0
        gen = self.product_dict(**self.test_params)

        for elem in gen:
            # None is specified as a valid value for optional parameters.
            # The dictionary contains elements of the form: {'key': None} in
            # combinations in which the 'key' is absent.
            testData = {k: v for k, v in elem.items() if v is not None}

            # 'timeout' (or 'failoverOnDataDiskIssues[timePeriod]') must be
            # specified if 'enabled' (or 'failoverOnDataDiskIssues[timePeriod]')
            # is True.
            # 'enabled' (or 'failoverOnDataDiskIssues[enabled]') must be
            # specified if 'timeout' (or 'failoverOnDataDiskIssues[timePeriod]')
            # is a valid value. Same for 'failoverOnDataDiskNonResponsiveness'.
            # disableMaxCount must be false if maxCount is specified.
            bad_param = \
                self.check_enabled_time(testData, 'enabled', 'timeout') or \
                self.check_enabled_time(testData,
                                        'failoverOnDataDiskIssues[enabled]',
                                        'failoverOnDataDiskIssues[timePeriod]') or \
                self.check_enabled_time( \
                    testData,
                    'failoverOnDataDiskNonResponsiveness[enabled]',
                    'failoverOnDataDiskNonResponsiveness[timePeriod]') or \
                self.is_76 and self.check_max_count(testData)

            if good:
                if bad_param:
                    continue
            elif not bad_param:
                self.mangle_param(testData)
            # {'failover...[enabled]': 'true', absent 'failover...[timePeriod]'}
            # {absent 'failover...[enabled], valid 'failover...[timePeriod]'}
            # are invalid combinations. Test them as is without mangling i.e.
            # exercise test cases with bad_param=True. They must fail.

            self.test_request(testData)

        print("Ran " + str(self.good_count) + " good cases, " +
              str(self.bad_count) + " bad cases.")

    def run_combinations(self):
        self.test_body(good=True)
        assert(self.bad_count == 0)
        self.test_body(good=False)
        assert(self.good_count == 0)

    def disable_failover(self):
        # Init with non-default values for all params to make sure user
        # settings are retained, even if auto-failover is disabled later
        testData = {
            'enabled': 'true',
            'timeout': 60,
            'disableMaxCount': 'false',
            'maxCount': 3,
            'failoverOnDataDiskIssues[enabled]': 'true',
            'failoverOnDataDiskIssues[timePeriod]': 30,
            'canAbortRebalance': 'true',
            'failoverPreserveDurabilityMajority': 'true',
<<<<<<< HEAD
            'allowFailoverEphemeralNoReplicas': 'true'
=======
            'failoverOnDataDiskNonResponsiveness[enabled]': 'true',
            'failoverOnDataDiskNonResponsiveness[timePeriod]': 40,
>>>>>>> a6a1416c
        }

        def verify_settings_match(baseline, response, excluded):
            for key in self.result_keys:
                if key not in excluded:
                    assert response[key] == baseline[key]

        testlib.post_succ(self.cluster, self.endpoint, data=testData)
        baseline = self.get_delta_from_form_data(testData)
        resp = testlib.get_succ(self.cluster, self.endpoint).json()
        verify_settings_match(baseline, resp, {})
        previous = resp

        # Disabling auto-failover sets 'failoverOnDataDiskIssues[enabled]'
        # to false and retains all other settings.
        testData = { 'enabled': 'false' }
        testlib.post_succ(self.cluster, self.endpoint, data=testData)

        resp = testlib.get_succ(self.cluster, self.endpoint).json()
<<<<<<< HEAD
        exclude = ['enabled', 'failoverOnDataDiskIssues']
=======
        exclude = ['enabled', 'failoverOnDataDiskIssues',
                   'failoverOnDataDiskNonResponsiveness']
>>>>>>> a6a1416c
        verify_settings_match(previous, resp, exclude)

        assert not resp['enabled']
        assert not resp['failoverOnDataDiskIssues']['enabled']
        assert resp['failoverOnDataDiskIssues']['timePeriod'] == \
<<<<<<< HEAD
            previous['failoverOnDataDiskIssues']['timePeriod']
=======
               previous['failoverOnDataDiskIssues']['timePeriod']
        assert not resp['failoverOnDataDiskNonResponsiveness']['enabled']
        assert resp['failoverOnDataDiskNonResponsiveness']['timePeriod'] == \
               previous['failoverOnDataDiskNonResponsiveness']['timePeriod']
>>>>>>> a6a1416c
        previous = resp

        # A disable auto-failover request ignores any additional settings.
        # Set 'disableMaxCount' but not maxCount.
        testData = {
            'enabled': 'false',
            'disableMaxCount': 'true',
            'timeout': 30,
            'failoverOnDataDiskIssues[enabled]': 'true',
            'failoverOnDataDiskIssues[timePeriod]': 40,
            'canAbortRebalance': 'false',
<<<<<<< HEAD
            'failoverPreserveDurabilityMajority': 'false'
=======
            'failoverPreserveDurabilityMajority': 'false',
            'failoverOnDataDiskNonResponsiveness[enabled]': 'true',
            'failoverOnDataDiskNonResponsiveness[timePeriod]': 50,
>>>>>>> a6a1416c
        }

        testlib.post_succ(self.cluster, self.endpoint, data=testData)
        resp = testlib.get_succ(self.cluster, self.endpoint).json()
        verify_settings_match(previous, resp, {})

        # A disable auto-failover request ignores any additional settings.
        # Set maxCount but not 'disableMaxCount'.
        testData = {
            'enabled': 'false',
            'maxCount': 5,
            'timeout': 30,
            'failoverOnDataDiskIssues[enabled]': 'true',
            'failoverOnDataDiskIssues[timePeriod]': 40,
            'canAbortRebalance': 'false',
<<<<<<< HEAD
            'failoverPreserveDurabilityMajority': 'false'
=======
            'failoverPreserveDurabilityMajority': 'false',
            'failoverOnDataDiskNonResponsiveness[enabled]': 'true',
            'failoverOnDataDiskNonResponsiveness[timePeriod]': 50,
>>>>>>> a6a1416c
        }

        testlib.post_succ(self.cluster, self.endpoint, data=testData)
        resp = testlib.get_succ(self.cluster, self.endpoint).json()
        verify_settings_match(previous, resp, {})

class OnPremAutoFailoverSettingsTest(AutoFailoverSettingsTestBase):
    @staticmethod
    def requirements():
        return testlib.ClusterRequirements(edition="Enterprise")

    def server_test(self):
        self.run_combinations()
        if self.is_76 and self.is_enterprise:
            self.disable_failover()

class ServerlessAutoFailoverSettingsTest(AutoFailoverSettingsTestBase):
    @staticmethod
    def requirements():
        return testlib.ClusterRequirements(edition="Serverless")

    def server_test(self):
        self.run_combinations()
        if self.is_76 and self.is_enterprise:
<<<<<<< HEAD
            self.disable_failover()
=======
            self.disable_failover()
>>>>>>> a6a1416c
<|MERGE_RESOLUTION|>--- conflicted
+++ resolved
@@ -71,14 +71,6 @@
 
         assert 'enabled' in self.post_data_keys
         assert 'timeout' in self.post_data_keys
-<<<<<<< HEAD
-        self.enterprise_only = [ 'maxCount',
-                                 'failoverOnDataDiskIssues[enabled]',
-                                 'failoverOnDataDiskIssues[timePeriod]',
-                                 'failoverPreserveDurabilityMajority',
-                                 'canAbortRebalance',
-                                 'disableMaxCount' ]
-=======
         self.enterprise_only = \
             ['maxCount',
              'failoverOnDataDiskIssues[enabled]',
@@ -88,14 +80,12 @@
              'failoverPreserveDurabilityMajority',
              'canAbortRebalance',
              'disableMaxCount']
->>>>>>> a6a1416c
         if self.is_enterprise:
             assert not 'failoverServerGroup' in self.post_data_keys
             assert 'canAbortRebalance' in self.post_data_keys
             assert 'failoverOnDataDiskIssues[enabled]' in self.post_data_keys
             assert 'failoverOnDataDiskIssues[timePeriod]' in self.post_data_keys
 
-<<<<<<< HEAD
             if self.is_72:
                 assert 'failoverPreserveDurabilityMajority' in \
                     self.post_data_keys
@@ -103,8 +93,6 @@
                 assert not 'failoverPreserveDurabilityMajority' in \
                     self.post_data_keys
 
-=======
->>>>>>> a6a1416c
             if self.is_76:
                 assert 'disableMaxCount' in self.post_data_keys
                 if self.is_serverless:
@@ -153,26 +141,15 @@
             self.test_params['failoverOnDataDiskIssues[enabled]'] = [ None,
                                                                       'true',
                                                                      'false']
-<<<<<<< HEAD
-            self.test_params['failoverOnDataDiskIssues[timePeriod]'] = [ None,
-                self.limits['failoverOnDataDiskIssues[timePeriod]']['min'],
-                self.limits['failoverOnDataDiskIssues[timePeriod]']['max']]
-
-        bool_params = [ None, 'true', 'false' ]
-        bool_keys = ['canAbortRebalance', 'disableMaxCount',
-                     'failoverPreserveDurabilityMajority']
-
-=======
             self.test_params['failoverOnDataDiskIssues[timePeriod]'] =\
                 [None,
                  self.limits['failoverOnDataDiskIssues[timePeriod]']['min'],
                  self.limits['failoverOnDataDiskIssues[timePeriod]']['max']]
 
-        bool_params = [None, 'true', 'false']
+        bool_params = [ None, 'true', 'false' ]
         bool_keys = ['canAbortRebalance', 'disableMaxCount',
                      'failoverPreserveDurabilityMajority']
 
->>>>>>> a6a1416c
         for key in bool_keys:
             if key in self.post_data_keys:
                 self.test_params[key] = bool_params
@@ -532,12 +509,9 @@
             'failoverOnDataDiskIssues[timePeriod]': 30,
             'canAbortRebalance': 'true',
             'failoverPreserveDurabilityMajority': 'true',
-<<<<<<< HEAD
-            'allowFailoverEphemeralNoReplicas': 'true'
-=======
             'failoverOnDataDiskNonResponsiveness[enabled]': 'true',
             'failoverOnDataDiskNonResponsiveness[timePeriod]': 40,
->>>>>>> a6a1416c
+            'allowFailoverEphemeralNoReplicas': 'true',
         }
 
         def verify_settings_match(baseline, response, excluded):
@@ -557,25 +531,17 @@
         testlib.post_succ(self.cluster, self.endpoint, data=testData)
 
         resp = testlib.get_succ(self.cluster, self.endpoint).json()
-<<<<<<< HEAD
-        exclude = ['enabled', 'failoverOnDataDiskIssues']
-=======
         exclude = ['enabled', 'failoverOnDataDiskIssues',
                    'failoverOnDataDiskNonResponsiveness']
->>>>>>> a6a1416c
         verify_settings_match(previous, resp, exclude)
 
         assert not resp['enabled']
         assert not resp['failoverOnDataDiskIssues']['enabled']
         assert resp['failoverOnDataDiskIssues']['timePeriod'] == \
-<<<<<<< HEAD
-            previous['failoverOnDataDiskIssues']['timePeriod']
-=======
                previous['failoverOnDataDiskIssues']['timePeriod']
         assert not resp['failoverOnDataDiskNonResponsiveness']['enabled']
         assert resp['failoverOnDataDiskNonResponsiveness']['timePeriod'] == \
                previous['failoverOnDataDiskNonResponsiveness']['timePeriod']
->>>>>>> a6a1416c
         previous = resp
 
         # A disable auto-failover request ignores any additional settings.
@@ -587,13 +553,9 @@
             'failoverOnDataDiskIssues[enabled]': 'true',
             'failoverOnDataDiskIssues[timePeriod]': 40,
             'canAbortRebalance': 'false',
-<<<<<<< HEAD
-            'failoverPreserveDurabilityMajority': 'false'
-=======
             'failoverPreserveDurabilityMajority': 'false',
             'failoverOnDataDiskNonResponsiveness[enabled]': 'true',
             'failoverOnDataDiskNonResponsiveness[timePeriod]': 50,
->>>>>>> a6a1416c
         }
 
         testlib.post_succ(self.cluster, self.endpoint, data=testData)
@@ -609,13 +571,9 @@
             'failoverOnDataDiskIssues[enabled]': 'true',
             'failoverOnDataDiskIssues[timePeriod]': 40,
             'canAbortRebalance': 'false',
-<<<<<<< HEAD
-            'failoverPreserveDurabilityMajority': 'false'
-=======
             'failoverPreserveDurabilityMajority': 'false',
             'failoverOnDataDiskNonResponsiveness[enabled]': 'true',
             'failoverOnDataDiskNonResponsiveness[timePeriod]': 50,
->>>>>>> a6a1416c
         }
 
         testlib.post_succ(self.cluster, self.endpoint, data=testData)
@@ -640,8 +598,4 @@
     def server_test(self):
         self.run_combinations()
         if self.is_76 and self.is_enterprise:
-<<<<<<< HEAD
-            self.disable_failover()
-=======
-            self.disable_failover()
->>>>>>> a6a1416c
+            self.disable_failover()