# @author Couchbase <info@couchbase.com>
# @copyright 2023-Present Couchbase, Inc.
#
# Use of this software is governed by the Business Source License included in
# the file licenses/BSL-Couchbase.txt.  As of the Change Date specified in that
# file, in accordance with the Business Source License, use of this software
# will be governed by the Apache License, Version 2.0, included in the file
# licenses/APL2.txt.
import testlib
from testlib import json_response, assert_json_key, assert_eq, assert_gt
from testlib.util import Service

bucket_name = "test"
doc = "test_doc"
doc_addr = f"/pools/default/buckets/{bucket_name}/docs/{doc}"


class CrudTests(testlib.BaseTestSet):

    @staticmethod
    def requirements():
        return testlib.ClusterRequirements(
            services=[Service.KV],
            buckets=[{"name": bucket_name,
                      "ramQuota": 100}])

    def setup(self):
        # Make sure that we can successfully write to the cluster
        testlib.poll_for_condition(self.cluster.can_write(bucket_name, doc),
                                   sleep_time=0.5, attempts=120)
        testlib.ensure_deleted(self.cluster, doc_addr,
                               expected_codes=[200])

    def teardown(self):
<<<<<<< HEAD
        pass
=======
        testlib.delete_all_buckets(self.cluster)
        # Restore default internalSettings
        testlib.post_succ(self.cluster, "/internalSettings",
                          data={"maxDocsSkip": 1000,
                                "maxDocsLimit": 1000})
>>>>>>> ac8ca5fa

    def test_teardown(self):
        testlib.ensure_deleted(self.cluster, doc_addr,
                               expected_codes=[200, 400])

    def expiry_default_test(self):
        # Expiry gets default value of 0 when doc created
        testlib.post_succ(self.cluster, doc_addr)
        # Expiration is 0 as expiry is not enabled
        assert_eq(self.get_expiration(), 0)

        # Expiry can be modified
        testlib.post_succ(self.cluster, doc_addr,
                          data={
                              "expiry": 10_000  # Document expires in 10,000s
                          })
        # Expiration will be non-zero, as the document will expire at some time
        assert_gt(self.get_expiration(), 0)

        # Expiry gets reset to default value of 0 when doc updated
        testlib.post_succ(self.cluster, doc_addr)
        # Expiration is 0 as expiry has been disabled
        assert_eq(self.get_expiration(), 0)

    def preserve_ttl_test(self):
        # Expiry gets specified value when doc created with preserveTTL=true
        testlib.post_succ(self.cluster, doc_addr,
                          data={
                              "expiry": 100,
                              "preserveTTL": "true"
                          })
        # Expiration is >0 as expiry is enabled
        assert_gt(self.get_expiration(), 0)

        # Expiry gets reset to default value of 0 when doc updated with
        # preserveTTL=false
        testlib.post_succ(self.cluster, doc_addr,
                          data={
                              "preserveTTL": "false"
                          })
        # Expiration is 0 as expiry has been disabled
        assert_eq(self.get_expiration(), 0)

        # Expiry is not modified when preserveTTL=true
        testlib.post_succ(self.cluster, doc_addr,
                          data={
                              "expiry": 10_000,  # Document expires in 10,000s
                              "preserveTTL": "true"
                          })
        # Expiration is 0 as expiry is not enabled
        assert_eq(self.get_expiration(), 0)

        # Expiry can be modified when preserveTTL=false
        testlib.post_succ(self.cluster, doc_addr,
                          data={
                              "expiry": 10_000,  # Document expires in 10,000s
                              "preserveTTL": "false"
                          })
        # Expiration will be non-zero, as the document will expire at some time
        assert_gt(self.get_expiration(), 0)

        # Expiry does not get reset to default value of 0 when doc updated with
        # preserveTTL=true
        testlib.post_succ(self.cluster, doc_addr,
                          data={
                              "preserveTTL": "true"
                          })
        # Expiration will be non-zero, as the document will expire at some time
        assert_gt(self.get_expiration(), 0)

    def get_expiration(self):
        j = json_response(testlib.get_succ(self.cluster, doc_addr),
                          f"{doc_addr} response was not valid json")
        meta = assert_json_key("meta", j, doc_addr)
        return assert_json_key("expiration", meta, doc_addr)

    def skip_and_limit_test(self):
        def test_one(cmd, val, expected_code):
            url = f"/pools/default/buckets/{bucket_name}/docs/?{cmd}={val}"
            r = testlib.get(self.cluster, url)
            testlib.assert_http_code(expected_code, r)

        test_one('skip', 100, 200)
        test_one('skip', 1001, 400)
        test_one('skip', -1, 400)
        test_one('limit', 1000, 200)
        test_one('limit', 3000, 400)
        test_one('limit', -222, 400)

        # Increase the limits and what previously failed should now
        # succeed. And new highter limits should fail.
        testlib.post_succ(self.cluster, "/internalSettings",
                          data={"maxDocsSkip": 2000,
                                "maxDocsLimit": 3000})
        test_one('skip', 1001, 200)
        test_one('skip', 2001, 400)
        test_one('limit', 3000, 200)
        test_one('limit', 3001, 400)

        # Now decrease the limits.
        testlib.post_succ(self.cluster, "/internalSettings",
                          data={"maxDocsSkip": 200,
                                "maxDocsLimit": 300})
        test_one('skip', 200, 200)
        test_one('skip', 201, 400)
        test_one('limit', 300, 200)
        test_one('limit', 301, 400)

<|MERGE_RESOLUTION|>--- conflicted
+++ resolved
@@ -32,15 +32,10 @@
                                expected_codes=[200])
 
     def teardown(self):
-<<<<<<< HEAD
-        pass
-=======
-        testlib.delete_all_buckets(self.cluster)
         # Restore default internalSettings
         testlib.post_succ(self.cluster, "/internalSettings",
                           data={"maxDocsSkip": 1000,
                                 "maxDocsLimit": 1000})
->>>>>>> ac8ca5fa
 
     def test_teardown(self):
         testlib.ensure_deleted(self.cluster, doc_addr,
