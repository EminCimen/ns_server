%% @author Couchbase, Inc <info@couchbase.com>
%% @copyright 2023-Present Couchbase, Inc.
%%
%% Use of this software is governed by the Business Source License included in
%% the file licenses/BSL-Couchbase.txt.  As of the Change Date specified in that
%% file, in accordance with the Business Source License, use of this software
%% will be governed by the Apache License, Version 2.0, included in the file
%% licenses/APL2.txt.
%%
%% @doc
%% A set of tests for failover/auto-failover behaviours.
-module(failover_tests).

-include("ns_test.hrl").
-include("ns_common.hrl").

-include_lib("eunit/include/eunit.hrl").

%% Map should be of the form Key => {State, Services (list)}.
-spec setup_node_config(map()) -> true.
setup_node_config(NodesMap) ->
    ClusterSnapshot = maps:fold(
                        fun(Node, {State, Services}, Snapshot) ->
                                Snapshot#{
                                          {node, Node, membership} => State,
                                          {node, Node, services} => Services,
                                          {node, Node, failover_vbuckets} => []
                                         }
                        end, #{}, NodesMap),
    fake_chronicle_kv:update_snapshot(ClusterSnapshot),

    Nodes = maps:keys(NodesMap),
    fake_chronicle_kv:update_snapshot(nodes_wanted, Nodes).

%% Takes a list of bucket names (strings).
%% Requires that node config is setup (i.e. we must be able to read from the
%% config which nodes have the data service).
-spec setup_bucket_config(list()) -> true.
setup_bucket_config(Buckets) ->
    KVNodes = ns_cluster_membership:service_active_nodes(kv),

    %% Asserting length of KV nodes, we create a simple vBucket map and that
    %% may not be valid with more nodes. That can be improved later if
    %% necessary.
    ?assert(length(KVNodes) =< 4),

    fake_chronicle_kv:update_snapshot(bucket_names, Buckets),

    Val = [
           {type, membase},
           {servers, KVNodes},
           %% map is 1 vBucket, all nodes in a single chain
           {map, [KVNodes]}
          ],

    fake_chronicle_kv:update_snapshot(
      maps:from_list([{{bucket, B, props}, Val} || B <- Buckets])).

manual_failover_test_() ->
    Nodes = #{
              'a' => {active, [kv]},
              'b' => {active, [kv]},
              'c' => {active, [kv]}
             },
    SetupArgs =
        #{nodes => Nodes,
          buckets => ["default"]},

    Tests = [
             {"Manual failover",
              fun manual_failover_t/2},
             {"Manual failover data loss due to stale config",
              fun manual_failover_post_network_partition_stale_config/2}],

    %% foreachx here to let us pass parameters to setup.
    {foreachx,
     fun manual_failover_test_setup/1,
     fun manual_failover_test_teardown/2,
     [{SetupArgs, fun(T, R) ->
                          {Name, ?_test(TestFun(T, R))}
                  end} || {Name, TestFun} <- Tests]}.

manual_failover_test_setup(SetupConfig) ->
    fake_ns_config:new(),
    fake_chronicle_kv:new(),

    fake_ns_config:setup_cluster_compat_version(?LATEST_VERSION_NUM),
    fake_chronicle_kv:setup_cluster_compat_version(?LATEST_VERSION_NUM),

    setup_node_config(maps:get(nodes, SetupConfig)),
    setup_bucket_config(maps:get(buckets, SetupConfig)),


    meck:new(leader_activities, [passthrough]),
    meck:expect(leader_activities, run_activity,
        fun(_Name, _Quorum, Body, _Opts) ->
            Body()
        end),
    meck:expect(leader_activities, deactivate_quorum_nodes,
        fun(_) -> ok end),


    meck:new(chronicle),
    meck:expect(chronicle, check_quorum, fun() -> true end),

    meck:new(testconditions),
    meck:expect(testconditions, get, fun(_) -> ok end),

    meck:new(chronicle_master, [passthrough]),
    meck:expect(chronicle_master, deactivate_nodes,
                fun(Nodes) ->
                        ns_cluster_membership:deactivate(
                          Nodes,
                          fun(Fun) ->
                                  chronicle_kv:transaction(kv, [], Fun),
                                  ok
                          end)
                end),

    %% Some tests will establish an expectation on chronicle_compat, but we set
    %% it up and tear it down via the usual means in case the test fails.
    meck:new(chronicle_compat, [passthrough]),

    %% We will spawn auto-reprovision for this test. To spawn it we must spawn
    %% the leader_registry. Needed for leader_registry
    meck:new(fake_ns_pubsub, [non_strict]),
    meck:new(ns_pubsub),
    meck:expect(ns_pubsub, subscribe_link,
                fun(_, Handler) ->
                        %% Stash the handler in some function, notify_key
                        meck:expect(fake_ns_pubsub, notify_key,
                                    fun(Key) ->
                                            Handler(Key)
                                    end),
                        ok
                end),

    {ok, LeaderRegistryPid} = leader_registry:start_link(),
    gen_server:cast(LeaderRegistryPid, {new_leader, node()}),

    %% Janitor_agent mecks required to perform a full failover (with map).
    meck:new(janitor_agent),
    meck:expect(janitor_agent, query_vbuckets,
                fun(_,_,_,_) ->
                        %% We don't need to return anything useful for this
                        %% failover, we are failing over all but one node so
                        %% we don't have to choose between any.
                        {dict:from_list([{1, []}]), []}
                end),

    meck:expect(janitor_agent, fetch_vbucket_states,
                fun(0, _) ->
                        %% We need to return some semi-valid vBucket stat map
                        %% from this. We might use a couple of different maps
                        %% for this test, so here we will generate it from
                        %% the map (assuming only 1 vBucket).
                        {ok, BucketConfig} = ns_bucket:get_bucket("default"),
                        [[Active | Replicas]] =
                            proplists:get_value(map, BucketConfig),
                        Seqnos = [{high_prepared_seqno, 1},
                                  {high_seqno, 1}],
                        A = [{Active, active, Seqnos}],
                        R = [{Replica, replica, Seqnos} || Replica <- Replicas],
                        A ++ R
                end),

    meck:expect(janitor_agent, apply_new_bucket_config,
                fun(_,_,_,_) ->
                        %% Just sets stuff in memcached, uninteresting here
                        ok
                end),

    meck:expect(janitor_agent, mark_bucket_warmed,
                fun(_,_) ->
                        %% Just sets stuff in memcached, uninteresting here
                        ok
                end),

    meck:expect(janitor_agent, maybe_set_data_ingress, 3, ok),

    %% We need to check auto_reprovision settings via a gen_server call so we
    %% must start up auto_reprovision. We can disable it though, because we
    %% don't really care which options it has set.
    fake_chronicle_kv:update_snapshot(auto_reprovision_cfg, [{enabled, false}]),
    {ok, AutoReprovisionPid} = auto_reprovision:start_link(),

    %% Return a map of pids here, we will need to shut them all down in the
    %% teardown. Name them in case the test needs to lookup specific pids.
    #{leader_registry => LeaderRegistryPid,
      auto_reprovision => AutoReprovisionPid}.

manual_failover_test_teardown(_Config, PidMap) ->
    maps:foreach(
      fun(_Process, Pid) ->
              erlang:unlink(Pid),
              misc:terminate_and_wait(Pid, shutdown)
      end, PidMap),

    meck:unload(janitor_agent),
    meck:unload(fake_ns_pubsub),
    meck:unload(ns_pubsub),
    meck:unload(chronicle_compat),
    meck:unload(chronicle_master),
    meck:unload(testconditions),
    meck:unload(chronicle),
    meck:unload(leader_activities),

    fake_chronicle_kv:unload(),
    fake_ns_config:unload().

manual_failover_t(_SetupConfig, _R) ->
    ?assertEqual({error,not_found},
                 chronicle_compat:get(counters, #{})),

    %% We are failing over all but node 'c' here.
    NodesToFailOver = ['a', 'b'],

    meck:expect(chronicle_compat, pull, 1, ok),

    %% Need to trap the exit of the failover process to avoid nuking the test
    %% process when it exits.
    erlang:process_flag(trap_exit, true),

    Options = #{
                allow_unsafe => false,
                %% auto failover
                auto => false,
                failover_reasons => "ok",
                down_nodes => NodesToFailOver
               },

    ?debugMsg("Starting failover test"),

    {ok, FailoverPid} = failover:start(NodesToFailOver, Options),

    %% Failover runs in a different process, wait for it to stop
    misc:wait_for_process(FailoverPid, 1000),

    erlang:process_flag(trap_exit, false),

    %% We should have gathered a quorum for the failover.
    ?assert(meck:called(leader_activities, run_activity,
                        [failover, majority, '_', '_'])),

    %% We should have completed the failover.
    Counters = chronicle_compat:get(counters, #{required => true}),
    ?assertNotEqual(undefined,
                    proplists:get_value(failover_complete, Counters)).


%% Test post-network partition that we do not allow failover of nodes due to a
%% stale config.
%%
%% Consider a scenario in which we have a network partition with as follows:
%%
%% Partition A - [a, b]
%% Partition B - [c]
%%
%% In which [a, b, c] are KV nodes.
%%
%% N.B. there can be multiple orchestrators, particularly during network
%% partitions. In this case we expect each side of a network partition to have
%% an orchestrator node provided the network is partitioned for long enough.
%%
%% In such a scenario, partition A may try to fail over all of the nodes in
%% partition B, and partition B may try to fail over all of the nodes in
%% partition A. It is allowed and acceptable to fail over either partition,
%% provided that we have 2 or more replicas. As partition A has a quorum, and
%% partition B does not, the nodes in partition B will be failed over by the
%% orchestrator of partition A. When the network partition heals, one of the
%% orchestrator nodes will yield to another. In this case the orchestrator of
%% partition A will yield to the orchestrator of partition B.
%%
%% The orchestrator of partition B will have a config prior to the network
%% partition (as no material change is possible without an orchestrator) config
%% for a brief period of time. This, combined with a lengthy (in machine time)
%% quorum gathering timeout of 15 seconds lead to a scenario in which the
%% orchestrator from partition B would pass the failover safety check
%% (preventing the removal of the final KV node) with the stale config, before
%% gathering a quorum and proceeding to fail over all of the KV nodes in the
%% cluster.
%%
%% This test tests that in such a scenario we check that the failover is
%% possible after gathering the quorum and syncing the config.
manual_failover_post_network_partition_stale_config(SetupConfig, _R) ->
    %% We are failing over all but node 'c' here.
    NodesToFailOver = ['a', 'b'],

    %% On config sync we find our updates config
    meck:expect(chronicle_compat, pull,
                fun(_) ->
                        %% Now sync the config and we realise that 'c' has
                        %% actually been failed over
                        OldNodes = maps:get(nodes, SetupConfig),
                        NewNodes = maps:put('c', {inactiveFailed, kv},
                                            OldNodes),

                        setup_node_config(NewNodes),
                        setup_bucket_config(maps:get(buckets, SetupConfig)),
                        ok
                end),

    %% Need to trap the exit of the failover process to avoid nuking the test
    %% process when it exits.
    erlang:process_flag(trap_exit, true),

    Options = #{
                allow_unsafe => false,
                %% auto failover
                auto => false,
                failover_reasons => "ok",
                down_nodes => NodesToFailOver
               },

    ?debugMsg("Starting failover test"),

    {ok, FailoverPid} = failover:start(NodesToFailOver, Options),

    %% Failover runs in a different process, wait for it to stop
    misc:wait_for_process(FailoverPid, 1000),

    erlang:process_flag(trap_exit, false),

    %% This is the test, we must receive an 'EXIT' from FailoverPid with reason
    %% last_node (which means that we did not perform a failover).
    receive
        {'EXIT', FailoverPid, last_node} ->
            ok
    after 1000 ->
            exit(timeout)
    end,

    %% We should have gathered a quorum for the failover.
    ?assert(meck:called(leader_activities, run_activity,
                        [failover, majority, '_', '_'])).


auto_failover_test_() ->
    PartitionA = [{'a', [kv]}, {'b', [kv]}, {'q', [query]}],
    PartitionB = [{'c', [kv]}, {'d', [kv]}],

    Nodes = lists:foldl(
              fun({Node, Services}, Acc) ->
                      Acc#{ Node => {active, Services}}
              end, #{}, PartitionA ++ PartitionB),

    Buckets = ["default"],
    SetupArgs =
        #{nodes => Nodes,
          buckets => Buckets,
          partition_with_quorum => PartitionA,
          partition_without_quorum => PartitionB},

    Tests = [
<<<<<<< HEAD
             {"Auto failover",
              fun auto_failover_t/2},
             {"Auto failover post network partition stale config test",
              fun auto_failover_post_network_partition_stale_config/2},
             {"Auto failover post network partition stale config active nodes "
              " changed test",
              fun auto_failover_active_nodes_changed/2},
             {"Enable auto failover test", fun enable_auto_failover_test/2}
            ],
=======
        {"Auto failover",
            fun auto_failover_t/2},
        {"Auto failover post network partition stale config test",
            fun auto_failover_post_network_partition_stale_config/2}
    ],
>>>>>>> f646499e

    %% foreachx here to let us pass parameters to setup.
    {foreachx,
     fun auto_failover_test_setup/1,
     fun auto_failover_test_teardown/2,
     [{SetupArgs, fun(T, R) ->
                          {Name, ?_test(TestFun(T, R))}
                  end} || {Name, TestFun} <- Tests]}.

auto_failover_test_setup(SetupConfig) ->
    Pids = manual_failover_test_setup(SetupConfig),

    %% Needed to complete a failover(/subsequent rebalance)
    {ok, RebalanceReportManagerPid} = ns_rebalance_report_manager:start_link(),
    {ok, CompatModeManagerPid} = compat_mode_manager:start_link(),

    %% Config for auto_failover
    fake_ns_config:update_snapshot(
      [{auto_failover_cfg,
        [{enabled, true},
         {timeout, 1},
         {count, 0},
         {max_count, 5},
         {failover_preserve_durability_majority, true}]}]),

    %% We need this to not throw an error in auto_failover tick, but we won't
    %% use the status so an empty list is fine.
    meck:new(ns_doctor),
    meck:expect(ns_doctor, get_nodes, fun() -> [] end),

    %% The test will see the partition that had the quorum as down and attempt
    %% to fail it over, not realising that the partition without quorum had
    %% already been failed over.
    meck:new(node_status_analyzer),
    meck:expect(node_status_analyzer, get_statuses,
                fun() ->
                        lists:foldl(
                          fun({Node, _Services}, Acc) ->
                                  dict:store(Node, {unhealthy, foo}, Acc)
                          end,
                          dict:new(),
                          maps:get(partition_with_quorum, SetupConfig))
                end),

    %% Needed to start the orchestrator. We don't really need the janitor to run
    %% for this test, so we will mock it instead of run it because we'd need to
    %% do some extra stuff to get it running.
    meck:new(ns_janitor_server),
    meck:expect(ns_janitor_server, start_cleanup,
                fun(_) -> {ok, self()} end),
    meck:expect(ns_janitor_server, terminate_cleanup,
                fun(_) ->
                        CallerPid = self(),
                        CallerPid ! {cleanup_done, foo, bar},
                        ok
                end),

    %% Need to start the orchestrator so that auto_failover can follow the full
    %% code path.
    {ok, OrchestratorPid} = ns_orchestrator:start_link(),

    %% And we must start auto_failover itself to tick it and test it as it would
    %% normally run.
    {ok, AutoFailoverPid} = auto_failover:start_link(),

    Pids#{orchestrator => OrchestratorPid,
          ns_rebalance_report_manager => RebalanceReportManagerPid,
          compat_mode_manager => CompatModeManagerPid,
          auto_failover => AutoFailoverPid}.

auto_failover_test_teardown(Config, PidMap) ->
    meck:unload(ns_janitor_server),
    meck:unload(node_status_analyzer),
    meck:unload(ns_doctor),

    manual_failover_test_teardown(Config, PidMap).

get_auto_failover_reported_errors(AutoFailoverPid) ->
    sets:to_list(
      auto_failover:get_errors_from_state(sys:get_state(AutoFailoverPid))).

get_auto_failover_tick_period(AutoFailoverPid) ->
    auto_failover:get_tick_period_from_state(sys:get_state(AutoFailoverPid)).

auto_failover_t(_SetupConfig, PidMap) ->
    #{auto_failover := AutoFailoverPid} = PidMap,

    %% Override tick period. This lets us tick auto_failover as few times as
    %% possible in the test as we essentially don't have to wait for nodes to
    %% be in a down state for n ticks at any point.
    fake_ns_config:update_snapshot(auto_failover_tick_period, 100000),
    AutoFailoverPid ! tick_period_updated,

    %% Part of our test, we should not have any reported errors yet.
    ?assertEqual([],
                 get_auto_failover_reported_errors(AutoFailoverPid)),

    meck:expect(chronicle_compat, pull, 1, ok),

    %% Tick auto-failover 4 times. We could wait long enough to do the auto
    %% failover but we can speed this test up a bit by manually ticking. This
    %% amount of ticks should be the minimum to process the auto-failover.
    lists:foreach(
      fun(_) ->
              AutoFailoverPid ! tick
      end,
      lists:seq(0, 3)),

    %% Disable auto-failover, this gen_server call will let us finish processing
    %% the ticks that we have queued above (which will run the auto-failover to
    %% completion), before returning which will mean that we've attempted an
    %% auto-failover provided we've ticked enough.
    gen_server:call(AutoFailoverPid, {disable_auto_failover, []}),

    %% We should have completed the failover.
    Counters = chronicle_compat:get(counters, #{required => true}),
    ?assertNotEqual(undefined,
                    proplists:get_value(failover_complete, Counters)),

    %% Without any auto-failover errors
    ?assertEqual([],
                 get_auto_failover_reported_errors(AutoFailoverPid)).


%% Test post-network partition that we do not auto-failover nodes due to a stale
%% config.
%%
%% Consider a scenario in which we have a network partition with as follows:
%%
%% Partition A - [a, b, q]
%% Partition B - [c, d]
%%
%% In which [a, b, c, d] are KV nodes, and q runs any other service to provide
%% one side of the partition with a viable quorum.
%%
%% N.B. there can be multiple orchestrators, particularly during network
%% partitions. In this case we expect each side of a network partition to have
%% an orchestrator node provided the network is partitioned for long enough.
%%
%% In such a scenario, partition A may try to fail over all of the nodes in
%% partition B, and partition B may try to fail over all of the nodes in
%% partition A. It is allowed and acceptable to fail over either partition,
%% provided that we have 2 or more replicas. As partition A has a quorum, and
%% partition B does not, the nodes in partition B will be failed over by the
%% orchestrator of partition A. When the network partition heals, one of the
%% orchestrator nodes will yield to another. In this case the orchestrator of
%% partition A will yield to the orchestrator of partition B.
%%
%% The orchestrator of partition B will have been attempting to fail over the
%% nodes in partition A up til this point. Prior to this change, the safety
%% checks done by auto_failover, such as the preservation of durable mutations,
%% would be performed before gathering any quorum of nodes. This, combined with
%% a lengthy (in machine time) quorum gathering timeout of 15 seconds lead to a
%% scenario in which the orchestrator from partition B would pass auto_failover
%% checks with:
%%
%% 1) a view of the nodes in a partitioned state
%% 2) a config prior to the network partition (as no material change is possible
%%    without an orchestrator)
%%
%% In simpler terms, the orchestrator of partition B performed safety checks
%% without knowledge that the nodes of partition B had already been failed over.
%% This could then lead to the failover of all of the KV nodes in the cluster,
%% and 100% data loss.
%%
%% This test tests that in such a scenario we take the quorum and sync the
%% config before performing auto_failover checks.
auto_failover_post_network_partition_stale_config(SetupConfig, PidMap) ->
    #{auto_failover := AutoFailoverPid} = PidMap,

    %% Override tick period. This lets us tick auto_failover as few times as
    %% possible in the test as we essentially don't have to wait for nodes to
    %% be in a down state for n ticks at any point.
    fake_ns_config:update_snapshot(auto_failover_tick_period, 100000),
    AutoFailoverPid ! tick_period_updated,

    %% Part of our test, we should not have any reported errors yet.
    ?assertEqual([],
                 get_auto_failover_reported_errors(AutoFailoverPid)),

    %% On config sync we find our updates config
    meck:expect(chronicle_compat, pull,
                fun(_) ->
                        %% Now sync the config and we realise that the partition
                        %% without quorum has all been failed over...
                        OldNodes = maps:get(nodes, SetupConfig),
                        NewNodes = lists:foldl(
                                     fun({Node, Services}, Acc) ->
                                             Acc#{
                                                  Node => {inactiveFailed,
                                                           Services}
                                                 }
                                     end,
                                     OldNodes,
                                     maps:get(partition_without_quorum,
                                              SetupConfig)),

                        setup_node_config(NewNodes),
                        setup_bucket_config(
                          maps:get(buckets, SetupConfig)),
                        ok
                end),

    %% Tick auto-failover 4 times. We could wait long enough to do the auto
    %% failover but we can speed this test up a bit by manually ticking. This
    %% amount of ticks should be the minimum to process the auto-failover.
    lists:foreach(
      fun(_) ->
              AutoFailoverPid ! tick
      end,
      lists:seq(0, 3)),

    %% Disable auto-failover, this gen_server call will let us finish processing
    %% the ticks that we have queued above (which will run the auto-failover to
    %% completion), before returning which will mean that we've attempted an
    %% auto-failover provided we've ticked enough.
    gen_server:call(AutoFailoverPid, {disable_auto_failover, []}),

    %% We should have failed to fail over, and, we should now have the reported
    %% error (autofailover_unsafe) stored in the auto_failover state.
    ?assertEqual([autofailover_unsafe],
<<<<<<< HEAD
                 get_auto_failover_reported_errors(AutoFailoverPid)).

%% Similar to the stale config test, it is also possible for us to find that the
%% list of nodes that we are attempting to fail over, or the list of nodes that
%% we think are down, have changed underneath us to become not active. In such a
%% case we should abort the auto-failover as we do not need to fail over
%% inactive nodes, and we should not assume that the nodes we consider Down are
%% active in our safety checks. The next failover should pick up the state
%% changes and do the right thing.
auto_failover_active_nodes_changed(
  SetupConfig, PidMap) ->
    #{auto_failover := AutoFailoverPid} = PidMap,

    %% Override tick period. This lets us tick auto_failover as few times as
    %% possible in the test as we essentially don't have to wait for nodes to
    %% be in a down state for n ticks at any point.
    fake_ns_config:update_snapshot(auto_failover_tick_period, 100000),
    AutoFailoverPid ! tick_period_updated,

    %% Part of our test, we should not have any reported errors yet.
    ?assertEqual([],
                 get_auto_failover_reported_errors(AutoFailoverPid)),

    %% On config sync we find our updates config
    meck:expect(chronicle_compat, pull,
                fun(_) ->
                        %% Now sync the config and we realise that the partition
                        %% without quorum has all been failed over...
                        OldNodes = maps:get(nodes, SetupConfig),

                        PartitionWithoutQuorum =
                            maps:get(partition_without_quorum, SetupConfig),
                        PartitionWithQuorum =
                            maps:get(partition_with_quorum, SetupConfig),

                        NowInactiveNodes =
                            PartitionWithoutQuorum ++
                            [lists:last(PartitionWithQuorum)],

                        NewNodes = lists:foldl(
                                     fun({Node, Services}, Acc) ->
                                             Acc#{
                                                  Node => {inactiveFailed,
                                                           Services}
                                                 }
                                     end,
                                     OldNodes, NowInactiveNodes),

                        setup_node_config(NewNodes),
                        setup_bucket_config(maps:get(buckets, SetupConfig)),
                        ok
                end),

    %% Tick auto-failover 4 times. We could wait long enough to do the auto
    %% failover but we can speed this test up a bit by manually ticking. This
    %% amount of ticks should be the minimum to process the auto-failover.
    lists:foreach(
      fun(_) ->
              AutoFailoverPid ! tick
      end,
      lists:seq(0, 3)),

    %% Disable auto-failover, this gen_server call will let us finish processing
    %% the ticks that we have queued above (which will run the auto-failover to
    %% completion), before returning which will mean that we've attempted an
    %% auto-failover provided we've ticked enough.
    gen_server:call(AutoFailoverPid, {disable_auto_failover, []}),

    %% We should have gathered a quorum for the auto_failover.
    ?assert(meck:called(leader_activities, run_activity,
                        [auto_failover, majority, '_', '_'])),

    %% We should have failed to fail over, and, we should now have the reported
    %% error (active_nodes_changed) stored in the auto_failover state.
    ?assertEqual([active_nodes_changed],
                 get_auto_failover_reported_errors(AutoFailoverPid)).

enable_auto_failover_test(_SetupConfig, PidMap) ->
    #{auto_failover := AutoFailoverPid} = PidMap,

    %% With timeout 1 we should have set the tick period correctly to 100(ms).
    ?assertEqual(100, get_auto_failover_tick_period(AutoFailoverPid)),

    auto_failover:enable(1, 1, []),
    ?assertEqual(100, get_auto_failover_tick_period(AutoFailoverPid)),

    auto_failover:enable(2, 1, []),
    ?assertEqual(200, get_auto_failover_tick_period(AutoFailoverPid)),

    auto_failover:enable(3, 1, []),
    ?assertEqual(300, get_auto_failover_tick_period(AutoFailoverPid)),

    auto_failover:enable(4, 1, []),
    ?assertEqual(400, get_auto_failover_tick_period(AutoFailoverPid)),

    auto_failover:enable(5, 1, []),
    ?assertEqual(1000, get_auto_failover_tick_period(AutoFailoverPid)),

    auto_failover:enable(10, 1, []),
    ?assertEqual(1000, get_auto_failover_tick_period(AutoFailoverPid)),

    auto_failover:enable(120, 1, []),
    ?assertEqual(1000, get_auto_failover_tick_period(AutoFailoverPid)).
=======
        get_auto_failover_reported_errors(AutoFailoverPid)).
>>>>>>> f646499e
<|MERGE_RESOLUTION|>--- conflicted
+++ resolved
@@ -352,23 +352,12 @@
           partition_without_quorum => PartitionB},
 
     Tests = [
-<<<<<<< HEAD
              {"Auto failover",
               fun auto_failover_t/2},
              {"Auto failover post network partition stale config test",
               fun auto_failover_post_network_partition_stale_config/2},
-             {"Auto failover post network partition stale config active nodes "
-              " changed test",
-              fun auto_failover_active_nodes_changed/2},
              {"Enable auto failover test", fun enable_auto_failover_test/2}
             ],
-=======
-        {"Auto failover",
-            fun auto_failover_t/2},
-        {"Auto failover post network partition stale config test",
-            fun auto_failover_post_network_partition_stale_config/2}
-    ],
->>>>>>> f646499e
 
     %% foreachx here to let us pass parameters to setup.
     {foreachx,
@@ -590,82 +579,6 @@
     %% We should have failed to fail over, and, we should now have the reported
     %% error (autofailover_unsafe) stored in the auto_failover state.
     ?assertEqual([autofailover_unsafe],
-<<<<<<< HEAD
-                 get_auto_failover_reported_errors(AutoFailoverPid)).
-
-%% Similar to the stale config test, it is also possible for us to find that the
-%% list of nodes that we are attempting to fail over, or the list of nodes that
-%% we think are down, have changed underneath us to become not active. In such a
-%% case we should abort the auto-failover as we do not need to fail over
-%% inactive nodes, and we should not assume that the nodes we consider Down are
-%% active in our safety checks. The next failover should pick up the state
-%% changes and do the right thing.
-auto_failover_active_nodes_changed(
-  SetupConfig, PidMap) ->
-    #{auto_failover := AutoFailoverPid} = PidMap,
-
-    %% Override tick period. This lets us tick auto_failover as few times as
-    %% possible in the test as we essentially don't have to wait for nodes to
-    %% be in a down state for n ticks at any point.
-    fake_ns_config:update_snapshot(auto_failover_tick_period, 100000),
-    AutoFailoverPid ! tick_period_updated,
-
-    %% Part of our test, we should not have any reported errors yet.
-    ?assertEqual([],
-                 get_auto_failover_reported_errors(AutoFailoverPid)),
-
-    %% On config sync we find our updates config
-    meck:expect(chronicle_compat, pull,
-                fun(_) ->
-                        %% Now sync the config and we realise that the partition
-                        %% without quorum has all been failed over...
-                        OldNodes = maps:get(nodes, SetupConfig),
-
-                        PartitionWithoutQuorum =
-                            maps:get(partition_without_quorum, SetupConfig),
-                        PartitionWithQuorum =
-                            maps:get(partition_with_quorum, SetupConfig),
-
-                        NowInactiveNodes =
-                            PartitionWithoutQuorum ++
-                            [lists:last(PartitionWithQuorum)],
-
-                        NewNodes = lists:foldl(
-                                     fun({Node, Services}, Acc) ->
-                                             Acc#{
-                                                  Node => {inactiveFailed,
-                                                           Services}
-                                                 }
-                                     end,
-                                     OldNodes, NowInactiveNodes),
-
-                        setup_node_config(NewNodes),
-                        setup_bucket_config(maps:get(buckets, SetupConfig)),
-                        ok
-                end),
-
-    %% Tick auto-failover 4 times. We could wait long enough to do the auto
-    %% failover but we can speed this test up a bit by manually ticking. This
-    %% amount of ticks should be the minimum to process the auto-failover.
-    lists:foreach(
-      fun(_) ->
-              AutoFailoverPid ! tick
-      end,
-      lists:seq(0, 3)),
-
-    %% Disable auto-failover, this gen_server call will let us finish processing
-    %% the ticks that we have queued above (which will run the auto-failover to
-    %% completion), before returning which will mean that we've attempted an
-    %% auto-failover provided we've ticked enough.
-    gen_server:call(AutoFailoverPid, {disable_auto_failover, []}),
-
-    %% We should have gathered a quorum for the auto_failover.
-    ?assert(meck:called(leader_activities, run_activity,
-                        [auto_failover, majority, '_', '_'])),
-
-    %% We should have failed to fail over, and, we should now have the reported
-    %% error (active_nodes_changed) stored in the auto_failover state.
-    ?assertEqual([active_nodes_changed],
                  get_auto_failover_reported_errors(AutoFailoverPid)).
 
 enable_auto_failover_test(_SetupConfig, PidMap) ->
@@ -693,7 +606,4 @@
     ?assertEqual(1000, get_auto_failover_tick_period(AutoFailoverPid)),
 
     auto_failover:enable(120, 1, []),
-    ?assertEqual(1000, get_auto_failover_tick_period(AutoFailoverPid)).
-=======
-        get_auto_failover_reported_errors(AutoFailoverPid)).
->>>>>>> f646499e
+    ?assertEqual(1000, get_auto_failover_tick_period(AutoFailoverPid)).