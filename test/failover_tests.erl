--- conflicted
+++ resolved
@@ -222,20 +222,11 @@
     erlang:process_flag(trap_exit, true),
 
     Options = #{
-<<<<<<< HEAD
                 allow_unsafe => false,
                 %% auto failover
                 auto => false,
-                failover_reasons => "ok",
-                down_nodes => NodesToFailOver
+                failover_reasons => "ok"
                },
-=======
-        allow_unsafe => false,
-        %% auto failover
-        auto => false,
-        failover_reasons => "ok"
-    },
->>>>>>> 31e86119
 
     ?debugMsg("Starting failover test"),
 
@@ -313,20 +304,11 @@
     erlang:process_flag(trap_exit, true),
 
     Options = #{
-<<<<<<< HEAD
                 allow_unsafe => false,
                 %% auto failover
                 auto => false,
-                failover_reasons => "ok",
-                down_nodes => NodesToFailOver
+                failover_reasons => "ok"
                },
-=======
-        allow_unsafe => false,
-        %% auto failover
-        auto => false,
-        failover_reasons => "ok"
-    },
->>>>>>> 31e86119
 
     ?debugMsg("Starting failover test"),
 
